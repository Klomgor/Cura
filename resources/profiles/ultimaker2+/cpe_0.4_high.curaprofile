[general]
version = 1
name = High Quality
machine_type = ultimaker2plus
machine_variant = 0.4 mm
material = CPE

[settings]
layer_height = 0.06
top_bottom_thickness = 0.72
layer_height_0 = 0.26
speed_print = 20
speed_wall_x = 30
<<<<<<< HEAD
infill_overlap = 0.0525
infill_before_walls = False
raft_surface_line_width = 0.4
skirt_minimal_length = 150.0
=======
wall_thickness = 1.05
speed_infill = 45
>>>>>>> 317706bb
speed_topbottom = 20
adhesion_type = brim
line_width = 0.35
infill_sparse_density = 22
machine_nozzle_size = 0.35
speed_wall_0 = 20
cool_min_layer_time = 3
cool_lift_head = True
cool_fan_speed_min = 50
<|MERGE_RESOLUTION|>--- conflicted
+++ resolved
@@ -11,15 +11,8 @@
 layer_height_0 = 0.26
 speed_print = 20
 speed_wall_x = 30
-<<<<<<< HEAD
-infill_overlap = 0.0525
-infill_before_walls = False
-raft_surface_line_width = 0.4
-skirt_minimal_length = 150.0
-=======
 wall_thickness = 1.05
 speed_infill = 45
->>>>>>> 317706bb
 speed_topbottom = 20
 adhesion_type = brim
 line_width = 0.35
