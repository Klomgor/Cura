{
    "name": "FDM Printer Base Description",
    "version": 2,
    "metadata":
    {
        "type": "machine",
        "author": "Unknown",
        "manufacturer": "Unknown",
        "setting_version": 21,
        "file_formats": "text/x-gcode;model/stl;application/x-wavefront-obj;application/x3g",
        "visible": false,
        "has_materials": true,
        "has_variants": false,
        "has_machine_quality": false,
        "preferred_material": "generic_pla",
        "preferred_quality_type": "normal",
        "machine_extruder_trains": { "0": "fdmextruder" },
        "supports_usb_connection": true,
        "supports_network_connection": false
    },
    "settings":
    {
        "machine_settings":
        {
            "label": "Machine",
            "type": "category",
            "description": "Machine specific settings",
            "icon": "Printer",
            "children":
            {
                "machine_name":
                {
                    "label": "Machine Type",
                    "description": "The name of your 3D printer model.",
                    "default_value": "Unknown",
                    "type": "str",
                    "settable_per_mesh": false,
                    "settable_per_extruder": false,
                    "settable_per_meshgroup": false
                },
                "machine_show_variants":
                {
                    "label": "Show Machine Variants",
                    "description": "Whether to show the different variants of this machine, which are described in separate json files.",
                    "default_value": false,
                    "type": "bool",
                    "settable_per_mesh": false,
                    "settable_per_extruder": false,
                    "settable_per_meshgroup": false
                },
                "machine_start_gcode":
                {
                    "label": "Start G-code",
                    "description": "G-code commands to be executed at the very start - separated by \\n.",
                    "default_value": "G28 ;Home\nG1 Z15.0 F6000 ;Move the platform down 15mm\n;Prime the extruder\nG92 E0\nG1 F200 E3\nG92 E0",
                    "type": "str",
                    "settable_per_mesh": false,
                    "settable_per_extruder": false,
                    "settable_per_meshgroup": false
                },
                "machine_end_gcode":
                {
                    "label": "End G-code",
                    "description": "G-code commands to be executed at the very end - separated by \\n.",
                    "default_value": "M104 S0\nM140 S0\n;Retract the filament\nG92 E1\nG1 E-1 F300\nG28 X0 Y0\nM84",
                    "type": "str",
                    "settable_per_mesh": false,
                    "settable_per_extruder": false,
                    "settable_per_meshgroup": false
                },
                "material_guid":
                {
                    "label": "Material GUID",
                    "description": "GUID of the material. This is set automatically.",
                    "default_value": "",
                    "type": "str",
                    "enabled": false
                },
                "material_diameter":
                {
                    "label": "Diameter",
                    "description": "Adjusts the diameter of the filament used. Match this value with the diameter of the used filament.",
                    "unit": "mm",
                    "type": "float",
                    "default_value": 2.85,
                    "minimum_value": "0.0001",
                    "minimum_value_warning": "0.4",
                    "maximum_value_warning": "3.5",
                    "enabled": "machine_gcode_flavor != \"UltiGCode\"",
                    "settable_per_mesh": false,
                    "settable_per_extruder": true
                },
                "material_bed_temp_wait":
                {
                    "label": "Wait for Build Plate Heatup",
                    "description": "Whether to insert a command to wait until the build plate temperature is reached at the start.",
                    "default_value": true,
                    "type": "bool",
                    "settable_per_mesh": false,
                    "settable_per_extruder": false,
                    "settable_per_meshgroup": false
                },
                "material_print_temp_wait":
                {
                    "label": "Wait for Nozzle Heatup",
                    "description": "Whether to wait until the nozzle temperature is reached at the start.",
                    "default_value": true,
                    "type": "bool",
                    "enabled": "machine_nozzle_temp_enabled",
                    "settable_per_mesh": false,
                    "settable_per_extruder": false,
                    "settable_per_meshgroup": false
                },
                "material_print_temp_prepend":
                {
                    "label": "Include Material Temperatures",
                    "description": "Whether to include nozzle temperature commands at the start of the gcode. When the start_gcode already contains nozzle temperature commands Cura frontend will automatically disable this setting.",
                    "default_value": true,
                    "type": "bool",
                    "enabled": "machine_nozzle_temp_enabled",
                    "settable_per_mesh": false,
                    "settable_per_extruder": false,
                    "settable_per_meshgroup": false
                },
                "material_bed_temp_prepend":
                {
                    "label": "Include Build Plate Temperature",
                    "description": "Whether to include build plate temperature commands at the start of the gcode. When the start_gcode already contains build plate temperature commands Cura frontend will automatically disable this setting.",
                    "default_value": true,
                    "type": "bool",
                    "settable_per_mesh": false,
                    "settable_per_extruder": false,
                    "settable_per_meshgroup": false
                },
                "machine_width":
                {
                    "label": "Machine Width",
                    "description": "The width (X-direction) of the printable area.",
                    "default_value": 100,
                    "type": "float",
                    "minimum_value": "0.001",
                    "maximum_value": "2000000",
                    "settable_per_mesh": false,
                    "settable_per_extruder": false,
                    "settable_per_meshgroup": false
                },
                "machine_depth":
                {
                    "label": "Machine Depth",
                    "description": "The depth (Y-direction) of the printable area.",
                    "default_value": 100,
                    "type": "float",
                    "minimum_value": "0.001",
                    "maximum_value": "2000000",
                    "settable_per_mesh": false,
                    "settable_per_extruder": false,
                    "settable_per_meshgroup": false
                },
                "machine_height":
                {
                    "label": "Machine Height",
                    "description": "The height (Z-direction) of the printable area.",
                    "default_value": 100,
                    "type": "float",
                    "settable_per_mesh": false,
                    "settable_per_extruder": false,
                    "settable_per_meshgroup": false
                },
                "machine_shape":
                {
                    "label": "Build Plate Shape",
                    "description": "The shape of the build plate without taking unprintable areas into account.",
                    "default_value": "rectangular",
                    "type": "enum",
                    "options":
                    {
                        "rectangular": "Rectangular",
                        "elliptic": "Elliptic"
                    },
                    "settable_per_mesh": false,
                    "settable_per_extruder": false,
                    "settable_per_meshgroup": false
                },
                "machine_buildplate_type":
                {
                    "label": "Build Plate Material",
                    "description": "The material of the build plate installed on the printer.",
                    "default_value": "glass",
                    "type": "enum",
                    "options":
                    {
                        "glass": "Glass",
                        "aluminum": "Aluminum"
                    },
                    "settable_per_mesh": false,
                    "settable_per_extruder": false,
                    "settable_per_meshgroup": false
                },
                "machine_heated_bed":
                {
                    "label": "Has Heated Build Plate",
                    "description": "Whether the machine has a heated build plate present.",
                    "default_value": false,
                    "type": "bool",
                    "settable_per_mesh": false,
                    "settable_per_extruder": false,
                    "settable_per_meshgroup": false
                },
                "machine_heated_build_volume":
                {
                    "label": "Has Build Volume Temperature Stabilization",
                    "description": "Whether the machine is able to stabilize the build volume temperature.",
                    "default_value": false,
                    "type": "bool",
                    "settable_per_mesh": false,
                    "settable_per_extruder": false,
                    "settable_per_meshgroup": false
                },
                "machine_always_write_active_tool":
                {
                    "label": "Always Write Active Tool",
                    "description": "Write active tool after sending temp commands to inactive tool. Required for Dual Extruder printing with Smoothie or other firmware with modal tool commands.",
                    "default_value": false,
                    "type": "bool",
                    "settable_per_mesh": false,
                    "settable_per_extruder": false,
                    "settable_per_meshgroup": false
                },
                "machine_center_is_zero":
                {
                    "label": "Is Center Origin",
                    "description": "Whether the X/Y coordinates of the zero position of the printer is at the center of the printable area.",
                    "default_value": false,
                    "type": "bool",
                    "settable_per_mesh": false,
                    "settable_per_extruder": false,
                    "settable_per_meshgroup": false
                },
                "machine_extruder_count":
                {
                    "label": "Number of Extruders",
                    "description": "Number of extruder trains. An extruder train is the combination of a feeder, bowden tube, and nozzle.",
                    "default_value": 1,
                    "minimum_value": "1",
                    "maximum_value": "16",
                    "type": "int",
                    "settable_per_mesh": false,
                    "settable_per_extruder": false,
                    "settable_per_meshgroup": false
                },
                "extruders_enabled_count":
                {
                    "label": "Number of Extruders That Are Enabled",
                    "description": "Number of extruder trains that are enabled; automatically set in software",
                    "value": "machine_extruder_count",
                    "default_value": 1,
                    "minimum_value": "1",
                    "maximum_value": "16",
                    "type": "int",
                    "settable_per_mesh": false,
                    "settable_per_extruder": false,
                    "settable_per_meshgroup": false
                },
                "machine_nozzle_tip_outer_diameter":
                {
                    "label": "Outer Nozzle Diameter",
                    "description": "The outer diameter of the tip of the nozzle.",
                    "unit": "mm",
                    "default_value": 1,
                    "type": "float",
                    "settable_per_mesh": false,
                    "settable_per_extruder": true,
                    "settable_per_meshgroup": false,
                    "settable_globally": false
                },
                "machine_nozzle_head_distance":
                {
                    "label": "Nozzle Length",
                    "description": "The height difference between the tip of the nozzle and the lowest part of the print head.",
                    "unit": "mm",
                    "default_value": 3,
                    "type": "float",
                    "settable_per_mesh": false,
                    "settable_per_extruder": true,
                    "settable_per_meshgroup": false
                },
                "machine_nozzle_expansion_angle":
                {
                    "label": "Nozzle Angle",
                    "description": "The angle between the horizontal plane and the conical part right above the tip of the nozzle.",
                    "unit": "\u00b0",
                    "type": "int",
                    "default_value": 45,
                    "maximum_value": "89",
                    "minimum_value": "1",
                    "settable_per_mesh": false,
                    "settable_per_extruder": false,
                    "settable_per_meshgroup": false
                },
                "machine_heat_zone_length":
                {
                    "label": "Heat Zone Length",
                    "description": "The distance from the tip of the nozzle in which heat from the nozzle is transferred to the filament.",
                    "unit": "mm",
                    "default_value": 16,
                    "type": "float",
                    "settable_per_mesh": false,
                    "settable_per_extruder": true,
                    "settable_per_meshgroup": false
                },
                "machine_nozzle_temp_enabled":
                {
                    "label": "Enable Nozzle Temperature Control",
                    "description": "Whether to control temperature from Cura. Turn this off to control nozzle temperature from outside of Cura.",
                    "default_value": true,
                    "value": "machine_gcode_flavor != \"UltiGCode\"",
                    "type": "bool",
                    "settable_per_mesh": false,
                    "settable_per_extruder": true,
                    "settable_per_meshgroup": false
                },
                "machine_nozzle_heat_up_speed":
                {
                    "label": "Heat Up Speed",
                    "description": "The speed (\u00b0C/s) by which the nozzle heats up averaged over the window of normal printing temperatures and the standby temperature.",
                    "default_value": 2.0,
                    "unit": "\u00b0C/s",
                    "type": "float",
                    "enabled": "machine_nozzle_temp_enabled",
                    "settable_per_mesh": false,
                    "settable_per_extruder": true
                },
                "machine_nozzle_cool_down_speed":
                {
                    "label": "Cool Down Speed",
                    "description": "The speed (\u00b0C/s) by which the nozzle cools down averaged over the window of normal printing temperatures and the standby temperature.",
                    "default_value": 2.0,
                    "unit": "\u00b0C/s",
                    "type": "float",
                    "enabled": "machine_nozzle_temp_enabled",
                    "settable_per_mesh": false,
                    "settable_per_extruder": true
                },
                "machine_min_cool_heat_time_window":
                {
                    "label": "Minimal Time Standby Temperature",
                    "description": "The minimal time an extruder has to be inactive before the nozzle is cooled. Only when an extruder is not used for longer than this time will it be allowed to cool down to the standby temperature.",
                    "default_value": 50.0,
                    "unit": "s",
                    "type": "float",
                    "enabled": "machine_nozzle_temp_enabled",
                    "settable_per_mesh": false,
                    "settable_per_extruder": true
                },
                "machine_gcode_flavor":
                {
                    "label": "G-code Flavor",
                    "description": "The type of g-code to be generated.",
                    "type": "enum",
                    "options":
                    {
                        "RepRap (Marlin/Sprinter)": "Marlin",
                        "RepRap (Volumetric)": "Marlin (Volumetric)",
                        "RepRap (RepRap)": "RepRap",
                        "UltiGCode": "Ultimaker 2",
                        "Griffin": "Griffin",
                        "Makerbot": "Makerbot",
                        "BFB": "Bits from Bytes",
                        "MACH3": "Mach3",
                        "Repetier": "Repetier"
                    },
                    "default_value": "RepRap (Marlin/Sprinter)",
                    "settable_per_mesh": false,
                    "settable_per_extruder": false,
                    "settable_per_meshgroup": false
                },
                "machine_firmware_retract":
                {
                    "label": "Firmware Retraction",
                    "description": "Whether to use firmware retract commands (G10/G11) instead of using the E property in G1 commands to retract the material.",
                    "type": "bool",
                    "default_value": false,
                    "value": "machine_gcode_flavor == 'RepRap (Volumetric)' or machine_gcode_flavor == 'UltiGCode' or machine_gcode_flavor == 'BFB'",
                    "settable_per_mesh": false,
                    "settable_per_extruder": false,
                    "settable_per_meshgroup": false
                },
                "machine_extruders_share_heater":
                {
                    "label": "Extruders Share Heater",
                    "description": "Whether the extruders share a single heater rather than each extruder having its own heater.",
                    "type": "bool",
                    "default_value": false,
                    "settable_per_mesh": false,
                    "settable_per_extruder": false,
                    "settable_per_meshgroup": false
                },
                "machine_extruders_share_nozzle":
                {
                    "label": "Extruders Share Nozzle",
                    "description": "Whether the extruders share a single nozzle rather than each extruder having its own nozzle. When set to true, it is expected that the printer-start gcode script properly sets up all extruders in an initial retraction state that is known and mutually compatible (either zero or one filament not retracted); in that case the initial retraction status is described, per extruder, by the 'machine_extruders_shared_nozzle_initial_retraction' parameter.",
                    "type": "bool",
                    "default_value": false,
                    "settable_per_mesh": false,
                    "settable_per_extruder": false,
                    "settable_per_meshgroup": false
                },
                "machine_extruders_shared_nozzle_initial_retraction":
                {
                    "label": "Shared Nozzle Initial Retraction",
                    "description": "How much the filament of each extruder is assumed to have been retracted from the shared nozzle tip at the completion of the printer-start gcode script; the value should be equal to or greater than the length of the common part of the nozzle's ducts.",
                    "unit": "mm",
                    "default_value": 0,
                    "minimum_value": "0",
                    "type": "float",
                    "enabled": "machine_extruders_share_nozzle",
                    "settable_per_mesh": false,
                    "settable_per_extruder": true,
                    "settable_per_meshgroup": false
                },
                "machine_disallowed_areas":
                {
                    "label": "Disallowed Areas",
                    "description": "A list of polygons with areas the print head is not allowed to enter.",
                    "type": "polygons",
                    "default_value": [],
                    "settable_per_mesh": false,
                    "settable_per_extruder": false,
                    "settable_per_meshgroup": false
                },
                "nozzle_disallowed_areas":
                {
                    "label": "Nozzle Disallowed Areas",
                    "description": "A list of polygons with areas the nozzle is not allowed to enter.",
                    "type": "polygons",
                    "default_value": [],
                    "settable_per_mesh": false,
                    "settable_per_extruder": false,
                    "settable_per_meshgroup": false
                },
                "machine_head_with_fans_polygon":
                {
                    "label": "Machine Head & Fan Polygon",
                    "description": "The shape of the print head. These are coordinates relative to the position of the print head, which is usually the position of its first extruder. The dimensions left and in front of the print head must be negative coordinates.",
                    "type": "polygon",
                    "default_value": [
                        [-20, 10],
                        [10, 10],
                        [10, -10],
                        [-20, -10]
                    ],
                    "settable_per_mesh": false,
                    "settable_per_extruder": false,
                    "settable_per_meshgroup": false
                },
                "gantry_height":
                {
                    "label": "Gantry Height",
                    "description": "The height difference between the tip of the nozzle and the gantry system (X and Y axes).",
                    "default_value": 99999999999,
                    "value": "machine_height",
                    "type": "float",
                    "settable_per_mesh": false,
                    "settable_per_extruder": false,
                    "settable_per_meshgroup": false
                },
                "machine_nozzle_id":
                {
                    "label": "Nozzle ID",
                    "description": "The nozzle ID for an extruder train, such as \"AA 0.4\" and \"BB 0.8\".",
                    "type": "str",
                    "default_value": "unknown",
                    "settable_per_mesh": false,
                    "settable_per_extruder": true
                },
                "machine_nozzle_size":
                {
                    "label": "Nozzle Diameter",
                    "description": "The inner diameter of the nozzle. Change this setting when using a non-standard nozzle size.",
                    "unit": "mm",
                    "type": "float",
                    "default_value": 0.4,
                    "minimum_value": "0.001",
                    "maximum_value_warning": "10",
                    "settable_per_mesh": false,
                    "settable_per_extruder": true
                },
                "machine_use_extruder_offset_to_offset_coords":
                {
                    "label": "Offset with Extruder",
                    "description": "Apply the extruder offset to the coordinate system. Affects all extruders.",
                    "type": "bool",
                    "default_value": true,
                    "settable_per_mesh": false,
                    "settable_per_extruder": false,
                    "settable_per_meshgroup": false
                },
                "extruder_prime_pos_z":
                {
                    "label": "Extruder Prime Z Position",
                    "description": "The Z coordinate of the position where the nozzle primes at the start of printing.",
                    "type": "float",
                    "unit": "mm",
                    "default_value": 0,
                    "minimum_value_warning": "0",
                    "maximum_value": "machine_height",
                    "settable_per_mesh": false,
                    "settable_per_extruder": true
                },
                "extruder_prime_pos_abs":
                {
                    "label": "Absolute Extruder Prime Position",
                    "description": "Make the extruder prime position absolute rather than relative to the last-known location of the head.",
                    "type": "bool",
                    "default_value": false,
                    "settable_per_mesh": false,
                    "settable_per_extruder": true
                },
                "machine_max_feedrate_x":
                {
                    "label": "Maximum Speed X",
                    "description": "The maximum speed for the motor of the X-direction.",
                    "unit": "mm/s",
                    "type": "float",
                    "default_value": 299792458000,
                    "settable_per_mesh": false,
                    "settable_per_extruder": false,
                    "settable_per_meshgroup": false
                },
                "machine_max_feedrate_y":
                {
                    "label": "Maximum Speed Y",
                    "description": "The maximum speed for the motor of the Y-direction.",
                    "unit": "mm/s",
                    "type": "float",
                    "default_value": 299792458000,
                    "settable_per_mesh": false,
                    "settable_per_extruder": false,
                    "settable_per_meshgroup": false
                },
                "machine_max_feedrate_z":
                {
                    "label": "Maximum Speed Z",
                    "description": "The maximum speed for the motor of the Z-direction.",
                    "unit": "mm/s",
                    "type": "float",
                    "default_value": 299792458000,
                    "settable_per_mesh": false,
                    "settable_per_extruder": false,
                    "settable_per_meshgroup": false
                },
                "machine_max_feedrate_e":
                {
                    "label": "Maximum Speed E",
                    "description": "The maximum speed of the filament.",
                    "unit": "mm/s",
                    "type": "float",
                    "default_value": 299792458000,
                    "settable_per_mesh": false,
                    "settable_per_extruder": false,
                    "settable_per_meshgroup": false
                },
                "machine_max_acceleration_x":
                {
                    "label": "Maximum Acceleration X",
                    "description": "Maximum acceleration for the motor of the X-direction",
                    "unit": "mm/s\u00b2",
                    "type": "float",
                    "default_value": 9000,
                    "settable_per_mesh": false,
                    "settable_per_extruder": false,
                    "settable_per_meshgroup": false
                },
                "machine_max_acceleration_y":
                {
                    "label": "Maximum Acceleration Y",
                    "description": "Maximum acceleration for the motor of the Y-direction.",
                    "unit": "mm/s\u00b2",
                    "type": "float",
                    "default_value": 9000,
                    "settable_per_mesh": false,
                    "settable_per_extruder": false,
                    "settable_per_meshgroup": false
                },
                "machine_max_acceleration_z":
                {
                    "label": "Maximum Acceleration Z",
                    "description": "Maximum acceleration for the motor of the Z-direction.",
                    "unit": "mm/s\u00b2",
                    "type": "float",
                    "default_value": 100,
                    "settable_per_mesh": false,
                    "settable_per_extruder": false,
                    "settable_per_meshgroup": false
                },
                "machine_max_acceleration_e":
                {
                    "label": "Maximum Filament Acceleration",
                    "description": "Maximum acceleration for the motor of the filament.",
                    "unit": "mm/s\u00b2",
                    "type": "float",
                    "default_value": 10000,
                    "settable_per_mesh": false,
                    "settable_per_extruder": false,
                    "settable_per_meshgroup": false
                },
                "machine_acceleration":
                {
                    "label": "Default Acceleration",
                    "description": "The default acceleration of print head movement.",
                    "unit": "mm/s\u00b2",
                    "type": "float",
                    "default_value": 4000,
                    "settable_per_mesh": false,
                    "settable_per_extruder": false,
                    "settable_per_meshgroup": false
                },
                "machine_max_jerk_xy":
                {
                    "label": "Default X-Y Jerk",
                    "description": "Default jerk for movement in the horizontal plane.",
                    "unit": "mm/s",
                    "type": "float",
                    "default_value": 20.0,
                    "minimum_value": "0",
                    "settable_per_mesh": false,
                    "settable_per_extruder": false,
                    "settable_per_meshgroup": false
                },
                "machine_max_jerk_z":
                {
                    "label": "Default Z Jerk",
                    "description": "Default jerk for the motor of the Z-direction.",
                    "unit": "mm/s",
                    "type": "float",
                    "default_value": 0.4,
                    "minimum_value": "0",
                    "settable_per_mesh": false,
                    "settable_per_extruder": false,
                    "settable_per_meshgroup": false
                },
                "machine_max_jerk_e":
                {
                    "label": "Default Filament Jerk",
                    "description": "Default jerk for the motor of the filament.",
                    "unit": "mm/s",
                    "type": "float",
                    "default_value": 5.0,
                    "minimum_value": "0",
                    "settable_per_mesh": false,
                    "settable_per_extruder": false,
                    "settable_per_meshgroup": false
                },
                "machine_steps_per_mm_x":
                {
                    "label": "Steps per Millimeter (X)",
                    "description": "How many steps of the stepper motor will result in one millimeter of movement in the X direction.",
                    "type": "float",
                    "default_value": 50,
                    "minimum_value": "0.0000001",
                    "settable_per_mesh": false,
                    "settable_per_extruder": true
                },
                "machine_steps_per_mm_y":
                {
                    "label": "Steps per Millimeter (Y)",
                    "description": "How many steps of the stepper motor will result in one millimeter of movement in the Y direction.",
                    "type": "float",
                    "default_value": 50,
                    "minimum_value": "0.0000001",
                    "settable_per_mesh": false,
                    "settable_per_extruder": true
                },
                "machine_steps_per_mm_z":
                {
                    "label": "Steps per Millimeter (Z)",
                    "description": "How many steps of the stepper motor will result in one millimeter of movement in the Z direction.",
                    "type": "float",
                    "default_value": 50,
                    "minimum_value": "0.0000001",
                    "settable_per_mesh": false,
                    "settable_per_extruder": true
                },
                "machine_steps_per_mm_e":
                {
                    "label": "Steps per Millimeter (E)",
                    "description": "How many steps of the stepper motors will result in moving the feeder wheel by one millimeter around its circumference.",
                    "type": "float",
                    "default_value": 1600,
                    "minimum_value": "0.0000001",
                    "settable_per_mesh": false,
                    "settable_per_extruder": true
                },
                "machine_endstop_positive_direction_x":
                {
                    "label": "X Endstop in Positive Direction",
                    "description": "Whether the endstop of the X axis is in the positive direction (high X coordinate) or negative (low X coordinate).",
                    "type": "bool",
                    "default_value": false,
                    "settable_per_mesh": false,
                    "settable_per_extruder": true
                },
                "machine_endstop_positive_direction_y":
                {
                    "label": "Y Endstop in Positive Direction",
                    "description": "Whether the endstop of the Y axis is in the positive direction (high Y coordinate) or negative (low Y coordinate).",
                    "type": "bool",
                    "default_value": false,
                    "settable_per_mesh": false,
                    "settable_per_extruder": true
                },
                "machine_endstop_positive_direction_z":
                {
                    "label": "Z Endstop in Positive Direction",
                    "description": "Whether the endstop of the Z axis is in the positive direction (high Z coordinate) or negative (low Z coordinate).",
                    "type": "bool",
                    "default_value": true,
                    "settable_per_mesh": false,
                    "settable_per_extruder": true
                },
                "machine_minimum_feedrate":
                {
                    "label": "Minimum Feedrate",
                    "description": "The minimal movement speed of the print head.",
                    "unit": "mm/s",
                    "type": "float",
                    "default_value": 0.0,
                    "settable_per_mesh": false,
                    "settable_per_extruder": false,
                    "settable_per_meshgroup": false
                },
                "machine_feeder_wheel_diameter":
                {
                    "label": "Feeder Wheel Diameter",
                    "description": "The diameter of the wheel that drives the material in the feeder.",
                    "unit": "mm",
                    "type": "float",
                    "default_value": 10.0,
                    "settable_per_mesh": false,
                    "settable_per_extruder": true
                },
                "machine_scale_fan_speed_zero_to_one":
                {
                    "label": "Scale Fan Speed To 0-1",
                    "description": "Scale the fan speed to be between 0 and 1 instead of between 0 and 256.",
                    "type": "bool",
                    "default_value": false,
                    "settable_per_mesh": false,
                    "settable_per_extruder": false,
                    "settable_per_meshgroup": false
                }
            }
        },
        "resolution":
        {
            "label": "Quality",
            "type": "category",
            "icon": "PrintQuality",
            "description": "All settings that influence the resolution of the print. These settings have a large impact on the quality (and print time)",
            "children":
            {
                "layer_height":
                {
                    "label": "Layer Height",
                    "description": "The height of each layer in mm. Higher values produce faster prints in lower resolution, lower values produce slower prints in higher resolution.",
                    "unit": "mm",
                    "type": "float",
                    "default_value": 0.1,
                    "minimum_value": "0.001",
                    "minimum_value_warning": "0.04",
                    "maximum_value_warning": "0.8 * min(extruderValues('machine_nozzle_size'))",
                    "settable_per_mesh": false,
                    "settable_per_extruder": false
                },
                "layer_height_0":
                {
                    "label": "Initial Layer Height",
                    "description": "The height of the initial layer in mm. A thicker initial layer makes adhesion to the build plate easier.",
                    "unit": "mm",
                    "type": "float",
                    "default_value": 0.3,
                    "resolve": "min(extruderValues('layer_height_0'))",
                    "minimum_value": "0.001",
                    "minimum_value_warning": "0.1",
                    "maximum_value_warning": "0.8 * min(extruderValues('machine_nozzle_size'))",
                    "settable_per_mesh": false,
                    "settable_per_extruder": false
                },
                "line_width":
                {
                    "label": "Line Width",
                    "description": "Width of a single line. Generally, the width of each line should correspond to the width of the nozzle. However, slightly reducing this value could produce better prints.",
                    "unit": "mm",
                    "minimum_value": "0.001",
                    "minimum_value_warning": "0.1 + 0.4 * machine_nozzle_size",
                    "maximum_value_warning": "2 * machine_nozzle_size",
                    "default_value": 0.4,
                    "type": "float",
                    "value": "machine_nozzle_size",
                    "settable_per_mesh": true,
                    "children":
                    {
                        "wall_line_width":
                        {
                            "label": "Wall Line Width",
                            "description": "Width of a single wall line.",
                            "unit": "mm",
                            "minimum_value": "0.001",
                            "minimum_value_warning": "0.1 + 0.4 * machine_nozzle_size",
                            "maximum_value_warning": "2 * machine_nozzle_size",
                            "value": "line_width",
                            "default_value": 0.4,
                            "type": "float",
                            "limit_to_extruder": "wall_0_extruder_nr if wall_x_extruder_nr == wall_0_extruder_nr else -1",
                            "settable_per_mesh": true,
                            "children":
                            {
                                "wall_line_width_0":
                                {
                                    "label": "Outer Wall Line Width",
                                    "description": "Width of the outermost wall line. By lowering this value, higher levels of detail can be printed.",
                                    "unit": "mm",
                                    "minimum_value": "0.001",
                                    "minimum_value_warning": "(0.1 + 0.4 * machine_nozzle_size) if inset_direction == \"outside_in\" else 0.1 * machine_nozzle_size",
                                    "maximum_value_warning": "2 * machine_nozzle_size",
                                    "default_value": 0.4,
                                    "value": "wall_line_width",
                                    "type": "float",
                                    "limit_to_extruder": "wall_0_extruder_nr",
                                    "settable_per_mesh": true
                                },
                                "wall_line_width_x":
                                {
                                    "label": "Inner Wall(s) Line Width",
                                    "description": "Width of a single wall line for all wall lines except the outermost one.",
                                    "unit": "mm",
                                    "minimum_value": "0.001",
                                    "minimum_value_warning": "0.1 + 0.4 * machine_nozzle_size",
                                    "maximum_value_warning": "2 * machine_nozzle_size",
                                    "default_value": 0.4,
                                    "value": "wall_line_width",
                                    "type": "float",
                                    "limit_to_extruder": "wall_x_extruder_nr",
                                    "settable_per_mesh": true
                                }
                            }
                        },
                        "skin_line_width":
                        {
                            "label": "Top/Bottom Line Width",
                            "description": "Width of a single top/bottom line.",
                            "unit": "mm",
                            "minimum_value": "0.001",
                            "minimum_value_warning": "0.1 + 0.4 * machine_nozzle_size",
                            "maximum_value_warning": "2 * machine_nozzle_size",
                            "default_value": 0.4,
                            "type": "float",
                            "value": "line_width",
                            "enabled": "top_layers > 0 or bottom_layers > 0",
                            "limit_to_extruder": "top_bottom_extruder_nr",
                            "settable_per_mesh": true
                        },
                        "infill_line_width":
                        {
                            "label": "Infill Line Width",
                            "description": "Width of a single infill line.",
                            "unit": "mm",
                            "minimum_value": "0.001",
                            "minimum_value_warning": "0.1 + 0.4 * machine_nozzle_size",
                            "maximum_value_warning": "3 * machine_nozzle_size",
                            "default_value": 0.4,
                            "type": "float",
                            "value": "line_width",
                            "enabled": "infill_sparse_density > 0",
                            "limit_to_extruder": "infill_extruder_nr",
                            "settable_per_mesh": true
                        },
                        "skirt_brim_line_width":
                        {
                            "label": "Skirt/Brim Line Width",
                            "description": "Width of a single skirt or brim line.",
                            "unit": "mm",
                            "minimum_value": "0.001",
                            "minimum_value_warning": "0.1 + 0.4 * machine_nozzle_size",
                            "maximum_value_warning": "3 * machine_nozzle_size",
                            "default_value": 0.4,
                            "type": "float",
                            "value": "line_width",
                            "enabled": "resolveOrValue('adhesion_type') == 'skirt' or resolveOrValue('adhesion_type') == 'brim' or resolveOrValue('prime_tower_brim_enable') or resolveOrValue('draft_shield_enabled') or resolveOrValue('ooze_shield_enabled')",
                            "settable_per_mesh": false,
                            "settable_per_extruder": true
                        },
                        "support_line_width":
                        {
                            "label": "Support Line Width",
                            "description": "Width of a single support structure line.",
                            "unit": "mm",
                            "minimum_value": "0.001",
                            "minimum_value_warning": "0.1 + 0.4 * machine_nozzle_size",
                            "maximum_value_warning": "3 * machine_nozzle_size",
                            "default_value": 0.4,
                            "type": "float",
                            "enabled": "(support_enable or support_meshes_present)",
                            "value": "line_width",
                            "limit_to_extruder": "support_infill_extruder_nr",
                            "settable_per_mesh": false,
                            "settable_per_extruder": true
                        },
                        "support_interface_line_width":
                        {
                            "label": "Support Interface Line Width",
                            "description": "Width of a single line of support roof or floor.",
                            "unit": "mm",
                            "default_value": 0.4,
                            "minimum_value": "0.001",
                            "minimum_value_warning": "0.1 + 0.4 * machine_nozzle_size",
                            "maximum_value_warning": "2 * machine_nozzle_size",
                            "type": "float",
                            "enabled": "(support_enable or support_meshes_present) and support_interface_enable",
                            "limit_to_extruder": "support_interface_extruder_nr",
                            "value": "line_width",
                            "settable_per_mesh": false,
                            "settable_per_extruder": true,
                            "children":
                            {
                                "support_roof_line_width":
                                {
                                    "label": "Support Roof Line Width",
                                    "description": "Width of a single support roof line.",
                                    "unit": "mm",
                                    "default_value": 0.4,
                                    "minimum_value": "0.001",
                                    "minimum_value_warning": "0.4 * machine_nozzle_size",
                                    "maximum_value_warning": "2 * machine_nozzle_size",
                                    "type": "float",
                                    "enabled": "(support_enable or support_meshes_present) and support_roof_enable",
                                    "limit_to_extruder": "support_roof_extruder_nr",
                                    "value": "extruderValue(support_roof_extruder_nr, 'support_interface_line_width')",
                                    "settable_per_mesh": false,
                                    "settable_per_extruder": true
                                },
                                "support_bottom_line_width":
                                {
                                    "label": "Support Floor Line Width",
                                    "description": "Width of a single support floor line.",
                                    "unit": "mm",
                                    "default_value": 0.4,
                                    "minimum_value": "0.001",
                                    "minimum_value_warning": "0.4 * machine_nozzle_size",
                                    "maximum_value_warning": "2 * machine_nozzle_size",
                                    "type": "float",
                                    "enabled": "(support_enable or support_meshes_present) and support_bottom_enable",
                                    "limit_to_extruder": "support_bottom_extruder_nr",
                                    "value": "extruderValue(support_bottom_extruder_nr, 'support_interface_line_width')",
                                    "settable_per_mesh": false,
                                    "settable_per_extruder": true
                                }
                            }
                        },
                        "prime_tower_line_width":
                        {
                            "label": "Prime Tower Line Width",
                            "description": "Width of a single prime tower line.",
                            "type": "float",
                            "unit": "mm",
                            "enabled": "resolveOrValue('prime_tower_mode') != 'none'",
                            "default_value": 0.4,
                            "value": "line_width",
                            "minimum_value": "0.001",
                            "minimum_value_warning": "0.1 + 0.4 * machine_nozzle_size",
                            "maximum_value_warning": "2 * machine_nozzle_size",
                            "settable_per_mesh": false,
                            "settable_per_extruder": true
                        }
                    }
                },
                "initial_layer_line_width_factor":
                {
                    "label": "Initial Layer Line Width",
                    "description": "Multiplier of the line width on the first layer. Increasing this could improve bed adhesion.",
                    "type": "float",
                    "unit": "%",
                    "default_value": 100.0,
                    "minimum_value": "0.001",
                    "maximum_value_warning": "150",
                    "settable_per_mesh": false,
                    "settable_per_extruder": true
                }
            }
        },
        "shell":
        {
            "label": "Walls",
            "icon": "PrintShell",
            "description": "Shell",
            "type": "category",
            "children":
            {
                "wall_extruder_nr":
                {
                    "label": "Wall Extruder",
                    "description": "The extruder train used for printing the walls. This is used in multi-extrusion.",
                    "type": "optional_extruder",
                    "default_value": "-1",
                    "settable_per_mesh": false,
                    "settable_per_extruder": false,
                    "settable_per_meshgroup": true,
                    "settable_globally": true,
                    "enabled": "extruders_enabled_count > 1",
                    "children":
                    {
                        "wall_0_extruder_nr":
                        {
                            "label": "Outer Wall Extruder",
                            "description": "The extruder train used for printing the outer wall. This is used in multi-extrusion.",
                            "type": "optional_extruder",
                            "value": "wall_extruder_nr",
                            "default_value": "-1",
                            "settable_per_mesh": false,
                            "settable_per_extruder": false,
                            "settable_per_meshgroup": true,
                            "settable_globally": true,
                            "enabled": "extruders_enabled_count > 1"
                        },
                        "wall_x_extruder_nr":
                        {
                            "label": "Inner Wall Extruder",
                            "description": "The extruder train used for printing the inner walls. This is used in multi-extrusion.",
                            "type": "optional_extruder",
                            "value": "wall_extruder_nr",
                            "default_value": "-1",
                            "settable_per_mesh": false,
                            "settable_per_extruder": false,
                            "settable_per_meshgroup": true,
                            "settable_globally": true,
                            "enabled": "extruders_enabled_count > 1"
                        }
                    }
                },
                "wall_thickness":
                {
                    "label": "Wall Thickness",
                    "description": "The thickness of the walls in the horizontal direction. This value divided by the wall line width defines the number of walls.",
                    "unit": "mm",
                    "default_value": 0.8,
                    "value": "wall_line_width_0 if magic_spiralize else 0.8",
                    "minimum_value": "0",
                    "minimum_value_warning": "line_width",
                    "maximum_value_warning": "10 * line_width",
                    "maximum_value": "999999 * line_width",
                    "type": "float",
                    "limit_to_extruder": "wall_x_extruder_nr",
                    "settable_per_mesh": true,
                    "children":
                    {
                        "wall_line_count":
                        {
                            "label": "Wall Line Count",
                            "description": "The number of walls. When calculated by the wall thickness, this value is rounded to a whole number.",
                            "default_value": 2,
                            "minimum_value": "0",
                            "minimum_value_warning": "1",
                            "maximum_value_warning": "10",
                            "maximum_value": "999999",
                            "type": "int",
                            "value": "1 if magic_spiralize else max(1, round((wall_thickness - wall_line_width_0) / wall_line_width_x) + 1) if wall_thickness != 0 else 0",
                            "limit_to_extruder": "wall_x_extruder_nr",
                            "settable_per_mesh": true
                        }
                    }
                },
                "wall_transition_length":
                {
                    "label": "Wall Transition Length",
                    "description": "When transitioning between different numbers of walls as the part becomes thinner, a certain amount of space is allotted to split or join the wall lines.",
                    "type": "float",
                    "unit": "mm",
                    "default_value": 0.4,
                    "value": "line_width",
                    "minimum_value": "0.001",
                    "minimum_value_warning": "0.5 * line_width",
                    "maximum_value_warning": "2 * line_width",
                    "maximum_value": "min_bead_width * 3 * math.pi"
                },
                "wall_distribution_count":
                {
                    "label": "Wall Distribution Count",
                    "description": "The number of walls, counted from the center, over which the variation needs to be spread. Lower values mean that the outer walls don't change in width.",
                    "type": "int",
                    "maximum_value": "999999",
                    "default_value": 1,
                    "minimum_value": "1"
                },
                "wall_transition_angle":
                {
                    "label": "Wall Transitioning Threshold Angle",
                    "description": "When to create transitions between even and odd numbers of walls. A wedge shape with an angle greater than this setting will not have transitions and no walls will be printed in the center to fill the remaining space. Reducing this setting reduces the number and length of these center walls, but may leave gaps or overextrude.",
                    "type": "float",
                    "unit": "\u00b0",
                    "default_value": 10,
                    "minimum_value": "1",
                    "minimum_value_warning": "5",
                    "maximum_value_warning": "50",
                    "maximum_value": "59"
                },
                "wall_transition_filter_distance":
                {
                    "label": "Wall Transitioning Filter Distance",
                    "description": "If it would be transitioning back and forth between different numbers of walls in quick succession, don't transition at all. Remove transitions if they are closer together than this distance.",
                    "type": "float",
                    "unit": "mm",
                    "value": "100",
                    "enabled": false,
                    "default_value": 100,
                    "minimum_value": "wall_transition_length",
                    "minimum_value_warning": "math.cos(wall_transition_angle / 180 * math.pi) * wall_line_width_x",
                    "maximum_value": "999999"
                },
                "wall_transition_filter_deviation":
                {
                    "label": "Wall Transitioning Filter Margin",
                    "description": "Prevent transitioning back and forth between one extra wall and one less. This margin extends the range of line widths which follow to [Minimum Wall Line Width - Margin, 2 * Minimum Wall Line Width + Margin]. Increasing this margin reduces the number of transitions, which reduces the number of extrusion starts/stops and travel time. However, large line width variation can lead to under- or overextrusion problems.",
                    "type": "float",
                    "unit": "mm",
                    "default_value": 0.1,
                    "value": ".25 * machine_nozzle_size",
                    "minimum_value": "0",
                    "minimum_value_warning": ".01",
                    "maximum_value_warning": "machine_nozzle_size"
                },
                "wall_0_wipe_dist":
                {
                    "label": "Outer Wall Wipe Distance",
                    "description": "Distance of a travel move inserted after the outer wall, to hide the Z seam better.",
                    "unit": "mm",
                    "type": "float",
                    "default_value": 0.2,
                    "value": "machine_nozzle_size / 2",
                    "minimum_value": "0",
                    "maximum_value_warning": "machine_nozzle_size * 2",
                    "limit_to_extruder": "wall_0_extruder_nr",
                    "settable_per_mesh": true
                },
                "wall_0_inset":
                {
                    "label": "Outer Wall Inset",
                    "description": "Inset applied to the path of the outer wall. If the outer wall is smaller than the nozzle, and printed after the inner walls, use this offset to get the hole in the nozzle to overlap with the inner walls instead of the outside of the model.",
                    "unit": "mm",
                    "type": "float",
                    "default_value": 0.0,
                    "value": "(machine_nozzle_size - wall_line_width_0) / 2 if (wall_line_width_0 < machine_nozzle_size and inset_direction != \"outside_in\") else 0",
                    "minimum_value_warning": "0",
                    "maximum_value_warning": "machine_nozzle_size",
                    "limit_to_extruder": "wall_0_extruder_nr",
                    "settable_per_mesh": true
                },
                "optimize_wall_printing_order":
                {
                    "label": "Optimize Wall Printing Order",
                    "description": "Optimize the order in which walls are printed so as to reduce the number of retractions and the distance travelled. Most parts will benefit from this being enabled but some may actually take longer so please compare the print time estimates with and without optimization. First layer is not optimized when choosing brim as build plate adhesion type.",
                    "type": "bool",
                    "default_value": false,
                    "settable_per_mesh": true
                },
                "inset_direction":
                {
                    "label": "Wall Ordering",
                    "description": "Determines the order in which walls are printed. Printing outer walls earlier helps with dimensional accuracy, as faults from inner walls cannot propagate to the outside. However printing them later allows them to stack better when overhangs are printed. When there is an uneven amount of total innner walls, the 'center last line' is always printed last.",
                    "type": "enum",
                    "options":
                    {
                        "inside_out": "Inside To Outside",
                        "outside_in": "Outside To Inside"
                    },
                    "default_value": "inside_out",
                    "settable_per_mesh": true
                },
                "alternate_extra_perimeter":
                {
                    "label": "Alternate Extra Wall",
                    "description": "Prints an extra wall at every other layer. This way infill gets caught between these extra walls, resulting in stronger prints.",
                    "type": "bool",
                    "default_value": false,
                    "limit_to_extruder": "infill_extruder_nr",
                    "settable_per_mesh": true
                },
                "min_wall_line_width":
                {
                    "label": "Minimum Wall Line Width",
                    "description": "For thin structures around once or twice the nozzle size, the line widths need to be altered to adhere to the thickness of the model. This setting controls the minimum line width allowed for the walls. The minimum line widths inherently also determine the maximum line widths, since we transition from N to N+1 walls at some geometry thickness where the N walls are wide and the N+1 walls are narrow. The widest possible wall line is twice the Minimum Wall Line Width.",
                    "unit": "mm",
                    "minimum_value_warning": ".5 * max(wall_line_width_0, wall_line_width_x)",
                    "maximum_value_warning": "min(wall_line_width_0, wall_line_width_x)",
                    "default_value": 0.3,
                    "value": "machine_nozzle_size * .85",
                    "type": "float",
                    "settable_per_mesh": true,
                    "children":
                    {
                        "min_even_wall_line_width":
                        {
                            "label": "Minimum Even Wall Line Width",
                            "description": "The minimum line width for normal polygonal walls. This setting determines at which model thickness we switch from printing a single thin wall line, to printing two wall lines. A higher Minimum Even Wall Line Width leads to a higher maximum odd wall line width. The maximum even wall line width is calculated as Outer Wall Line Width + 0.5 * Minimum Odd Wall Line Width.",
                            "unit": "mm",
                            "minimum_value_warning": ".5 * max(wall_line_width_0, wall_line_width_x)",
                            "maximum_value_warning": "min(wall_line_width_0, wall_line_width_x)",
                            "default_value": 0.3,
                            "value": "min_wall_line_width",
                            "type": "float",
                            "settable_per_mesh": true
                        },
                        "min_odd_wall_line_width":
                        {
                            "label": "Minimum Odd Wall Line Width",
                            "description": "The minimum line width for middle line gap filler polyline walls. This setting determines at which model thickness we switch from printing two wall lines, to printing two outer walls and a single central wall in the middle. A higher Minimum Odd Wall Line Width leads to a higher maximum even wall line width. The maximum odd wall line width is calculated as 2 * Minimum Even Wall Line Width.",
                            "unit": "mm",
                            "minimum_value_warning": ".5 * max(wall_line_width_0, wall_line_width_x)",
                            "maximum_value_warning": "min(wall_line_width_0, wall_line_width_x)",
                            "default_value": 0.3,
                            "value": "min_wall_line_width",
                            "type": "float",
                            "settable_per_mesh": true
                        }
                    }
                },
                "fill_outline_gaps":
                {
                    "label": "Print Thin Walls",
                    "description": "Print pieces of the model which are horizontally thinner than the nozzle size.",
                    "type": "bool",
                    "default_value": true,
                    "limit_to_extruder": "wall_0_extruder_nr",
                    "settable_per_mesh": true
                },
                "min_feature_size":
                {
                    "label": "Minimum Feature Size",
                    "description": "Minimum thickness of thin features. Model features that are thinner than this value will not be printed, while features thicker than the Minimum Feature Size will be widened to the Minimum Wall Line Width.",
                    "unit": "mm",
                    "default_value": 0.1,
                    "value": "wall_line_width_0 / 4",
                    "minimum_value": "0",
                    "maximum_value": "wall_line_width_0",
                    "type": "float",
                    "limit_to_extruder": "wall_0_extruder_nr",
                    "enabled": "fill_outline_gaps",
                    "settable_per_mesh": true
                },
                "min_bead_width":
                {
                    "label": "Minimum Thin Wall Line Width",
                    "description": "Width of the wall that will replace thin features (according to the Minimum Feature Size) of the model. If the Minimum Wall Line Width is thinner than the thickness of the feature, the wall will become as thick as the feature itself.",
                    "unit": "mm",
                    "value": "min_wall_line_width",
                    "default_value": 0.2,
                    "minimum_value": "0.001",
                    "minimum_value_warning": "min_feature_size",
                    "maximum_value_warning": "wall_line_width_0",
                    "type": "float",
                    "limit_to_extruder": "wall_0_extruder_nr",
                    "enabled": "fill_outline_gaps",
                    "settable_per_mesh": true
                },
                "xy_offset":
                {
                    "label": "Horizontal Expansion",
                    "description": "Amount of offset applied to all polygons in each layer. Positive values can compensate for too big holes; negative values can compensate for too small holes.",
                    "unit": "mm",
                    "type": "float",
                    "minimum_value_warning": "-1",
                    "maximum_value_warning": "1",
                    "default_value": 0,
                    "limit_to_extruder": "wall_0_extruder_nr",
                    "settable_per_mesh": true
                },
                "xy_offset_layer_0":
                {
                    "label": "Initial Layer Horizontal Expansion",
                    "description": "Amount of offset applied to all polygons in the first layer. A negative value can compensate for squishing of the first layer known as \"elephant's foot\".",
                    "unit": "mm",
                    "type": "float",
                    "minimum_value_warning": "-1",
                    "maximum_value_warning": "1",
                    "default_value": 0,
                    "value": "xy_offset",
                    "limit_to_extruder": "wall_0_extruder_nr",
                    "settable_per_mesh": true
                },
                "hole_xy_offset":
                {
                    "label": "Hole Horizontal Expansion",
                    "description": "Amount of offset applied to all holes in each layer. Positive values increase the size of the holes, negative values reduce the size of the holes.",
                    "unit": "mm",
                    "type": "float",
                    "minimum_value_warning": "-1",
                    "maximum_value_warning": "1",
                    "default_value": 0,
                    "limit_to_extruder": "wall_0_extruder_nr",
                    "settable_per_mesh": true
                },
                "hole_xy_offset_max_diameter":
                {
                    "label": "Hole Horizontal Expansion Max Diameter",
                    "description": "When greater than zero, the Hole Horizontal Expansion is gradually applied on small holes (small holes are expanded more). When set to zero the Hole Horizontal Expansion will be applied to all holes. Holes larger than the Hole Horizontal Expansion Max Diameter are not expanded.",
                    "unit": "mm",
                    "type": "float",
                    "default_value": 0,
                    "minimum_value": "0",
                    "enabled": "hole_xy_offset > 0",
                    "limit_to_extruder": "wall_0_extruder_nr",
                    "settable_per_mesh": true
                },
                "z_seam_type":
                {
                    "label": "Z Seam Alignment",
                    "description": "Starting point of each path in a layer. When paths in consecutive layers start at the same point a vertical seam may show on the print. When aligning these near a user specified location, the seam is easiest to remove. When placed randomly the inaccuracies at the paths' start will be less noticeable. When taking the shortest path the print will be quicker.",
                    "type": "enum",
                    "options":
                    {
                        "back": "User Specified",
                        "shortest": "Shortest",
                        "random": "Random",
                        "sharpest_corner": "Sharpest Corner"
                    },
                    "default_value": "sharpest_corner",
                    "limit_to_extruder": "wall_0_extruder_nr",
                    "settable_per_mesh": true
                },
                "z_seam_position":
                {
                    "label": "Z Seam Position",
                    "description": "The position near where to start printing each part in a layer.",
                    "type": "enum",
                    "options":
                    {
                        "backleft": "Back Left",
                        "back": "Back",
                        "backright": "Back Right",
                        "right": "Right",
                        "frontright": "Front Right",
                        "front": "Front",
                        "frontleft": "Front Left",
                        "left": "Left"
                    },
                    "enabled": "z_seam_type == 'back'",
                    "default_value": "back",
                    "limit_to_extruder": "wall_0_extruder_nr",
                    "settable_per_mesh": true,
                    "children":
                    {
                        "z_seam_x":
                        {
                            "label": "Z Seam X",
                            "description": "The X coordinate of the position near where to start printing each part in a layer.",
                            "unit": "mm",
                            "type": "float",
                            "default_value": 100.0,
                            "value": "(0 if (z_seam_position == 'frontleft' or z_seam_position == 'left' or z_seam_position == 'backleft') else machine_width / 2 if (z_seam_position == 'front' or z_seam_position == 'back') else machine_width) - (machine_width / 2 if z_seam_relative or machine_center_is_zero else 0)",
                            "enabled": "z_seam_type == 'back'",
                            "limit_to_extruder": "wall_0_extruder_nr",
                            "settable_per_mesh": true
                        },
                        "z_seam_y":
                        {
                            "label": "Z Seam Y",
                            "description": "The Y coordinate of the position near where to start printing each part in a layer.",
                            "unit": "mm",
                            "type": "float",
                            "default_value": 100.0,
                            "value": "(0 if (z_seam_position == 'frontleft' or z_seam_position == 'front' or z_seam_position == 'frontright') else machine_depth / 2 if (z_seam_position == 'left' or z_seam_position == 'right') else machine_depth) - (machine_depth / 2 if z_seam_relative or machine_center_is_zero else 0)",
                            "enabled": "z_seam_type == 'back'",
                            "limit_to_extruder": "wall_0_extruder_nr",
                            "settable_per_mesh": true
                        }
                    }
                },
                "z_seam_corner":
                {
                    "label": "Seam Corner Preference",
                    "description": "Control whether corners on the model outline influence the position of the seam. None means that corners have no influence on the seam position. Hide Seam makes the seam more likely to occur on an inside corner. Expose Seam makes the seam more likely to occur on an outside corner. Hide or Expose Seam makes the seam more likely to occur at an inside or outside corner. Smart Hiding allows both inside and outside corners, but chooses inside corners more frequently, if appropriate.",
                    "type": "enum",
                    "options":
                    {
                        "z_seam_corner_none": "None",
                        "z_seam_corner_inner": "Hide Seam",
                        "z_seam_corner_outer": "Expose Seam",
                        "z_seam_corner_any": "Hide or Expose Seam",
                        "z_seam_corner_weighted": "Smart Hiding"
                    },
                    "default_value": "z_seam_corner_inner",
                    "enabled": "z_seam_type != 'random'",
                    "limit_to_extruder": "wall_0_extruder_nr",
                    "settable_per_mesh": true
                },
                "z_seam_relative":
                {
                    "label": "Z Seam Relative",
                    "description": "When enabled, the z seam coordinates are relative to each part's centre. When disabled, the coordinates define an absolute position on the build plate.",
                    "unit": "mm",
                    "type": "bool",
                    "default_value": false,
                    "enabled": "z_seam_type == 'back'",
                    "limit_to_extruder": "wall_0_extruder_nr",
                    "settable_per_mesh": true
                }
            }
        },
        "top_bottom":
        {
            "label": "Top/Bottom",
            "icon": "PrintTopBottom",
            "description": "Top/Bottom",
            "type": "category",
            "children":
            {
                "roofing_extruder_nr":
                {
                    "label": "Top Surface Skin Extruder",
                    "description": "The extruder train used for printing the top most skin. This is used in multi-extrusion.",
                    "type": "optional_extruder",
                    "default_value": "-1",
                    "value": "top_bottom_extruder_nr",
                    "settable_per_mesh": false,
                    "settable_per_extruder": false,
                    "settable_per_meshgroup": true,
                    "settable_globally": true,
                    "enabled": "extruders_enabled_count > 1 and max(extruderValues('roofing_layer_count')) > 0 and max(extruderValues('top_layers')) > 0"
                },
                "roofing_layer_count":
                {
                    "label": "Top Surface Skin Layers",
                    "description": "The number of top most skin layers. Usually only one top most layer is sufficient to generate higher quality top surfaces.",
                    "default_value": 0,
                    "minimum_value": "0",
                    "maximum_value_warning": "top_layers - 1",
                    "type": "int",
                    "maximum_value": "999999",
                    "value": "0",
                    "limit_to_extruder": "roofing_extruder_nr",
                    "settable_per_mesh": true,
                    "enabled": "top_layers > 0",
                    "children":
                    {
                        "roofing_line_width":
                        {
                            "label": "Top Surface Skin Line Width",
                            "description": "Width of a single line of the areas at the top of the print.",
                            "unit": "mm",
                            "minimum_value": "0.001",
                            "minimum_value_warning": "0.1 + 0.4 * machine_nozzle_size",
                            "maximum_value_warning": "2 * machine_nozzle_size",
                            "default_value": 0.4,
                            "type": "float",
                            "value": "skin_line_width",
                            "limit_to_extruder": "roofing_extruder_nr",
                            "settable_per_mesh": true,
                            "enabled": "roofing_layer_count > 0 and top_layers > 0"
                        },
                        "roofing_pattern":
                        {
                            "label": "Top Surface Skin Pattern",
                            "description": "The pattern of the top most layers.",
                            "type": "enum",
                            "options":
                            {
                                "lines": "Lines",
                                "concentric": "Concentric",
                                "zigzag": "Zig Zag"
                            },
                            "default_value": "lines",
                            "value": "top_bottom_pattern",
                            "limit_to_extruder": "roofing_extruder_nr",
                            "settable_per_mesh": true,
                            "enabled": "roofing_layer_count > 0 and top_layers > 0"
                        },
                        "roofing_monotonic":
                        {
                            "label": "Monotonic Top Surface Order",
                            "description": "Print top surface lines in an ordering that causes them to always overlap with adjacent lines in a single direction. This takes slightly more time to print, but makes flat surfaces look more consistent.",
                            "type": "bool",
                            "value": true,
                            "enabled": "roofing_layer_count > 0 and top_layers > 0 and roofing_pattern != 'concentric'",
                            "limit_to_extruder": "roofing_extruder_nr",
                            "settable_per_mesh": true
                        },
                        "roofing_angles":
                        {
                            "label": "Top Surface Skin Line Directions",
                            "description": "A list of integer line directions to use when the top surface skin layers use the lines or zig zag pattern. Elements from the list are used sequentially as the layers progress and when the end of the list is reached, it starts at the beginning again. The list items are separated by commas and the whole list is contained in square brackets. Default is an empty list which means use the traditional default angles (45 and 135 degrees).",
                            "type": "[int]",
                            "default_value": "[ ]",
                            "value": "skin_angles",
                            "enabled": "roofing_pattern != 'concentric' and roofing_layer_count > 0 and top_layers > 0",
                            "limit_to_extruder": "roofing_extruder_nr",
                            "settable_per_mesh": true
                        }
                    }
                },
                "top_bottom_extruder_nr":
                {
                    "label": "Top/Bottom Extruder",
                    "description": "The extruder train used for printing the top and bottom skin. This is used in multi-extrusion.",
                    "type": "optional_extruder",
                    "default_value": "-1",
                    "settable_per_mesh": false,
                    "settable_per_extruder": false,
                    "settable_per_meshgroup": true,
                    "settable_globally": true,
                    "enabled": "extruders_enabled_count > 1"
                },
                "top_bottom_thickness":
                {
                    "label": "Top/Bottom Thickness",
                    "description": "The thickness of the top/bottom layers in the print. This value divided by the layer height defines the number of top/bottom layers.",
                    "unit": "mm",
                    "default_value": 0.8,
                    "minimum_value": "0",
                    "minimum_value_warning": "0.6",
                    "maximum_value": "machine_height",
                    "type": "float",
                    "limit_to_extruder": "top_bottom_extruder_nr",
                    "settable_per_mesh": true,
                    "children":
                    {
                        "top_thickness":
                        {
                            "label": "Top Thickness",
                            "description": "The thickness of the top layers in the print. This value divided by the layer height defines the number of top layers.",
                            "unit": "mm",
                            "default_value": 0.8,
                            "minimum_value": "0",
                            "minimum_value_warning": "0.2 + resolveOrValue('layer_height')",
                            "maximum_value": "machine_height",
                            "type": "float",
                            "value": "top_bottom_thickness",
                            "limit_to_extruder": "top_bottom_extruder_nr",
                            "settable_per_mesh": true,
                            "children":
                            {
                                "top_layers":
                                {
                                    "label": "Top Layers",
                                    "description": "The number of top layers. When calculated by the top thickness, this value is rounded to a whole number.",
                                    "default_value": 8,
                                    "minimum_value": "0",
                                    "maximum_value_warning": "100",
                                    "maximum_value": "999999",
                                    "type": "int",
                                    "minimum_value_warning": "2",
                                    "value": "0 if infill_sparse_density == 100 else math.ceil(round(top_thickness / resolveOrValue('layer_height'), 4))",
                                    "limit_to_extruder": "top_bottom_extruder_nr",
                                    "settable_per_mesh": true
                                }
                            }
                        },
                        "bottom_thickness":
                        {
                            "label": "Bottom Thickness",
                            "description": "The thickness of the bottom layers in the print. This value divided by the layer height defines the number of bottom layers.",
                            "unit": "mm",
                            "default_value": 0.6,
                            "minimum_value": "0",
                            "minimum_value_warning": "0.2 + resolveOrValue('layer_height')",
                            "type": "float",
                            "value": "top_bottom_thickness",
                            "maximum_value": "machine_height",
                            "limit_to_extruder": "top_bottom_extruder_nr",
                            "settable_per_mesh": true,
                            "children":
                            {
                                "bottom_layers":
                                {
                                    "label": "Bottom Layers",
                                    "description": "The number of bottom layers. When calculated by the bottom thickness, this value is rounded to a whole number.",
                                    "minimum_value": "0",
                                    "minimum_value_warning": "2",
                                    "default_value": 6,
                                    "maximum_value": "999999",
                                    "type": "int",
                                    "value": "999999 if infill_sparse_density == 100 and not magic_spiralize else math.ceil(round(bottom_thickness / resolveOrValue('layer_height'), 4))",
                                    "limit_to_extruder": "top_bottom_extruder_nr",
                                    "settable_per_mesh": true
                                },
                                "initial_bottom_layers":
                                {
                                    "label": "Initial Bottom Layers",
                                    "description": "The number of initial bottom layers, from the build-plate upwards. When calculated by the bottom thickness, this value is rounded to a whole number.",
                                    "minimum_value": "0",
                                    "minimum_value_warning": "2",
                                    "maximum_value": "999999",
                                    "default_value": 6,
                                    "type": "int",
                                    "value": "bottom_layers",
                                    "limit_to_extruder": "top_bottom_extruder_nr",
                                    "settable_per_mesh": true
                                }
                            }
                        }
                    }
                },
                "top_bottom_pattern":
                {
                    "label": "Top/Bottom Pattern",
                    "description": "The pattern of the top/bottom layers.",
                    "type": "enum",
                    "options":
                    {
                        "lines": "Lines",
                        "concentric": "Concentric",
                        "zigzag": "Zig Zag"
                    },
                    "default_value": "lines",
                    "enabled": "top_layers > 0 or bottom_layers > 0",
                    "limit_to_extruder": "top_bottom_extruder_nr",
                    "settable_per_mesh": true
                },
                "top_bottom_pattern_0":
                {
                    "label": "Bottom Pattern Initial Layer",
                    "description": "The pattern on the bottom of the print on the first layer.",
                    "type": "enum",
                    "options":
                    {
                        "lines": "Lines",
                        "concentric": "Concentric",
                        "zigzag": "Zig Zag"
                    },
                    "default_value": "lines",
                    "enabled": "top_layers > 0 or bottom_layers > 0",
                    "value": "top_bottom_pattern",
                    "limit_to_extruder": "top_bottom_extruder_nr",
                    "settable_per_mesh": true
                },
                "connect_skin_polygons":
                {
                    "label": "Connect Top/Bottom Polygons",
                    "description": "Connect top/bottom skin paths where they run next to each other. For the concentric pattern enabling this setting greatly reduces the travel time, but because the connections can happen midway over infill this feature can reduce the top surface quality.",
                    "type": "bool",
                    "default_value": false,
                    "enabled": "((top_layers > 0 or bottom_layers > 0) and top_bottom_pattern == 'concentric') or (initial_bottom_layers > 0 and top_bottom_pattern_0 == 'concentric') or (roofing_layer_count > 0 and roofing_pattern == 'concentric')",
                    "limit_to_extruder": "top_bottom_extruder_nr",
                    "settable_per_mesh": true
                },
                "skin_monotonic":
                {
                    "label": "Monotonic Top/Bottom Order",
                    "description": "Print top/bottom lines in an ordering that causes them to always overlap with adjacent lines in a single direction. This takes slightly more time to print, but makes flat surfaces look more consistent.",
                    "type": "bool",
                    "default_value": false,
                    "enabled": "(top_layers > 0 or bottom_layers > 0) and (top_bottom_pattern != 'concentric' or top_bottom_pattern_0 != 'concentric')",
                    "limit_to_extruder": "top_bottom_extruder_nr",
                    "settable_per_mesh": true
                },
                "skin_angles":
                {
                    "label": "Top/Bottom Line Directions",
                    "description": "A list of integer line directions to use when the top/bottom layers use the lines or zig zag pattern. Elements from the list are used sequentially as the layers progress and when the end of the list is reached, it starts at the beginning again. The list items are separated by commas and the whole list is contained in square brackets. Default is an empty list which means use the traditional default angles (45 and 135 degrees).",
                    "type": "[int]",
                    "default_value": "[ ]",
                    "enabled": "(top_layers > 0 or bottom_layers > 0) and top_bottom_pattern != 'concentric'",
                    "limit_to_extruder": "top_bottom_extruder_nr",
                    "settable_per_mesh": true
                },
                "small_skin_width":
                {
                    "label": "Small Top/Bottom Width",
                    "description": "Small top/bottom regions are filled with walls instead of the default top/bottom pattern. This helps to avoids jerky motions.",
                    "value": "skin_line_width * 2",
                    "default_value": 1,
                    "minimum_value": "0",
                    "maximum_value_warning": "skin_line_width * 10",
                    "type": "float",
                    "enabled": "(top_layers > 0 or bottom_layers > 0) and top_bottom_pattern != 'concentric'",
                    "limit_to_extruder": "top_bottom_extruder_nr",
                    "settable_per_mesh": true,
                    "unit": "mm"
                },
                "skin_no_small_gaps_heuristic":
                {
                    "label": "No Skin in Z Gaps",
                    "description": "When the model has small vertical gaps of only a few layers, there should normally be skin around those layers in the narrow space. Enable this setting to not generate skin if the vertical gap is very small. This improves printing time and slicing time, but technically leaves infill exposed to the air.",
                    "type": "bool",
                    "default_value": false,
                    "enabled": "top_layers > 0 or bottom_layers > 0",
                    "limit_to_extruder": "top_bottom_extruder_nr",
                    "settable_per_mesh": true
                },
                "skin_outline_count":
                {
                    "label": "Extra Skin Wall Count",
                    "description": "Replaces the outermost part of the top/bottom pattern with a number of concentric lines. Using one or two lines improves roofs that start on infill material.",
                    "value": "0 if top_bottom_pattern == 'concentric' and top_bottom_pattern_0 == 'concentric' and roofing_layer_count <= 0 else 1",
                    "default_value": 1,
                    "minimum_value": "0",
                    "maximum_value_warning": "10",
                    "maximum_value": "999999",
                    "type": "int",
                    "enabled": "(top_layers > 0 or bottom_layers > 0) and (top_bottom_pattern != 'concentric' or top_bottom_pattern_0 != 'concentric' or (roofing_layer_count > 0 and roofing_pattern != 'concentric'))",
                    "limit_to_extruder": "top_bottom_extruder_nr",
                    "settable_per_mesh": true
                },
                "ironing_enabled":
                {
                    "label": "Enable Ironing",
                    "description": "Go over the top surface one additional time, but this time extruding very little material. This is meant to melt the plastic on top further, creating a smoother surface. The pressure in the nozzle chamber is kept high so that the creases in the surface are filled with material.",
                    "type": "bool",
                    "default_value": false,
                    "limit_to_extruder": "top_bottom_extruder_nr",
                    "settable_per_mesh": true
                },
                "ironing_only_highest_layer":
                {
                    "label": "Iron Only Highest Layer",
                    "description": "Only perform ironing on the very last layer of the mesh. This saves time if the lower layers don't need a smooth surface finish.",
                    "type": "bool",
                    "default_value": false,
                    "enabled": "ironing_enabled",
                    "limit_to_extruder": "top_bottom_extruder_nr",
                    "settable_per_mesh": true
                },
                "ironing_pattern":
                {
                    "label": "Ironing Pattern",
                    "description": "The pattern to use for ironing top surfaces.",
                    "type": "enum",
                    "options":
                    {
                        "concentric": "Concentric",
                        "zigzag": "Zig Zag"
                    },
                    "default_value": "zigzag",
                    "enabled": "ironing_enabled",
                    "limit_to_extruder": "top_bottom_extruder_nr",
                    "settable_per_mesh": true
                },
                "ironing_monotonic":
                {
                    "label": "Monotonic Ironing Order",
                    "description": "Print ironing lines in an ordering that causes them to always overlap with adjacent lines in a single direction. This takes slightly more time to print, but makes flat surfaces look more consistent.",
                    "type": "bool",
                    "default_value": false,
                    "enabled": "ironing_enabled and ironing_pattern != 'concentric'",
                    "limit_to_extruder": "top_bottom_extruder_nr",
                    "settable_per_mesh": true
                },
                "ironing_line_spacing":
                {
                    "label": "Ironing Line Spacing",
                    "description": "The distance between the lines of ironing.",
                    "type": "float",
                    "unit": "mm",
                    "default_value": 0.1,
                    "minimum_value": "0.001",
                    "maximum_value_warning": "machine_nozzle_tip_outer_diameter",
                    "enabled": "ironing_enabled",
                    "limit_to_extruder": "top_bottom_extruder_nr",
                    "settable_per_mesh": true
                },
                "ironing_flow":
                {
                    "label": "Ironing Flow",
                    "description": "The amount of material, relative to a normal skin line, to extrude during ironing. Keeping the nozzle filled helps filling some of the crevices of the top surface, but too much results in overextrusion and blips on the side of the surface.",
                    "type": "float",
                    "unit": "%",
                    "default_value": 10.0,
                    "minimum_value": "0",
                    "maximum_value_warning": "50",
                    "enabled": "ironing_enabled",
                    "limit_to_extruder": "top_bottom_extruder_nr",
                    "settable_per_mesh": true
                },
                "ironing_inset":
                {
                    "label": "Ironing Inset",
                    "description": "A distance to keep from the edges of the model. Ironing all the way to the edge of the mesh may result in a jagged edge on your print.",
                    "type": "float",
                    "unit": "mm",
                    "default_value": 0.35,
                    "value": "wall_line_width_0 / 2 + (ironing_line_spacing - skin_line_width * (1.0 + ironing_flow / 100) / 2 if ironing_pattern == 'concentric' else skin_line_width * (1.0 - ironing_flow / 100) / 2)",
                    "minimum_value_warning": "0",
                    "maximum_value_warning": "wall_line_width_0",
                    "enabled": "ironing_enabled",
                    "limit_to_extruder": "top_bottom_extruder_nr",
                    "settable_per_mesh": true
                },
                "speed_ironing":
                {
                    "label": "Ironing Speed",
                    "description": "The speed at which to pass over the top surface.",
                    "type": "float",
                    "unit": "mm/s",
                    "default_value": 20.0,
                    "value": "speed_topbottom * 20 / 30",
                    "minimum_value": "0.001",
                    "maximum_value": "math.sqrt(machine_max_feedrate_x ** 2 + machine_max_feedrate_y ** 2)",
                    "maximum_value_warning": "100",
                    "enabled": "ironing_enabled",
                    "limit_to_extruder": "top_bottom_extruder_nr",
                    "settable_per_mesh": true
                },
                "acceleration_ironing":
                {
                    "label": "Ironing Acceleration",
                    "description": "The acceleration with which ironing is performed.",
                    "unit": "mm/s\u00b2",
                    "type": "float",
                    "minimum_value": "0.1",
                    "minimum_value_warning": "100",
                    "maximum_value_warning": "10000",
                    "default_value": 3000,
                    "value": "acceleration_topbottom",
                    "enabled": "resolveOrValue('acceleration_enabled') and ironing_enabled",
                    "limit_to_extruder": "top_bottom_extruder_nr",
                    "settable_per_mesh": true
                },
                "jerk_ironing":
                {
                    "label": "Ironing Jerk",
                    "description": "The maximum instantaneous velocity change while performing ironing.",
                    "unit": "mm/s",
                    "type": "float",
                    "minimum_value": "0",
                    "maximum_value_warning": "50",
                    "default_value": 20,
                    "value": "jerk_topbottom",
                    "enabled": "resolveOrValue('jerk_enabled') and ironing_enabled",
                    "limit_to_extruder": "top_bottom_extruder_nr",
                    "settable_per_mesh": true
                },
                "skin_overlap":
                {
                    "label": "Skin Overlap Percentage",
                    "description": "Adjust the amount of overlap between the walls and (the endpoints of) the skin-centerlines, as a percentage of the line widths of the skin lines and the innermost wall. A slight overlap allows the walls to connect firmly to the skin. Note that, given an equal skin and wall line-width, any percentage over 50% may already cause any skin to go past the wall, because at that point the position of the nozzle of the skin-extruder may already reach past the middle of the wall.",
                    "unit": "%",
                    "type": "float",
                    "default_value": 5,
                    "minimum_value_warning": "-50",
                    "maximum_value_warning": "100",
                    "value": "5 if top_bottom_pattern != 'concentric' else 0",
                    "enabled": "(top_layers > 0 or bottom_layers > 0) and top_bottom_pattern != 'concentric'",
                    "limit_to_extruder": "top_bottom_extruder_nr",
                    "settable_per_mesh": true,
                    "children":
                    {
                        "skin_overlap_mm":
                        {
                            "label": "Skin Overlap",
                            "description": "Adjust the amount of overlap between the walls and (the endpoints of) the skin-centerlines. A slight overlap allows the walls to connect firmly to the skin. Note that, given an equal skin and wall line-width, any value over half the width of the wall may already cause any skin to go past the wall, because at that point the position of the nozzle of the skin-extruder may already reach past the middle of the wall.",
                            "unit": "mm",
                            "type": "float",
                            "default_value": 0.02,
                            "minimum_value_warning": "-0.5 * machine_nozzle_size",
                            "maximum_value_warning": "machine_nozzle_size",
                            "value": "0.5 * (skin_line_width + (wall_line_width_x if wall_line_count > 1 else wall_line_width_0)) * skin_overlap / 100 if top_bottom_pattern != 'concentric' else 0",
                            "enabled": "(top_layers > 0 or bottom_layers > 0) and top_bottom_pattern != 'concentric'",
                            "settable_per_mesh": true
                        }
                    }
                },
                "skin_preshrink":
                {
                    "label": "Skin Removal Width",
                    "description": "The largest width of skin areas which are to be removed. Every skin area smaller than this value will disappear. This can help in limiting the amount of time and material spent on printing top/bottom skin at slanted surfaces in the model.",
                    "unit": "mm",
                    "type": "float",
                    "default_value": 1,
                    "value": "wall_line_width_0 + (wall_line_count - 1) * wall_line_width_x",
                    "minimum_value": "0",
                    "maximum_value_warning": "wall_line_width_0 + (wall_line_count - 1) * wall_line_width_x",
                    "enabled": "top_layers > 0 or bottom_layers > 0",
                    "limit_to_extruder": "top_bottom_extruder_nr",
                    "settable_per_mesh": true,
                    "children":
                    {
                        "top_skin_preshrink":
                        {
                            "label": "Top Skin Removal Width",
                            "description": "The largest width of top skin areas which are to be removed. Every skin area smaller than this value will disappear. This can help in limiting the amount of time and material spent on printing top skin at slanted surfaces in the model.",
                            "unit": "mm",
                            "type": "float",
                            "default_value": 1,
                            "value": "skin_preshrink",
                            "maximum_value_warning": "wall_line_width_0 + (wall_line_count - 1) * wall_line_width_x",
                            "minimum_value": "0",
                            "enabled": "top_layers > 0 or bottom_layers > 0",
                            "limit_to_extruder": "top_bottom_extruder_nr",
                            "settable_per_mesh": true
                        },
                        "bottom_skin_preshrink":
                        {
                            "label": "Bottom Skin Removal Width",
                            "description": "The largest width of bottom skin areas which are to be removed. Every skin area smaller than this value will disappear. This can help in limiting the amount of time and material spent on printing bottom skin at slanted surfaces in the model.",
                            "unit": "mm",
                            "type": "float",
                            "default_value": 1,
                            "value": "skin_preshrink",
                            "maximum_value_warning": "wall_line_width_0 + (wall_line_count - 1) * wall_line_width_x",
                            "minimum_value": "0",
                            "enabled": "top_layers > 0 or bottom_layers > 0",
                            "limit_to_extruder": "top_bottom_extruder_nr",
                            "settable_per_mesh": true
                        }
                    }
                },
                "expand_skins_expand_distance":
                {
                    "label": "Skin Expand Distance",
                    "description": "The distance the skins are expanded into the infill. Higher values makes the skin attach better to the infill pattern and makes the walls on neighboring layers adhere better to the skin. Lower values save amount of material used.",
                    "unit": "mm",
                    "type": "float",
                    "default_value": 1,
                    "value": "wall_line_width_0 + (wall_line_count - 1) * wall_line_width_x",
                    "minimum_value": "-skin_preshrink",
                    "limit_to_extruder": "top_bottom_extruder_nr",
                    "enabled": "top_layers > 0 or bottom_layers > 0",
                    "settable_per_mesh": true,
                    "children":
                    {
                        "top_skin_expand_distance":
                        {
                            "label": "Top Skin Expand Distance",
                            "description": "The distance the top skins are expanded into the infill. Higher values makes the skin attach better to the infill pattern and makes the walls on the layer above adhere better to the skin. Lower values save amount of material used.",
                            "unit": "mm",
                            "type": "float",
                            "default_value": 1,
                            "value": "expand_skins_expand_distance",
                            "minimum_value": "-top_skin_preshrink",
                            "enabled": "top_layers > 0 or bottom_layers > 0",
                            "limit_to_extruder": "top_bottom_extruder_nr",
                            "settable_per_mesh": true
                        },
                        "bottom_skin_expand_distance":
                        {
                            "label": "Bottom Skin Expand Distance",
                            "description": "The distance the bottom skins are expanded into the infill. Higher values makes the skin attach better to the infill pattern and makes the skin adhere better to the walls on the layer below. Lower values save amount of material used.",
                            "unit": "mm",
                            "type": "float",
                            "default_value": 1,
                            "value": "expand_skins_expand_distance",
                            "minimum_value": "-bottom_skin_preshrink",
                            "enabled": "top_layers > 0 or bottom_layers > 0",
                            "limit_to_extruder": "top_bottom_extruder_nr",
                            "settable_per_mesh": true
                        }
                    }
                },
                "max_skin_angle_for_expansion":
                {
                    "label": "Maximum Skin Angle for Expansion",
                    "description": "Top and/or bottom surfaces of your object with an angle larger than this setting, won't have their top/bottom skin expanded. This avoids expanding the narrow skin areas that are created when the model surface has a near vertical slope. An angle of 0\u00b0 is horizontal and will cause no skin to be expanded, while an angle of 90\u00b0 is vertical and will cause all skin to be expanded.",
                    "unit": "\u00b0",
                    "type": "float",
                    "minimum_value": "0",
                    "minimum_value_warning": "2",
                    "maximum_value": "90",
                    "default_value": 90,
                    "enabled": "(top_layers > 0 or bottom_layers > 0) and (top_skin_expand_distance > 0 or bottom_skin_expand_distance > 0)",
                    "limit_to_extruder": "top_bottom_extruder_nr",
                    "settable_per_mesh": true,
                    "children":
                    {
                        "min_skin_width_for_expansion":
                        {
                            "label": "Minimum Skin Width for Expansion",
                            "description": "Skin areas narrower than this are not expanded. This avoids expanding the narrow skin areas that are created when the model surface has a slope close to the vertical.",
                            "unit": "mm",
                            "type": "float",
                            "default_value": 0,
                            "value": "top_layers * layer_height / math.tan(math.radians(max_skin_angle_for_expansion))",
                            "minimum_value": "0",
                            "enabled": "(top_layers > 0 or bottom_layers > 0) and (top_skin_expand_distance > 0 or bottom_skin_expand_distance > 0)",
                            "limit_to_extruder": "top_bottom_extruder_nr",
                            "settable_per_mesh": true
                        }
                    }
                }
            }
        },
        "infill":
        {
            "label": "Infill",
            "icon": "Infill1",
            "description": "Infill",
            "type": "category",
            "children":
            {
                "infill_extruder_nr":
                {
                    "label": "Infill Extruder",
                    "description": "The extruder train used for printing infill. This is used in multi-extrusion.",
                    "type": "optional_extruder",
                    "default_value": "-1",
                    "settable_per_mesh": false,
                    "settable_per_extruder": false,
                    "settable_per_meshgroup": true,
                    "settable_globally": true,
                    "enabled": "extruders_enabled_count > 1"
                },
                "infill_sparse_density":
                {
                    "label": "Infill Density",
                    "description": "Adjusts the density of infill of the print.",
                    "unit": "%",
                    "type": "float",
                    "default_value": 20,
                    "minimum_value": "0",
                    "maximum_value_warning": "100",
                    "limit_to_extruder": "infill_extruder_nr",
                    "settable_per_mesh": true,
                    "children":
                    {
                        "infill_line_distance":
                        {
                            "label": "Infill Line Distance",
                            "description": "Distance between the printed infill lines. This setting is calculated by the infill density and the infill line width.",
                            "unit": "mm",
                            "type": "float",
                            "default_value": 2,
                            "minimum_value": "0",
                            "minimum_value_warning": "infill_line_width",
                            "value": "0 if infill_sparse_density == 0 else (infill_line_width * 100) / infill_sparse_density * (2 if infill_pattern == 'grid' else (3 if infill_pattern == 'triangles' or infill_pattern == 'trihexagon' or infill_pattern == 'cubic' or infill_pattern == 'cubicsubdiv' else (2 if infill_pattern == 'tetrahedral' or infill_pattern == 'quarter_cubic' else (1 if infill_pattern == 'cross' or infill_pattern == 'cross_3d' else (1.6 if infill_pattern == 'lightning' else 1)))))",
                            "limit_to_extruder": "infill_extruder_nr",
                            "settable_per_mesh": true
                        }
                    }
                },
                "infill_pattern":
                {
                    "label": "Infill Pattern",
                    "description": "The pattern of the infill material of the print. The line and zig zag infill swap direction on alternate layers, reducing material cost. The grid, triangle, tri-hexagon, cubic, octet, quarter cubic, cross and concentric patterns are fully printed every layer. Gyroid, cubic, quarter cubic and octet infill change with every layer to provide a more equal distribution of strength over each direction. Lightning infill tries to minimize the infill, by only supporting the ceiling of the object.",
                    "type": "enum",
                    "options":
                    {
                        "grid": "Grid",
                        "lines": "Lines",
                        "triangles": "Triangles",
                        "trihexagon": "Tri-Hexagon",
                        "cubic": "Cubic",
                        "cubicsubdiv": "Cubic Subdivision",
                        "tetrahedral": "Octet",
                        "quarter_cubic": "Quarter Cubic",
                        "concentric": "Concentric",
                        "zigzag": "Zig Zag",
                        "cross": "Cross",
                        "cross_3d": "Cross 3D",
                        "gyroid": "Gyroid",
                        "lightning": "Lightning"
                    },
                    "default_value": "grid",
                    "enabled": "infill_line_distance > 0",
                    "value": "'lines' if infill_sparse_density > 25 else 'grid'",
                    "limit_to_extruder": "infill_extruder_nr",
                    "settable_per_mesh": true
                },
                "zig_zaggify_infill":
                {
                    "label": "Connect Infill Lines",
                    "description": "Connect the ends where the infill pattern meets the inner wall using a line which follows the shape of the inner wall. Enabling this setting can make the infill adhere to the walls better and reduce the effects of infill on the quality of vertical surfaces. Disabling this setting reduces the amount of material used.",
                    "type": "bool",
                    "default_value": false,
                    "value": "infill_pattern == 'cross' or infill_pattern == 'cross_3d'",
                    "enabled": "infill_pattern == 'lines' or infill_pattern == 'grid' or infill_pattern == 'triangles' or infill_pattern == 'trihexagon' or infill_pattern == 'cubic' or infill_pattern == 'tetrahedral' or infill_pattern == 'quarter_cubic' or infill_pattern == 'cross' or infill_pattern == 'cross_3d' or infill_pattern == 'gyroid'",
                    "limit_to_extruder": "infill_extruder_nr",
                    "settable_per_mesh": true
                },
                "connect_infill_polygons":
                {
                    "label": "Connect Infill Polygons",
                    "description": "Connect infill paths where they run next to each other. For infill patterns which consist of several closed polygons, enabling this setting greatly reduces the travel time.",
                    "type": "bool",
                    "default_value": true,
                    "value": "(infill_pattern == 'cross' or infill_pattern == 'cross_3d' or infill_multiplier % 2 == 0) and infill_wall_line_count > 0",
                    "enabled": "infill_pattern != 'lightning' and infill_pattern == 'cross' or infill_pattern == 'cross_3d' or infill_pattern == 'concentric' or infill_multiplier % 2 == 0 or infill_wall_line_count > 1",
                    "limit_to_extruder": "infill_extruder_nr",
                    "settable_per_mesh": true
                },
                "infill_angles":
                {
                    "label": "Infill Line Directions",
                    "description": "A list of integer line directions to use. Elements from the list are used sequentially as the layers progress and when the end of the list is reached, it starts at the beginning again. The list items are separated by commas and the whole list is contained in square brackets. Default is an empty list which means use the traditional default angles (45 and 135 degrees for the lines and zig zag patterns and 45 degrees for all other patterns).",
                    "type": "[int]",
                    "default_value": "[ ]",
                    "enabled": "infill_pattern not in ('concentric', 'cross', 'cross_3d', 'gyroid', 'lightning') and infill_sparse_density > 0",
                    "limit_to_extruder": "infill_extruder_nr",
                    "settable_per_mesh": true
                },
                "infill_offset_x":
                {
                    "label": "Infill X Offset",
                    "description": "The infill pattern is moved this distance along the X axis.",
                    "unit": "mm",
                    "type": "float",
                    "default_value": 0,
                    "enabled": "infill_pattern != 'lightning' and infill_pattern == 'grid' or infill_pattern == 'lines' or infill_pattern == 'triangles' or infill_pattern == 'cubic' or infill_pattern == 'tetrahedral' or infill_pattern == 'quarter_cubic' or infill_pattern == 'zigzag'",
                    "limit_to_extruder": "infill_extruder_nr",
                    "settable_per_mesh": true
                },
                "infill_offset_y":
                {
                    "label": "Infill Y Offset",
                    "description": "The infill pattern is moved this distance along the Y axis.",
                    "unit": "mm",
                    "type": "float",
                    "default_value": 0,
                    "enabled": "infill_pattern != 'lightning' and infill_pattern == 'grid' or infill_pattern == 'lines' or infill_pattern == 'triangles' or infill_pattern == 'cubic' or infill_pattern == 'tetrahedral' or infill_pattern == 'quarter_cubic' or infill_pattern == 'zigzag'",
                    "limit_to_extruder": "infill_extruder_nr",
                    "settable_per_mesh": true
                },
                "infill_randomize_start_location":
                {
                    "label": "Randomize Infill Start",
                    "description": "Randomize which infill line is printed first. This prevents one segment becoming the strongest, but it does so at the cost of an additional travel move.",
                    "type": "bool",
                    "default_value": false,
                    "warning_value": "True if infill_pattern not in ('grid', 'triangles', 'trihexagon', 'cubic', 'cubicsubdiv', 'tetrahedral', 'quarter_cubic') else None",
                    "enabled": "not (infill_pattern == 'lightning' or (infill_pattern == 'cross' and connect_infill_polygons) or infill_pattern == 'concentric')",
                    "limit_to_extruder": "infill_extruder_nr",
                    "settable_per_mesh": true
                },
                "infill_multiplier":
                {
                    "label": "Infill Line Multiplier",
                    "description": "Convert each infill line to this many lines. The extra lines do not cross over each other, but avoid each other. This makes the infill stiffer, but increases print time and material usage.",
                    "default_value": 1,
                    "type": "int",
                    "maximum_value": "999999",
                    "minimum_value": "1",
                    "maximum_value_warning": "infill_line_distance / infill_line_width",
                    "enabled": "infill_sparse_density > 0 and infill_pattern != 'zigzag' and (gradual_infill_steps == 0 or not zig_zaggify_infill)",
                    "limit_to_extruder": "infill_extruder_nr",
                    "settable_per_mesh": true
                },
                "infill_wall_line_count":
                {
                    "label": "Extra Infill Wall Count",
                    "description": "Add extra walls around the infill area. Such walls can make top/bottom skin lines sag down less which means you need less top/bottom skin layers for the same quality at the cost of some extra material.\nThis feature can combine with the Connect Infill Polygons to connect all the infill into a single extrusion path without the need for travels or retractions if configured right.",
                    "default_value": 0,
                    "type": "int",
                    "minimum_value": "0",
                    "maximum_value": "999999",
                    "enabled": "infill_sparse_density > 0",
                    "limit_to_extruder": "infill_extruder_nr",
                    "settable_per_mesh": true
                },
                "sub_div_rad_add":
                {
                    "label": "Cubic Subdivision Shell",
                    "description": "An addition to the radius from the center of each cube to check for the boundary of the model, as to decide whether this cube should be subdivided. Larger values lead to a thicker shell of small cubes near the boundary of the model.",
                    "unit": "mm",
                    "type": "float",
                    "default_value": 0.4,
                    "value": "wall_line_width_x",
                    "minimum_value_warning": "-1 * infill_line_distance",
                    "maximum_value_warning": "5 * infill_line_distance",
                    "enabled": "infill_sparse_density > 0 and infill_pattern == 'cubicsubdiv'",
                    "limit_to_extruder": "infill_extruder_nr",
                    "settable_per_mesh": true
                },
                "infill_overlap":
                {
                    "label": "Infill Overlap Percentage",
                    "description": "The amount of overlap between the infill and the walls as a percentage of the infill line width. A slight overlap allows the walls to connect firmly to the infill.",
                    "unit": "%",
                    "type": "float",
                    "default_value": 10,
                    "value": "10 if infill_sparse_density < 95 and infill_pattern != 'concentric' else 0",
                    "minimum_value_warning": "-50",
                    "maximum_value_warning": "100",
                    "enabled": "infill_sparse_density > 0 and infill_pattern != 'concentric'",
                    "limit_to_extruder": "infill_extruder_nr",
                    "settable_per_mesh": true,
                    "children":
                    {
                        "infill_overlap_mm":
                        {
                            "label": "Infill Overlap",
                            "description": "The amount of overlap between the infill and the walls. A slight overlap allows the walls to connect firmly to the infill.",
                            "unit": "mm",
                            "type": "float",
                            "default_value": 0.04,
                            "minimum_value_warning": "-0.5 * machine_nozzle_size",
                            "maximum_value_warning": "machine_nozzle_size",
                            "value": "0.5 * (infill_line_width + (wall_line_width_x if wall_line_count > 1 else wall_line_width_0)) * infill_overlap / 100 if infill_sparse_density < 95 and infill_pattern != 'concentric' else 0",
                            "enabled": "infill_sparse_density > 0 and infill_pattern != 'concentric'",
                            "settable_per_mesh": true
                        }
                    }
                },
                "infill_wipe_dist":
                {
                    "label": "Infill Wipe Distance",
                    "description": "Distance of a travel move inserted after every infill line, to make the infill stick to the walls better. This option is similar to infill overlap, but without extrusion and only on one end of the infill line.",
                    "unit": "mm",
                    "type": "float",
                    "default_value": 0.04,
                    "value": "wall_line_width_0 / 4 if wall_line_count == 1 else wall_line_width_x / 4",
                    "minimum_value_warning": "0",
                    "maximum_value_warning": "machine_nozzle_size",
                    "enabled": "infill_sparse_density > 0",
                    "limit_to_extruder": "infill_extruder_nr",
                    "settable_per_mesh": true
                },
                "infill_sparse_thickness":
                {
                    "label": "Infill Layer Thickness",
                    "description": "The thickness per layer of infill material. This value should always be a multiple of the layer height and is otherwise rounded.",
                    "unit": "mm",
                    "type": "float",
                    "default_value": 0.1,
                    "minimum_value": "resolveOrValue('layer_height') / 2 if infill_line_distance > 0 else -999999",
                    "maximum_value_warning": "0.75 * machine_nozzle_size",
                    "maximum_value": "resolveOrValue('layer_height') * 8 if infill_line_distance > 0 else 999999",
                    "value": "resolveOrValue('layer_height')",
                    "enabled": "infill_sparse_density > 0",
                    "limit_to_extruder": "infill_extruder_nr",
                    "settable_per_mesh": true
                },
                "gradual_infill_steps":
                {
                    "label": "Gradual Infill Steps",
                    "description": "Number of times to reduce the infill density by half when getting further below top surfaces. Areas which are closer to top surfaces get a higher density, up to the Infill Density.",
                    "default_value": 0,
                    "type": "int",
                    "minimum_value": "0",
                    "maximum_value_warning": "1 if (infill_pattern == 'cross' or infill_pattern == 'cross_3d' or infill_pattern == 'concentric') else 5",
                    "maximum_value": "999999 if infill_line_distance == 0 else (20 - math.log(infill_line_distance) / math.log(2))",
                    "enabled": "infill_sparse_density > 0 and infill_pattern not in ['cubicsubdiv', 'cross', 'cross_3d', 'lightning']",
                    "limit_to_extruder": "infill_extruder_nr",
                    "settable_per_mesh": true
                },
                "gradual_infill_step_height":
                {
                    "label": "Gradual Infill Step Height",
                    "description": "The height of infill of a given density before switching to half the density.",
                    "unit": "mm",
                    "type": "float",
                    "default_value": 1.5,
                    "minimum_value": "0.0001",
                    "minimum_value_warning": "3 * resolveOrValue('layer_height')",
                    "enabled": "infill_sparse_density > 0 and gradual_infill_steps > 0 and infill_pattern not in ['cubicsubdiv', 'cross', 'cross_3d', 'lightning']",
                    "limit_to_extruder": "infill_extruder_nr",
                    "settable_per_mesh": true
                },
                "infill_before_walls":
                {
                    "label": "Infill Before Walls",
                    "description": "Print the infill before printing the walls. Printing the walls first may lead to more accurate walls, but overhangs print worse. Printing the infill first leads to sturdier walls, but the infill pattern might sometimes show through the surface.",
                    "type": "bool",
                    "default_value": true,
                    "enabled": "infill_sparse_density > 0 and wall_x_extruder_nr == infill_extruder_nr",
                    "settable_per_mesh": true
                },
                "min_infill_area":
                {
                    "label": "Minimum Infill Area",
                    "description": "Don't generate areas of infill smaller than this (use skin instead).",
                    "unit": "mm\u00b2",
                    "type": "float",
                    "minimum_value": "0",
                    "default_value": 0,
                    "limit_to_extruder": "infill_extruder_nr",
                    "settable_per_mesh": true
                },
                "infill_support_enabled":
                {
                    "label": "Infill Support",
                    "description": "Print infill structures only where tops of the model should be supported. Enabling this reduces print time and material usage, but leads to ununiform object strength.",
                    "type": "bool",
                    "default_value": false,
                    "enabled": "infill_pattern != 'lightning' and infill_sparse_density > 0",
                    "limit_to_extruder": "infill_extruder_nr",
                    "settable_per_mesh": true
                },
                "infill_support_angle":
                {
                    "label": "Infill Overhang Angle",
                    "description": "The minimum angle of internal overhangs for which infill is added. At a value of 0\u00b0 objects are totally filled with infill, 90\u00b0 will not provide any infill.",
                    "unit": "\u00b0",
                    "type": "float",
                    "minimum_value": "0",
                    "minimum_value_warning": "2",
                    "maximum_value": "90",
                    "default_value": 40,
                    "enabled": "infill_pattern != 'lightning' and infill_sparse_density > 0 and infill_support_enabled",
                    "limit_to_extruder": "infill_extruder_nr",
                    "settable_per_mesh": true
                },
                "skin_edge_support_thickness":
                {
                    "label": "Skin Edge Support Thickness",
                    "description": "The thickness of the extra infill that supports skin edges.",
                    "unit": "mm",
                    "default_value": 0.8,
                    "minimum_value": "0",
                    "maximum_value": "machine_height",
                    "maximum_value_warning": "resolveOrValue('infill_sparse_thickness') * 10",
                    "type": "float",
                    "value": "0",
                    "limit_to_extruder": "infill_extruder_nr",
                    "enabled": "infill_sparse_density > 0",
                    "settable_per_mesh": true,
                    "children":
                    {
                        "skin_edge_support_layers":
                        {
                            "label": "Skin Edge Support Layers",
                            "description": "The number of infill layers that supports skin edges.",
                            "default_value": 4,
                            "minimum_value": "0",
                            "maximum_value_warning": "10",
                            "type": "int",
                            "maximum_value": "999999",
                            "value": "math.ceil(round(skin_edge_support_thickness / resolveOrValue('infill_sparse_thickness'), 4))",
                            "limit_to_extruder": "infill_extruder_nr",
                            "enabled": "infill_sparse_density > 0",
                            "settable_per_mesh": true
                        }
                    }
                },
                "lightning_infill_support_angle":
                {
                    "label": "Lightning Infill Support Angle",
                    "description": "Determines when a lightning infill layer has to support anything above it. Measured in the angle given the thickness of a layer.",
                    "unit": "\u00b0",
                    "type": "float",
                    "minimum_value": "0",
                    "maximum_value": "90",
                    "maximum_value_warning": "75",
                    "default_value": 40,
                    "limit_to_extruder": "infill_extruder_nr",
                    "enabled": "infill_pattern == 'lightning'",
                    "settable_per_mesh": false,
                    "settable_per_extruder": true,
                    "children":
                    {
                        "lightning_infill_overhang_angle":
                        {
                            "label": "Lightning Infill Overhang Angle",
                            "description": "Determines when a lightning infill layer has to support the model above it. Measured in the angle given the thickness.",
                            "unit": "\u00b0",
                            "type": "float",
                            "minimum_value": "0",
                            "maximum_value": "90",
                            "maximum_value_warning": "75",
                            "default_value": 40,
                            "limit_to_extruder": "infill_extruder_nr",
                            "enabled": "infill_pattern == 'lightning'",
                            "settable_per_mesh": false,
                            "settable_per_extruder": true,
                            "value": "lightning_infill_support_angle"
                        },
                        "lightning_infill_prune_angle":
                        {
                            "label": "Lightning Infill Prune Angle",
                            "description": "The endpoints of infill lines are shortened to save on material. This setting is the angle of overhang of the endpoints of these lines.",
                            "unit": "\u00b0",
                            "type": "float",
                            "minimum_value": "0",
                            "maximum_value": "90",
                            "maximum_value_warning": "75",
                            "default_value": 40,
                            "limit_to_extruder": "infill_extruder_nr",
                            "enabled": "infill_pattern == 'lightning'",
                            "settable_per_mesh": false,
                            "settable_per_extruder": true,
                            "value": "lightning_infill_support_angle"
                        },
                        "lightning_infill_straightening_angle":
                        {
                            "label": "Lightning Infill Straightening Angle",
                            "description": "The infill lines are straightened out to save on printing time. This is the maximum angle of overhang allowed across the length of the infill line.",
                            "unit": "\u00b0",
                            "type": "float",
                            "minimum_value": "0",
                            "maximum_value": "90",
                            "maximum_value_warning": "75",
                            "default_value": 40,
                            "limit_to_extruder": "infill_extruder_nr",
                            "enabled": "infill_pattern == 'lightning'",
                            "settable_per_mesh": false,
                            "settable_per_extruder": true,
                            "value": "lightning_infill_support_angle"
                        }
                    }
                }
            }
        },
        "material":
        {
            "label": "Material",
            "icon": "Spool",
            "description": "Material",
            "type": "category",
            "children":
            {
                "default_material_print_temperature":
                {
                    "label": "Default Printing Temperature",
                    "description": "The default temperature used for printing. This should be the \"base\" temperature of a material. All other print temperatures should use offsets based on this value",
                    "unit": "\u00b0C",
                    "type": "float",
                    "default_value": 210,
                    "minimum_value_warning": "0",
                    "maximum_value_warning": "285",
                    "maximum_value": "365",
                    "enabled": false,
                    "settable_per_extruder": true,
                    "settable_per_mesh": false,
                    "minimum_value": "-273.15"
                },
                "build_volume_temperature":
                {
                    "label": "Build Volume Temperature",
                    "description": "The temperature of the environment to print in. If this is 0, the build volume temperature will not be adjusted.",
                    "unit": "\u00b0C",
                    "type": "float",
                    "default_value": 0,
                    "resolve": "min(extruderValues('build_volume_temperature'))",
                    "minimum_value": "-273.15",
                    "minimum_value_warning": "0",
                    "maximum_value_warning": "285",
                    "enabled": "machine_heated_build_volume",
                    "settable_per_mesh": false,
                    "settable_per_extruder": false
                },
                "material_print_temperature":
                {
                    "label": "Printing Temperature",
                    "description": "The temperature used for printing.",
                    "unit": "\u00b0C",
                    "type": "float",
                    "default_value": 210,
                    "value": "default_material_print_temperature",
                    "minimum_value": "-273.15",
                    "minimum_value_warning": "0",
                    "maximum_value_warning": "285",
                    "maximum_value": "365",
                    "enabled": "machine_nozzle_temp_enabled",
                    "settable_per_mesh": false,
                    "settable_per_extruder": true
                },
                "material_print_temperature_layer_0":
                {
                    "label": "Printing Temperature Initial Layer",
                    "description": "The temperature used for printing the first layer. Set at 0 to disable special handling of the initial layer.",
                    "unit": "\u00b0C",
                    "type": "float",
                    "default_value": 215,
                    "value": "material_print_temperature",
                    "minimum_value": "-273.15",
                    "minimum_value_warning": "0",
                    "maximum_value_warning": "285",
                    "maximum_value": "365",
                    "enabled": "machine_nozzle_temp_enabled",
                    "settable_per_mesh": false,
                    "settable_per_extruder": true
                },
                "material_initial_print_temperature":
                {
                    "label": "Initial Printing Temperature",
                    "description": "The minimal temperature while heating up to the Printing Temperature at which printing can already start.",
                    "unit": "\u00b0C",
                    "type": "float",
                    "default_value": 200,
                    "value": "max(-273.15, material_print_temperature - 10)",
                    "minimum_value": "-273.15",
                    "minimum_value_warning": "material_standby_temperature",
                    "maximum_value_warning": "material_print_temperature",
                    "maximum_value": "365",
                    "enabled": "machine_nozzle_temp_enabled and not machine_extruders_share_heater",
                    "settable_per_mesh": false,
                    "settable_per_extruder": true
                },
                "material_final_print_temperature":
                {
                    "label": "Final Printing Temperature",
                    "description": "The temperature to which to already start cooling down just before the end of printing.",
                    "unit": "\u00b0C",
                    "type": "float",
                    "default_value": 195,
                    "value": "max(-273.15, material_print_temperature - 15)",
                    "minimum_value": "-273.15",
                    "minimum_value_warning": "material_standby_temperature",
                    "maximum_value_warning": "material_print_temperature",
                    "maximum_value": "365",
                    "enabled": "machine_nozzle_temp_enabled and not machine_extruders_share_heater",
                    "settable_per_mesh": false,
                    "settable_per_extruder": true
                },
                "material_extrusion_cool_down_speed":
                {
                    "label": "Extrusion Cool Down Speed Modifier",
                    "description": "The extra speed by which the nozzle cools while extruding. The same value is used to signify the heat up speed lost when heating up while extruding.",
                    "unit": "\u00b0C/s",
                    "type": "float",
                    "default_value": 0.7,
                    "minimum_value": "0",
                    "maximum_value_warning": "10.0",
                    "maximum_value": "machine_nozzle_heat_up_speed",
                    "enabled": "extruders_enabled_count > 1 and material_final_print_temperature != material_print_temperature",
                    "settable_per_mesh": false,
                    "settable_per_extruder": true
                },
                "default_material_bed_temperature":
                {
                    "label": "Default Build Plate Temperature",
                    "description": "The default temperature used for the heated build plate. This should be the \"base\" temperature of a build plate. All other print temperatures should use offsets based on this value",
                    "unit": "\u00b0C",
                    "type": "float",
                    "resolve": "max(extruderValues('default_material_bed_temperature'))",
                    "default_value": 60,
                    "minimum_value": "-273.15",
                    "minimum_value_warning": "build_volume_temperature",
                    "maximum_value_warning": "130",
                    "maximum_value": "200",
                    "enabled": false,
                    "settable_per_mesh": false,
                    "settable_per_extruder": false,
                    "settable_per_meshgroup": false
                },
                "material_bed_temperature":
                {
                    "label": "Build Plate Temperature",
                    "description": "The temperature used for the heated build plate. If this is 0, the build plate is left unheated.",
                    "unit": "\u00b0C",
                    "type": "float",
                    "default_value": 60,
                    "value": "default_material_bed_temperature",
                    "resolve": "max(extruderValues('material_bed_temperature'))",
                    "minimum_value": "-273.15",
                    "minimum_value_warning": "build_volume_temperature",
                    "maximum_value_warning": "130",
                    "maximum_value": "200",
                    "enabled": "machine_heated_bed and machine_gcode_flavor != \"UltiGCode\"",
                    "settable_per_mesh": false,
                    "settable_per_extruder": false,
                    "settable_per_meshgroup": false
                },
                "material_bed_temperature_layer_0":
                {
                    "label": "Build Plate Temperature Initial Layer",
                    "description": "The temperature used for the heated build plate at the first layer. If this is 0, the build plate is left unheated during the first layer.",
                    "unit": "\u00b0C",
                    "type": "float",
                    "resolve": "max(extruderValues('material_bed_temperature_layer_0'))",
                    "default_value": 60,
                    "value": "resolveOrValue('material_bed_temperature')",
                    "minimum_value": "-273.15",
                    "minimum_value_warning": "max(build_volume_temperature, max(extruderValues('material_bed_temperature')))",
                    "maximum_value_warning": "130",
                    "maximum_value": "200",
                    "enabled": "machine_heated_bed and machine_gcode_flavor != \"UltiGCode\"",
                    "settable_per_mesh": false,
                    "settable_per_extruder": false,
                    "settable_per_meshgroup": false
                },
                "material_adhesion_tendency":
                {
                    "label": "Adhesion Tendency",
                    "description": "Surface adhesion tendency.",
                    "type": "int",
                    "default_value": 10,
                    "minimum_value": "0",
                    "maximum_value": "10",
                    "enabled": false,
                    "settable_per_mesh": false,
                    "settable_per_extruder": true
                },
                "material_surface_energy":
                {
                    "label": "Surface Energy",
                    "description": "Surface energy.",
                    "unit": "%",
                    "type": "int",
                    "default_value": 100,
                    "minimum_value": "0",
                    "maximum_value": "100",
                    "enabled": false,
                    "settable_per_mesh": false,
                    "settable_per_extruder": true
                },
                "material_shrinkage_percentage":
                {
                    "label": "Scaling Factor Shrinkage Compensation",
                    "description": "To compensate for the shrinkage of the material as it cools down, the model will be scaled with this factor.",
                    "unit": "%",
                    "type": "float",
                    "default_value": 100.0,
                    "enabled": true,
                    "minimum_value": "0.001",
                    "minimum_value_warning": "100",
                    "maximum_value_warning": "120",
                    "settable_per_mesh": false,
                    "settable_per_extruder": false,
                    "resolve": "sum(extruderValues(\"material_shrinkage_percentage\")) / len(extruderValues(\"material_shrinkage_percentage\"))",
                    "children":
                    {
                        "material_shrinkage_percentage_xy":
                        {
                            "label": "Horizontal Scaling Factor Shrinkage Compensation",
                            "description": "To compensate for the shrinkage of the material as it cools down, the model will be scaled with this factor in the XY-direction (horizontally).",
                            "unit": "%",
                            "type": "float",
                            "default_value": 100.0,
                            "enabled": true,
                            "minimum_value": "0.001",
                            "minimum_value_warning": "100",
                            "maximum_value_warning": "120",
                            "settable_per_mesh": false,
                            "settable_per_extruder": false,
                            "resolve": "sum(extruderValues(\"material_shrinkage_percentage_xy\")) / len(extruderValues(\"material_shrinkage_percentage_xy\"))",
                            "value": "material_shrinkage_percentage"
                        },
                        "material_shrinkage_percentage_z":
                        {
                            "label": "Vertical Scaling Factor Shrinkage Compensation",
                            "description": "To compensate for the shrinkage of the material as it cools down, the model will be scaled with this factor in the Z-direction (vertically).",
                            "unit": "%",
                            "type": "float",
                            "default_value": 100.0,
                            "enabled": true,
                            "minimum_value": "0.001",
                            "minimum_value_warning": "100",
                            "maximum_value_warning": "120",
                            "settable_per_mesh": false,
                            "settable_per_extruder": false,
                            "resolve": "sum(extruderValues(\"material_shrinkage_percentage_z\")) / len(extruderValues(\"material_shrinkage_percentage_z\"))",
                            "value": "material_shrinkage_percentage"
                        }
                    }
                },
                "material_crystallinity":
                {
                    "label": "Crystalline Material",
                    "description": "Is this material the type that breaks off cleanly when heated (crystalline), or is it the type that produces long intertwined polymer chains (non-crystalline)?",
                    "type": "bool",
                    "default_value": false,
                    "enabled": false,
                    "settable_per_mesh": false,
                    "settable_per_extruder": true
                },
                "material_anti_ooze_retracted_position":
                {
                    "label": "Anti-ooze Retracted Position",
                    "description": "How far the material needs to be retracted before it stops oozing.",
                    "type": "float",
                    "unit": "mm",
                    "default_value": -4,
                    "enabled": false,
                    "minimum_value_warning": "-switch_extruder_retraction_amount",
                    "maximum_value": "0",
                    "settable_per_mesh": false,
                    "settable_per_extruder": true
                },
                "material_anti_ooze_retraction_speed":
                {
                    "label": "Anti-ooze Retraction Speed",
                    "description": "How fast the material needs to be retracted during a filament switch to prevent oozing.",
                    "type": "float",
                    "unit": "mm/s",
                    "default_value": 5,
                    "enabled": false,
                    "minimum_value": "0",
                    "maximum_value": "machine_max_feedrate_e",
                    "settable_per_mesh": false,
                    "settable_per_extruder": true
                },
                "material_break_preparation_retracted_position":
                {
                    "label": "Break Preparation Retracted Position",
                    "description": "How far the filament can be stretched before it breaks, while heated.",
                    "type": "float",
                    "unit": "mm",
                    "default_value": -16,
                    "enabled": false,
                    "minimum_value_warning": "-retraction_amount * 4",
                    "maximum_value": "0",
                    "settable_per_mesh": false,
                    "settable_per_extruder": true
                },
                "material_break_preparation_speed":
                {
                    "label": "Break Preparation Retraction Speed",
                    "description": "How fast the filament needs to be retracted just before breaking it off in a retraction.",
                    "type": "float",
                    "unit": "mm/s",
                    "default_value": 2,
                    "enabled": false,
                    "minimum_value": "0",
                    "maximum_value": "machine_max_feedrate_e",
                    "settable_per_mesh": false,
                    "settable_per_extruder": true
                },
                "material_break_preparation_temperature":
                {
                    "label": "Break Preparation Temperature",
                    "description": "The temperature used to purge material, should be roughly equal to the highest possible printing temperature.",
                    "type": "float",
                    "unit": "\u00b0C",
                    "default_value": 50,
                    "value": "material_print_temperature",
                    "enabled": false,
                    "minimum_value": "-273.15",
                    "maximum_value_warning": "300",
                    "maximum_value": "365",
                    "settable_per_mesh": false,
                    "settable_per_extruder": true
                },
                "material_break_retracted_position":
                {
                    "label": "Break Retracted Position",
                    "description": "How far to retract the filament in order to break it cleanly.",
                    "type": "float",
                    "unit": "mm",
                    "default_value": -50,
                    "enabled": false,
                    "minimum_value_warning": "-100",
                    "maximum_value": "0",
                    "settable_per_mesh": false,
                    "settable_per_extruder": true
                },
                "material_break_speed":
                {
                    "label": "Break Retraction Speed",
                    "description": "The speed at which to retract the filament in order to break it cleanly.",
                    "type": "float",
                    "unit": "mm/s",
                    "default_value": 25,
                    "enabled": false,
                    "minimum_value": "0",
                    "maximum_value": "machine_max_feedrate_e",
                    "settable_per_mesh": false,
                    "settable_per_extruder": true
                },
                "material_break_temperature":
                {
                    "label": "Break Temperature",
                    "description": "The temperature at which the filament is broken for a clean break.",
                    "type": "float",
                    "unit": "\u00b0C",
                    "default_value": 50,
                    "enabled": false,
                    "minimum_value": "-273.15",
                    "maximum_value": "365",
                    "maximum_value_warning": "300",
                    "settable_per_mesh": false,
                    "settable_per_extruder": true
                },
                "material_flush_purge_speed":
                {
                    "label": "Flush Purge Speed",
                    "description": "How fast to prime the material after switching to a different material.",
                    "type": "float",
                    "default_value": 0.5,
                    "enabled": false
                },
                "material_flush_purge_length":
                {
                    "label": "Flush Purge Length",
                    "description": "How much material to use to purge the previous material out of the nozzle (in length of filament) when switching to a different material.",
                    "type": "float",
                    "default_value": 60,
                    "enabled": false
                },
                "material_end_of_filament_purge_speed":
                {
                    "label": "End of Filament Purge Speed",
                    "description": "How fast to prime the material after replacing an empty spool with a fresh spool of the same material.",
                    "type": "float",
                    "default_value": 0.5,
                    "enabled": false
                },
                "material_end_of_filament_purge_length":
                {
                    "label": "End of Filament Purge Length",
                    "description": "How much material to use to purge the previous material out of the nozzle (in length of filament) when replacing an empty spool with a fresh spool of the same material.",
                    "type": "float",
                    "default_value": 20,
                    "enabled": false
                },
                "material_maximum_park_duration":
                {
                    "label": "Maximum Park Duration",
                    "description": "How long the material can be kept out of dry storage safely.",
                    "type": "float",
                    "default_value": 300,
                    "enabled": false
                },
                "material_no_load_move_factor":
                {
                    "label": "No Load Move Factor",
                    "description": "A factor indicating how much the filament gets compressed between the feeder and the nozzle chamber, used to determine how far to move the material for a filament switch.",
                    "type": "float",
                    "default_value": 0.940860215,
                    "enabled": false
                },
                "material_flow":
                {
                    "label": "Flow",
                    "description": "Flow compensation: the amount of material extruded is multiplied by this value.",
                    "unit": "%",
                    "default_value": 100,
                    "type": "float",
                    "minimum_value": "0.0001",
                    "minimum_value_warning": "50",
                    "maximum_value_warning": "150",
                    "enabled": "machine_gcode_flavor != \"UltiGCode\"",
                    "settable_per_mesh": true,
                    "children":
                    {
                        "wall_material_flow":
                        {
                            "label": "Wall Flow",
                            "description": "Flow compensation on wall lines.",
                            "unit": "%",
                            "type": "float",
                            "default_value": 100,
                            "value": "material_flow",
                            "minimum_value": "0.0001",
                            "minimum_value_warning": "50",
                            "maximum_value_warning": "150",
                            "limit_to_extruder": "wall_0_extruder_nr if wall_x_extruder_nr == wall_0_extruder_nr else -1",
                            "settable_per_mesh": true,
                            "children":
                            {
                                "wall_0_material_flow":
                                {
                                    "label": "Outer Wall Flow",
                                    "description": "Flow compensation on the outermost wall line.",
                                    "unit": "%",
                                    "type": "float",
                                    "default_value": 100,
                                    "value": "wall_material_flow",
                                    "minimum_value": "0.0001",
                                    "minimum_value_warning": "50",
                                    "maximum_value_warning": "150",
                                    "limit_to_extruder": "wall_0_extruder_nr",
                                    "settable_per_mesh": true
                                },
                                "wall_x_material_flow":
                                {
                                    "label": "Inner Wall(s) Flow",
                                    "description": "Flow compensation on wall lines for all wall lines except the outermost one.",
                                    "unit": "%",
                                    "type": "float",
                                    "default_value": 100,
                                    "value": "wall_material_flow",
                                    "minimum_value": "0.0001",
                                    "minimum_value_warning": "50",
                                    "maximum_value_warning": "150",
                                    "limit_to_extruder": "wall_x_extruder_nr",
                                    "settable_per_mesh": true
                                }
                            }
                        },
                        "skin_material_flow":
                        {
                            "label": "Top/Bottom Flow",
                            "description": "Flow compensation on top/bottom lines.",
                            "unit": "%",
                            "type": "float",
                            "default_value": 100,
                            "value": "material_flow",
                            "minimum_value": "0.0001",
                            "minimum_value_warning": "50",
                            "maximum_value_warning": "150",
                            "enabled": "top_layers > 0 or bottom_layers > 0",
                            "limit_to_extruder": "top_bottom_extruder_nr",
                            "settable_per_mesh": true
                        },
                        "roofing_material_flow":
                        {
                            "label": "Top Surface Skin Flow",
                            "description": "Flow compensation on lines of the areas at the top of the print.",
                            "unit": "%",
                            "type": "float",
                            "default_value": 100,
                            "value": "skin_material_flow",
                            "minimum_value": "0.0001",
                            "minimum_value_warning": "50",
                            "maximum_value_warning": "150",
                            "limit_to_extruder": "roofing_extruder_nr",
                            "settable_per_mesh": true,
                            "enabled": "roofing_layer_count > 0 and top_layers > 0"
                        },
                        "infill_material_flow":
                        {
                            "label": "Infill Flow",
                            "description": "Flow compensation on infill lines.",
                            "unit": "%",
                            "type": "float",
                            "default_value": 100,
                            "value": "material_flow",
                            "minimum_value": "0.0001",
                            "minimum_value_warning": "50",
                            "maximum_value_warning": "150",
                            "enabled": "infill_sparse_density > 0",
                            "limit_to_extruder": "infill_extruder_nr",
                            "settable_per_mesh": true
                        },
                        "skirt_brim_material_flow":
                        {
                            "label": "Skirt/Brim Flow",
                            "description": "Flow compensation on skirt or brim lines.",
                            "unit": "%",
                            "type": "float",
                            "default_value": 100,
                            "value": "material_flow",
                            "minimum_value": "0.0001",
                            "minimum_value_warning": "50",
                            "maximum_value_warning": "150",
                            "enabled": "resolveOrValue('adhesion_type') == 'skirt' or resolveOrValue('adhesion_type') == 'brim' or resolveOrValue('draft_shield_enabled') or resolveOrValue('ooze_shield_enabled')",
                            "settable_per_mesh": false,
                            "settable_per_extruder": true
                        },
                        "support_material_flow":
                        {
                            "label": "Support Flow",
                            "description": "Flow compensation on support structure lines.",
                            "unit": "%",
                            "type": "float",
                            "default_value": 100,
                            "value": "material_flow",
                            "minimum_value": "0.0001",
                            "minimum_value_warning": "50",
                            "maximum_value_warning": "150",
                            "enabled": "support_enable or support_meshes_present",
                            "limit_to_extruder": "support_infill_extruder_nr",
                            "settable_per_mesh": false,
                            "settable_per_extruder": true
                        },
                        "support_interface_material_flow":
                        {
                            "label": "Support Interface Flow",
                            "description": "Flow compensation on lines of support roof or floor.",
                            "unit": "%",
                            "type": "float",
                            "default_value": 100,
                            "value": "material_flow",
                            "minimum_value": "0.0001",
                            "minimum_value_warning": "50",
                            "maximum_value_warning": "150",
                            "enabled": "(support_enable or support_meshes_present) and support_interface_enable",
                            "limit_to_extruder": "support_interface_extruder_nr",
                            "settable_per_mesh": false,
                            "settable_per_extruder": true,
                            "children":
                            {
                                "support_roof_material_flow":
                                {
                                    "label": "Support Roof Flow",
                                    "description": "Flow compensation on support roof lines.",
                                    "unit": "%",
                                    "type": "float",
                                    "default_value": 100,
                                    "value": "extruderValue(support_roof_extruder_nr, 'support_interface_material_flow')",
                                    "minimum_value": "0.0001",
                                    "minimum_value_warning": "50",
                                    "maximum_value_warning": "150",
                                    "enabled": "(support_enable or support_meshes_present) and support_roof_enable",
                                    "limit_to_extruder": "support_roof_extruder_nr",
                                    "settable_per_mesh": false,
                                    "settable_per_extruder": true
                                },
                                "support_bottom_material_flow":
                                {
                                    "label": "Support Floor Flow",
                                    "description": "Flow compensation on support floor lines.",
                                    "unit": "%",
                                    "type": "float",
                                    "default_value": 100,
                                    "value": "extruderValue(support_bottom_extruder_nr, 'support_interface_material_flow')",
                                    "minimum_value": "0.0001",
                                    "minimum_value_warning": "50",
                                    "maximum_value_warning": "150",
                                    "enabled": "(support_enable or support_meshes_present) and support_bottom_enable",
                                    "limit_to_extruder": "support_bottom_extruder_nr",
                                    "settable_per_mesh": false,
                                    "settable_per_extruder": true
                                }
                            }
                        },
                        "prime_tower_flow":
                        {
                            "label": "Prime Tower Flow",
                            "description": "Flow compensation on prime tower lines.",
                            "unit": "%",
                            "type": "float",
                            "default_value": 100,
                            "value": "material_flow",
                            "minimum_value": "0.0001",
                            "minimum_value_warning": "50",
                            "maximum_value_warning": "150",
                            "settable_per_mesh": false,
                            "settable_per_extruder": true
                        }
                    }
                },
                "material_flow_layer_0":
                {
                    "label": "Initial Layer Flow",
                    "description": "Flow compensation for the first layer: the amount of material extruded on the initial layer is multiplied by this value.",
                    "unit": "%",
                    "default_value": 100,
                    "type": "float",
                    "minimum_value": "0.0001",
                    "minimum_value_warning": "50",
                    "maximum_value_warning": "150",
                    "settable_per_mesh": true
                },
                "wall_x_material_flow_layer_0":
                {
                    "label": "Initial Layer Inner Wall Flow",
                    "description": "Flow compensation on wall lines for all wall lines except the outermost one, but only for the first layer",
                    "unit": "%",
                    "type": "float",
                    "default_value": 100,
                    "value": "material_flow_layer_0",
                    "minimum_value": "0.0001",
                    "minimum_value_warning": "50",
                    "maximum_value_warning": "150",
                    "limit_to_extruder": "wall_x_extruder_nr",
                    "settable_per_mesh": true
                },
                "wall_0_material_flow_layer_0":
                {
                    "label": "Initial Layer Outer Wall Flow",
                    "description": "Flow compensation on the outermost wall line of the first layer.",
                    "unit": "%",
                    "type": "float",
                    "default_value": 100,
                    "value": "material_flow_layer_0",
                    "minimum_value": "0.0001",
                    "minimum_value_warning": "50",
                    "maximum_value_warning": "150",
                    "limit_to_extruder": "wall_0_extruder_nr",
                    "settable_per_mesh": true
                },
                "skin_material_flow_layer_0":
                {
                    "label": "Initial Layer Bottom Flow",
                    "description": "Flow compensation on bottom lines of the first layer",
                    "unit": "%",
                    "type": "float",
                    "default_value": 100,
                    "value": "material_flow_layer_0",
                    "minimum_value": "0.0001",
                    "minimum_value_warning": "50",
                    "maximum_value_warning": "150",
                    "enabled": "bottom_layers > 0",
                    "limit_to_extruder": "top_bottom_extruder_nr",
                    "settable_per_mesh": true
                },
                "material_standby_temperature":
                {
                    "label": "Standby Temperature",
                    "description": "The temperature of the nozzle when another nozzle is currently used for printing.",
                    "type": "float",
                    "unit": "\u00b0C",
                    "default_value": 150,
                    "minimum_value": "-273.15",
                    "minimum_value_warning": "0",
                    "maximum_value_warning": "260",
                    "maximum_value": "365",
                    "enabled": "extruders_enabled_count > 1 and machine_nozzle_temp_enabled",
                    "settable_per_mesh": false,
                    "settable_per_extruder": true
                }
            }
        },
        "speed":
        {
            "label": "Speed",
            "icon": "SpeedOMeter",
            "description": "Speed",
            "type": "category",
            "children":
            {
                "speed_print":
                {
                    "label": "Print Speed",
                    "description": "The speed at which printing happens.",
                    "unit": "mm/s",
                    "type": "float",
                    "minimum_value": "0.1",
                    "maximum_value_warning": "150",
                    "maximum_value": "math.sqrt(machine_max_feedrate_x ** 2 + machine_max_feedrate_y ** 2)",
                    "default_value": 60,
                    "settable_per_mesh": true,
                    "children":
                    {
                        "speed_infill":
                        {
                            "label": "Infill Speed",
                            "description": "The speed at which infill is printed.",
                            "unit": "mm/s",
                            "type": "float",
                            "minimum_value": "0.1",
                            "maximum_value": "math.sqrt(machine_max_feedrate_x ** 2 + machine_max_feedrate_y ** 2)",
                            "maximum_value_warning": "150",
                            "default_value": 60,
                            "value": "speed_print",
                            "enabled": "infill_sparse_density > 0",
                            "limit_to_extruder": "infill_extruder_nr",
                            "settable_per_mesh": true
                        },
                        "speed_wall":
                        {
                            "label": "Wall Speed",
                            "description": "The speed at which the walls are printed.",
                            "unit": "mm/s",
                            "type": "float",
                            "minimum_value": "0.1",
                            "maximum_value": "math.sqrt(machine_max_feedrate_x ** 2 + machine_max_feedrate_y ** 2)",
                            "maximum_value_warning": "150",
                            "default_value": 30,
                            "value": "speed_print / 2",
                            "settable_per_mesh": true,
                            "children":
                            {
                                "speed_wall_0":
                                {
                                    "label": "Outer Wall Speed",
                                    "description": "The speed at which the outermost walls are printed. Printing the outer wall at a lower speed improves the final skin quality. However, having a large difference between the inner wall speed and the outer wall speed will affect quality in a negative way.",
                                    "unit": "mm/s",
                                    "type": "float",
                                    "minimum_value": "0.1",
                                    "maximum_value": "math.sqrt(machine_max_feedrate_x ** 2 + machine_max_feedrate_y ** 2)",
                                    "maximum_value_warning": "150",
                                    "default_value": 30,
                                    "value": "speed_wall",
                                    "limit_to_extruder": "wall_0_extruder_nr",
                                    "settable_per_mesh": true
                                },
                                "speed_wall_x":
                                {
                                    "label": "Inner Wall Speed",
                                    "description": "The speed at which all inner walls are printed. Printing the inner wall faster than the outer wall will reduce printing time. It works well to set this in between the outer wall speed and the infill speed.",
                                    "unit": "mm/s",
                                    "type": "float",
                                    "minimum_value": "0.1",
                                    "maximum_value": "math.sqrt(machine_max_feedrate_x ** 2 + machine_max_feedrate_y ** 2)",
                                    "maximum_value_warning": "150",
                                    "default_value": 60,
                                    "value": "speed_wall * 2",
                                    "limit_to_extruder": "wall_x_extruder_nr",
                                    "settable_per_mesh": true
                                }
                            }
                        },
                        "speed_roofing":
                        {
                            "label": "Top Surface Skin Speed",
                            "description": "The speed at which top surface skin layers are printed.",
                            "unit": "mm/s",
                            "type": "float",
                            "minimum_value": "0.1",
                            "maximum_value": "math.sqrt(machine_max_feedrate_x ** 2 + machine_max_feedrate_y ** 2)",
                            "maximum_value_warning": "150",
                            "default_value": 25,
                            "value": "speed_topbottom",
                            "limit_to_extruder": "roofing_extruder_nr",
                            "settable_per_mesh": true,
                            "enabled": "roofing_layer_count > 0 and top_layers > 0"
                        },
                        "speed_topbottom":
                        {
                            "label": "Top/Bottom Speed",
                            "description": "The speed at which top/bottom layers are printed.",
                            "unit": "mm/s",
                            "type": "float",
                            "minimum_value": "0.1",
                            "maximum_value": "math.sqrt(machine_max_feedrate_x ** 2 + machine_max_feedrate_y ** 2)",
                            "maximum_value_warning": "150",
                            "default_value": 30,
                            "value": "speed_print / 2",
                            "limit_to_extruder": "top_bottom_extruder_nr",
                            "enabled": "top_layers > 0 or bottom_layers > 0",
                            "settable_per_mesh": true
                        },
                        "speed_support":
                        {
                            "label": "Support Speed",
                            "description": "The speed at which the support structure is printed. Printing support at higher speeds can greatly reduce printing time. The surface quality of the support structure is not important since it is removed after printing.",
                            "unit": "mm/s",
                            "type": "float",
                            "minimum_value": "0.1",
                            "maximum_value": "math.sqrt(machine_max_feedrate_x ** 2 + machine_max_feedrate_y ** 2)",
                            "maximum_value_warning": "150",
                            "default_value": 60,
                            "value": "speed_print",
                            "enabled": "support_enable or support_meshes_present",
                            "settable_per_mesh": false,
                            "limit_to_extruder": "support_extruder_nr",
                            "settable_per_extruder": true,
                            "children":
                            {
                                "speed_support_infill":
                                {
                                    "label": "Support Infill Speed",
                                    "description": "The speed at which the infill of support is printed. Printing the infill at lower speeds improves stability.",
                                    "unit": "mm/s",
                                    "type": "float",
                                    "default_value": 60,
                                    "minimum_value": "0.1",
                                    "maximum_value": "math.sqrt(machine_max_feedrate_x ** 2 + machine_max_feedrate_y ** 2)",
                                    "maximum_value_warning": "150",
                                    "value": "speed_support",
                                    "enabled": "support_enable or support_meshes_present",
                                    "limit_to_extruder": "support_infill_extruder_nr",
                                    "settable_per_mesh": false,
                                    "settable_per_extruder": true
                                },
                                "speed_support_interface":
                                {
                                    "label": "Support Interface Speed",
                                    "description": "The speed at which the roofs and floors of support are printed. Printing them at lower speeds can improve overhang quality.",
                                    "unit": "mm/s",
                                    "type": "float",
                                    "default_value": 40,
                                    "minimum_value": "0.1",
                                    "maximum_value": "math.sqrt(machine_max_feedrate_x ** 2 + machine_max_feedrate_y ** 2)",
                                    "maximum_value_warning": "150",
                                    "enabled": "support_interface_enable and (support_enable or support_meshes_present)",
                                    "limit_to_extruder": "support_interface_extruder_nr",
                                    "value": "speed_support / 1.5",
                                    "settable_per_mesh": false,
                                    "settable_per_extruder": true,
                                    "children":
                                    {
                                        "speed_support_roof":
                                        {
                                            "label": "Support Roof Speed",
                                            "description": "The speed at which the roofs of support are printed. Printing them at lower speeds can improve overhang quality.",
                                            "unit": "mm/s",
                                            "type": "float",
                                            "default_value": 40,
                                            "minimum_value": "0.1",
                                            "maximum_value": "math.sqrt(machine_max_feedrate_x ** 2 + machine_max_feedrate_y ** 2)",
                                            "maximum_value_warning": "150",
                                            "enabled": "support_roof_enable and (support_enable or support_meshes_present)",
                                            "limit_to_extruder": "support_roof_extruder_nr",
                                            "value": "extruderValue(support_roof_extruder_nr, 'speed_support_interface')",
                                            "settable_per_mesh": false,
                                            "settable_per_extruder": true
                                        },
                                        "speed_support_bottom":
                                        {
                                            "label": "Support Floor Speed",
                                            "description": "The speed at which the floor of support is printed. Printing it at lower speed can improve adhesion of support on top of your model.",
                                            "unit": "mm/s",
                                            "type": "float",
                                            "default_value": 40,
                                            "minimum_value": "0.1",
                                            "maximum_value": "math.sqrt(machine_max_feedrate_x ** 2 + machine_max_feedrate_y ** 2)",
                                            "maximum_value_warning": "150",
                                            "enabled": "support_bottom_enable and (support_enable or support_meshes_present)",
                                            "limit_to_extruder": "support_bottom_extruder_nr",
                                            "value": "extruderValue(support_bottom_extruder_nr, 'speed_support_interface')",
                                            "settable_per_mesh": false,
                                            "settable_per_extruder": true
                                        }
                                    }
                                }
                            }
                        },
                        "speed_prime_tower":
                        {
                            "label": "Prime Tower Speed",
                            "description": "The speed at which the prime tower is printed. Printing the prime tower slower can make it more stable when the adhesion between the different filaments is suboptimal.",
                            "type": "float",
                            "unit": "mm/s",
                            "enabled": "resolveOrValue('prime_tower_mode') != 'none'",
                            "default_value": 60,
                            "value": "speed_print",
                            "minimum_value": "0.1",
                            "maximum_value": "math.sqrt(machine_max_feedrate_x ** 2 + machine_max_feedrate_y ** 2)",
                            "maximum_value_warning": "150",
                            "settable_per_mesh": false,
                            "settable_per_extruder": true
                        }
                    }
                },
                "speed_travel":
                {
                    "label": "Travel Speed",
                    "description": "The speed at which travel moves are made.",
                    "unit": "mm/s",
                    "type": "float",
                    "default_value": 120,
                    "minimum_value": "0.1",
                    "maximum_value": "math.sqrt(machine_max_feedrate_x ** 2 + machine_max_feedrate_y ** 2)",
                    "maximum_value_warning": "300",
                    "value": "speed_print if magic_spiralize else 120",
                    "settable_per_mesh": false,
                    "settable_per_extruder": true
                },
                "speed_layer_0":
                {
                    "label": "Initial Layer Speed",
                    "description": "The speed for the initial layer. A lower value is advised to improve adhesion to the build plate. Does not affect the build plate adhesion structures themselves, like brim and raft.",
                    "unit": "mm/s",
                    "type": "float",
                    "enabled": "speed_slowdown_layers > 0",
                    "default_value": 30,
                    "value": "speed_print * 30 / 60",
                    "minimum_value": "0.1",
                    "maximum_value": "math.sqrt(machine_max_feedrate_x ** 2 + machine_max_feedrate_y ** 2)",
                    "maximum_value_warning": "300",
                    "settable_per_mesh": true,
                    "children":
                    {
                        "speed_print_layer_0":
                        {
                            "label": "Initial Layer Print Speed",
                            "description": "The speed of printing for the initial layer. A lower value is advised to improve adhesion to the build plate.",
                            "unit": "mm/s",
                            "type": "float",
                            "enabled": "speed_slowdown_layers > 0",
                            "default_value": 30,
                            "value": "speed_layer_0",
                            "minimum_value": "0.1",
                            "maximum_value": "math.sqrt(machine_max_feedrate_x ** 2 + machine_max_feedrate_y ** 2)",
                            "maximum_value_warning": "300",
                            "settable_per_mesh": true
                        },
                        "speed_travel_layer_0":
                        {
                            "label": "Initial Layer Travel Speed",
                            "description": "The speed of travel moves in the initial layer. A lower value is advised to prevent pulling previously printed parts away from the build plate. The value of this setting can automatically be calculated from the ratio between the Travel Speed and the Print Speed.",
                            "unit": "mm/s",
                            "type": "float",
                            "enabled": "speed_slowdown_layers > 0",
                            "default_value": 60,
                            "value": "speed_layer_0 * speed_travel / speed_print",
                            "minimum_value": "0.1",
                            "maximum_value": "math.sqrt(machine_max_feedrate_x ** 2 + machine_max_feedrate_y ** 2)",
                            "maximum_value_warning": "300",
                            "settable_per_extruder": true,
                            "settable_per_mesh": false
                        }
                    }
                },
                "skirt_brim_speed":
                {
                    "label": "Skirt/Brim Speed",
                    "description": "The speed at which the skirt and brim are printed. Normally this is done at the initial layer speed, but sometimes you might want to print the skirt or brim at a different speed.",
                    "unit": "mm/s",
                    "type": "float",
                    "default_value": 30,
                    "minimum_value": "0.1",
                    "maximum_value": "math.sqrt(machine_max_feedrate_x ** 2 + machine_max_feedrate_y ** 2)",
                    "maximum_value_warning": "300",
                    "value": "speed_layer_0",
                    "enabled": "resolveOrValue('adhesion_type') == 'skirt' or resolveOrValue('adhesion_type') == 'brim' or resolveOrValue('draft_shield_enabled') or resolveOrValue('ooze_shield_enabled')",
                    "settable_per_mesh": false,
                    "settable_per_extruder": true,
                    "limit_to_extruder": "skirt_brim_extruder_nr"
                },
                "speed_z_hop":
                {
                    "label": "Z Hop Speed",
                    "description": "The speed at which the vertical Z movement is made for Z Hops. This is typically lower than the print speed since the build plate or machine's gantry is harder to move.",
                    "unit": "mm/s",
                    "type": "float",
                    "default_value": 10,
                    "minimum_value": "0",
                    "maximum_value": "machine_max_feedrate_z",
                    "settable_per_mesh": false,
                    "settable_per_extruder": true
                },
                "speed_slowdown_layers":
                {
                    "label": "Number of Slower Layers",
                    "description": "The first few layers are printed slower than the rest of the model, to get better adhesion to the build plate and improve the overall success rate of prints. The speed is gradually increased over these layers.",
                    "type": "int",
                    "default_value": 2,
                    "resolve": "round(sum(extruderValues('speed_slowdown_layers')) / len(extruderValues('speed_slowdown_layers')))",
                    "minimum_value": "0",
                    "maximum_value": "999999",
                    "maximum_value_warning": "3.2 / resolveOrValue('layer_height')",
                    "settable_per_mesh": false,
                    "settable_per_extruder": false
                },
                "speed_equalize_flow_width_factor":
                {
                    "label": "Flow Equalization Ratio",
                    "description": "Extrusion width based correction factor on the speed. At 0% the movement speed is kept constant at the Print Speed. At 100% the movement speed is adjusted so that the flow (in mm\u00b3/s) is kept constant, i.e. lines half the normal Line Width are printed twice as fast and lines twice as wide are printed half as fast. A value larger than 100% can help to compensate for the higher pressure required to extrude wide lines.",
                    "type": "float",
                    "unit": "%",
                    "default_value": 100.0,
                    "minimum_value": "0.0",
                    "maximum_value_warning": "200.0",
                    "settable_per_mesh": false,
                    "settable_per_extruder": true
                },
                "acceleration_enabled":
                {
                    "label": "Enable Acceleration Control",
                    "description": "Enables adjusting the print head acceleration. Increasing the accelerations can reduce printing time at the cost of print quality.",
                    "type": "bool",
                    "default_value": false,
                    "resolve": "any(extruderValues('acceleration_enabled'))",
                    "settable_per_mesh": false,
                    "settable_per_extruder": false
                },
                "acceleration_travel_enabled":
                {
                    "label": "Enable Travel Acceleration",
                    "description": "Use a separate acceleration rate for travel moves. If disabled, travel moves will use the acceleration value of the printed line at their destination.",
                    "type": "bool",
                    "default_value": true,
                    "resolve": "any(extruderValues('acceleration_travel_enabled'))",
                    "enabled": "acceleration_enabled",
                    "settable_per_mesh": false,
                    "settable_per_extruder": false
                },
                "acceleration_print":
                {
                    "label": "Print Acceleration",
                    "description": "The acceleration with which printing happens.",
                    "unit": "mm/s\u00b2",
                    "type": "float",
                    "minimum_value": "0.1",
                    "minimum_value_warning": "100",
                    "maximum_value_warning": "10000",
                    "default_value": 3000,
                    "enabled": "resolveOrValue('acceleration_enabled')",
                    "settable_per_mesh": true,
                    "children":
                    {
                        "acceleration_infill":
                        {
                            "label": "Infill Acceleration",
                            "description": "The acceleration with which infill is printed.",
                            "unit": "mm/s\u00b2",
                            "type": "float",
                            "minimum_value": "0.1",
                            "minimum_value_warning": "100",
                            "maximum_value_warning": "10000",
                            "default_value": 3000,
                            "value": "acceleration_print",
                            "enabled": "resolveOrValue('acceleration_enabled') and infill_sparse_density > 0",
                            "limit_to_extruder": "infill_extruder_nr",
                            "settable_per_mesh": true
                        },
                        "acceleration_wall":
                        {
                            "label": "Wall Acceleration",
                            "description": "The acceleration with which the walls are printed.",
                            "unit": "mm/s\u00b2",
                            "type": "float",
                            "minimum_value": "0.1",
                            "minimum_value_warning": "100",
                            "maximum_value_warning": "10000",
                            "default_value": 3000,
                            "value": "acceleration_print",
                            "enabled": "resolveOrValue('acceleration_enabled')",
                            "settable_per_mesh": true,
                            "children":
                            {
                                "acceleration_wall_0":
                                {
                                    "label": "Outer Wall Acceleration",
                                    "description": "The acceleration with which the outermost walls are printed.",
                                    "unit": "mm/s\u00b2",
                                    "type": "float",
                                    "minimum_value": "0.1",
                                    "minimum_value_warning": "100",
                                    "maximum_value_warning": "10000",
                                    "default_value": 3000,
                                    "value": "acceleration_wall",
                                    "enabled": "resolveOrValue('acceleration_enabled')",
                                    "limit_to_extruder": "wall_0_extruder_nr",
                                    "settable_per_mesh": true
                                },
                                "acceleration_wall_x":
                                {
                                    "label": "Inner Wall Acceleration",
                                    "description": "The acceleration with which all inner walls are printed.",
                                    "unit": "mm/s\u00b2",
                                    "type": "float",
                                    "minimum_value": "0.1",
                                    "minimum_value_warning": "100",
                                    "maximum_value_warning": "10000",
                                    "default_value": 3000,
                                    "value": "acceleration_wall",
                                    "enabled": "resolveOrValue('acceleration_enabled')",
                                    "limit_to_extruder": "wall_x_extruder_nr",
                                    "settable_per_mesh": true
                                }
                            }
                        },
                        "acceleration_roofing":
                        {
                            "label": "Top Surface Skin Acceleration",
                            "description": "The acceleration with which top surface skin layers are printed.",
                            "unit": "mm/s\u00b2",
                            "type": "float",
                            "minimum_value": "0.1",
                            "minimum_value_warning": "100",
                            "maximum_value_warning": "10000",
                            "default_value": 3000,
                            "value": "acceleration_topbottom",
                            "enabled": "resolveOrValue('acceleration_enabled') and roofing_layer_count > 0 and top_layers > 0",
                            "limit_to_extruder": "roofing_extruder_nr",
                            "settable_per_mesh": true
                        },
                        "acceleration_topbottom":
                        {
                            "label": "Top/Bottom Acceleration",
                            "description": "The acceleration with which top/bottom layers are printed.",
                            "unit": "mm/s\u00b2",
                            "type": "float",
                            "minimum_value": "0.1",
                            "minimum_value_warning": "100",
                            "maximum_value_warning": "10000",
                            "default_value": 3000,
                            "value": "acceleration_print",
                            "enabled": "resolveOrValue('acceleration_enabled')",
                            "limit_to_extruder": "top_bottom_extruder_nr",
                            "settable_per_mesh": true
                        },
                        "acceleration_support":
                        {
                            "label": "Support Acceleration",
                            "description": "The acceleration with which the support structure is printed.",
                            "unit": "mm/s\u00b2",
                            "type": "float",
                            "minimum_value": "0.1",
                            "minimum_value_warning": "100",
                            "maximum_value_warning": "10000",
                            "default_value": 3000,
                            "value": "acceleration_print",
                            "enabled": "resolveOrValue('acceleration_enabled') and (support_enable or support_meshes_present)",
                            "settable_per_mesh": false,
                            "limit_to_extruder": "support_extruder_nr",
                            "settable_per_extruder": true,
                            "children":
                            {
                                "acceleration_support_infill":
                                {
                                    "label": "Support Infill Acceleration",
                                    "description": "The acceleration with which the infill of support is printed.",
                                    "unit": "mm/s\u00b2",
                                    "type": "float",
                                    "default_value": 3000,
                                    "value": "acceleration_support",
                                    "minimum_value": "0.1",
                                    "minimum_value_warning": "100",
                                    "maximum_value_warning": "10000",
                                    "enabled": "resolveOrValue('acceleration_enabled') and (support_enable or support_meshes_present)",
                                    "limit_to_extruder": "support_infill_extruder_nr",
                                    "settable_per_mesh": false,
                                    "settable_per_extruder": true
                                },
                                "acceleration_support_interface":
                                {
                                    "label": "Support Interface Acceleration",
                                    "description": "The acceleration with which the roofs and floors of support are printed. Printing them at lower acceleration can improve overhang quality.",
                                    "unit": "mm/s\u00b2",
                                    "type": "float",
                                    "default_value": 3000,
                                    "value": "acceleration_support",
                                    "minimum_value": "0.1",
                                    "minimum_value_warning": "100",
                                    "maximum_value_warning": "10000",
                                    "enabled": "resolveOrValue('acceleration_enabled') and support_interface_enable and (support_enable or support_meshes_present)",
                                    "limit_to_extruder": "support_interface_extruder_nr",
                                    "settable_per_mesh": false,
                                    "settable_per_extruder": true,
                                    "children":
                                    {
                                        "acceleration_support_roof":
                                        {
                                            "label": "Support Roof Acceleration",
                                            "description": "The acceleration with which the roofs of support are printed. Printing them at lower acceleration can improve overhang quality.",
                                            "unit": "mm/s\u00b2",
                                            "type": "float",
                                            "default_value": 3000,
                                            "value": "extruderValue(support_roof_extruder_nr, 'acceleration_support_interface')",
                                            "minimum_value": "0.1",
                                            "minimum_value_warning": "100",
                                            "maximum_value_warning": "10000",
                                            "enabled": "acceleration_enabled and support_roof_enable and (support_enable or support_meshes_present)",
                                            "limit_to_extruder": "support_roof_extruder_nr",
                                            "settable_per_mesh": false,
                                            "settable_per_extruder": true
                                        },
                                        "acceleration_support_bottom":
                                        {
                                            "label": "Support Floor Acceleration",
                                            "description": "The acceleration with which the floors of support are printed. Printing them at lower acceleration can improve adhesion of support on top of your model.",
                                            "unit": "mm/s\u00b2",
                                            "type": "float",
                                            "default_value": 3000,
                                            "value": "extruderValue(support_bottom_extruder_nr, 'acceleration_support_interface')",
                                            "minimum_value": "0.1",
                                            "minimum_value_warning": "100",
                                            "maximum_value_warning": "10000",
                                            "enabled": "acceleration_enabled and support_bottom_enable and (support_enable or support_meshes_present)",
                                            "limit_to_extruder": "support_bottom_extruder_nr",
                                            "settable_per_mesh": false,
                                            "settable_per_extruder": true
                                        }
                                    }
                                }
                            }
                        },
                        "acceleration_prime_tower":
                        {
                            "label": "Prime Tower Acceleration",
                            "description": "The acceleration with which the prime tower is printed.",
                            "unit": "mm/s\u00b2",
                            "type": "float",
                            "minimum_value": "0.1",
                            "minimum_value_warning": "100",
                            "maximum_value_warning": "10000",
                            "default_value": 3000,
                            "value": "acceleration_print",
                            "enabled": "resolveOrValue('prime_tower_mode') != 'none' and resolveOrValue('acceleration_enabled')",
                            "settable_per_mesh": false
                        }
                    }
                },
                "acceleration_travel":
                {
                    "label": "Travel Acceleration",
                    "description": "The acceleration with which travel moves are made.",
                    "unit": "mm/s\u00b2",
                    "type": "float",
                    "default_value": 5000,
                    "minimum_value": "0.1",
                    "minimum_value_warning": "100",
                    "maximum_value_warning": "10000",
                    "value": "acceleration_print if magic_spiralize else 5000",
                    "enabled": "resolveOrValue('acceleration_enabled') and resolveOrValue('acceleration_travel_enabled')",
                    "settable_per_mesh": false
                },
                "acceleration_layer_0":
                {
                    "label": "Initial Layer Acceleration",
                    "description": "The acceleration for the initial layer.",
                    "unit": "mm/s\u00b2",
                    "type": "float",
                    "default_value": 3000,
                    "value": "acceleration_print",
                    "minimum_value": "0.1",
                    "minimum_value_warning": "100",
                    "maximum_value_warning": "10000",
                    "enabled": "resolveOrValue('acceleration_enabled')",
                    "settable_per_mesh": true,
                    "children":
                    {
                        "acceleration_print_layer_0":
                        {
                            "label": "Initial Layer Print Acceleration",
                            "description": "The acceleration during the printing of the initial layer.",
                            "unit": "mm/s\u00b2",
                            "type": "float",
                            "default_value": 3000,
                            "value": "acceleration_layer_0",
                            "minimum_value": "0.1",
                            "minimum_value_warning": "100",
                            "maximum_value_warning": "10000",
                            "enabled": "resolveOrValue('acceleration_enabled')",
                            "settable_per_mesh": true
                        },
                        "acceleration_travel_layer_0":
                        {
                            "label": "Initial Layer Travel Acceleration",
                            "description": "The acceleration for travel moves in the initial layer.",
                            "unit": "mm/s\u00b2",
                            "type": "float",
                            "default_value": 3000,
                            "value": "acceleration_layer_0 * acceleration_travel / acceleration_print",
                            "minimum_value": "0.1",
                            "minimum_value_warning": "100",
                            "maximum_value_warning": "10000",
                            "enabled": "resolveOrValue('acceleration_enabled') and resolveOrValue('acceleration_travel_enabled')",
                            "settable_per_extruder": true,
                            "settable_per_mesh": false
                        }
                    }
                },
                "acceleration_skirt_brim":
                {
                    "label": "Skirt/Brim Acceleration",
                    "description": "The acceleration with which the skirt and brim are printed. Normally this is done with the initial layer acceleration, but sometimes you might want to print the skirt or brim at a different acceleration.",
                    "unit": "mm/s\u00b2",
                    "type": "float",
                    "default_value": 3000,
                    "value": "acceleration_layer_0",
                    "minimum_value": "0.1",
                    "minimum_value_warning": "100",
                    "maximum_value_warning": "10000",
                    "enabled": "resolveOrValue('acceleration_enabled') and (resolveOrValue('adhesion_type') == 'skirt' or resolveOrValue('adhesion_type') == 'brim' or resolveOrValue('draft_shield_enabled') or resolveOrValue('ooze_shield_enabled'))",
                    "settable_per_mesh": false,
                    "limit_to_extruder": "skirt_brim_extruder_nr"
                },
                "jerk_enabled":
                {
                    "label": "Enable Jerk Control",
                    "description": "Enables adjusting the jerk of print head when the velocity in the X or Y axis changes. Increasing the jerk can reduce printing time at the cost of print quality.",
                    "type": "bool",
                    "default_value": false,
                    "resolve": "any(extruderValues('jerk_enabled'))",
                    "settable_per_mesh": false,
                    "settable_per_extruder": false
                },
                "jerk_travel_enabled":
                {
                    "label": "Enable Travel Jerk",
                    "description": "Use a separate jerk rate for travel moves. If disabled, travel moves will use the jerk value of the printed line at their destination.",
                    "type": "bool",
                    "default_value": true,
                    "resolve": "any(extruderValues('jerk_travel_enabled'))",
                    "enabled": "jerk_enabled",
                    "settable_per_mesh": false,
                    "settable_per_extruder": false
                },
                "jerk_print":
                {
                    "label": "Print Jerk",
                    "description": "The maximum instantaneous velocity change of the print head.",
                    "unit": "mm/s",
                    "type": "float",
                    "minimum_value": "0",
                    "maximum_value_warning": "50",
                    "default_value": 20,
                    "enabled": "resolveOrValue('jerk_enabled')",
                    "settable_per_mesh": true,
                    "children":
                    {
                        "jerk_infill":
                        {
                            "label": "Infill Jerk",
                            "description": "The maximum instantaneous velocity change with which infill is printed.",
                            "unit": "mm/s",
                            "type": "float",
                            "minimum_value": "0",
                            "maximum_value_warning": "50",
                            "default_value": 20,
                            "value": "jerk_print",
                            "enabled": "resolveOrValue('jerk_enabled') and infill_sparse_density > 0",
                            "limit_to_extruder": "infill_extruder_nr",
                            "settable_per_mesh": true
                        },
                        "jerk_wall":
                        {
                            "label": "Wall Jerk",
                            "description": "The maximum instantaneous velocity change with which the walls are printed.",
                            "unit": "mm/s",
                            "type": "float",
                            "minimum_value": "0",
                            "maximum_value_warning": "50",
                            "default_value": 20,
                            "value": "jerk_print",
                            "enabled": "resolveOrValue('jerk_enabled')",
                            "settable_per_mesh": true,
                            "children":
                            {
                                "jerk_wall_0":
                                {
                                    "label": "Outer Wall Jerk",
                                    "description": "The maximum instantaneous velocity change with which the outermost walls are printed.",
                                    "unit": "mm/s",
                                    "type": "float",
                                    "minimum_value": "0",
                                    "maximum_value_warning": "50",
                                    "default_value": 20,
                                    "value": "jerk_wall",
                                    "enabled": "resolveOrValue('jerk_enabled')",
                                    "limit_to_extruder": "wall_0_extruder_nr",
                                    "settable_per_mesh": true
                                },
                                "jerk_wall_x":
                                {
                                    "label": "Inner Wall Jerk",
                                    "description": "The maximum instantaneous velocity change with which all inner walls are printed.",
                                    "unit": "mm/s",
                                    "type": "float",
                                    "minimum_value": "0",
                                    "maximum_value_warning": "50",
                                    "default_value": 20,
                                    "value": "jerk_wall",
                                    "enabled": "resolveOrValue('jerk_enabled')",
                                    "limit_to_extruder": "wall_x_extruder_nr",
                                    "settable_per_mesh": true
                                }
                            }
                        },
                        "jerk_roofing":
                        {
                            "label": "Top Surface Skin Jerk",
                            "description": "The maximum instantaneous velocity change with which top surface skin layers are printed.",
                            "unit": "mm/s",
                            "type": "float",
                            "minimum_value": "0",
                            "maximum_value_warning": "50",
                            "default_value": 20,
                            "value": "jerk_topbottom",
                            "enabled": "resolveOrValue('jerk_enabled') and roofing_layer_count > 0 and top_layers > 0",
                            "limit_to_extruder": "roofing_extruder_nr",
                            "settable_per_mesh": true
                        },
                        "jerk_topbottom":
                        {
                            "label": "Top/Bottom Jerk",
                            "description": "The maximum instantaneous velocity change with which top/bottom layers are printed.",
                            "unit": "mm/s",
                            "type": "float",
                            "minimum_value": "0",
                            "maximum_value_warning": "50",
                            "default_value": 20,
                            "value": "jerk_print",
                            "enabled": "(top_layers > 0 or bottom_layers > 0) and resolveOrValue('jerk_enabled')",
                            "limit_to_extruder": "top_bottom_extruder_nr",
                            "settable_per_mesh": true
                        },
                        "jerk_support":
                        {
                            "label": "Support Jerk",
                            "description": "The maximum instantaneous velocity change with which the support structure is printed.",
                            "unit": "mm/s",
                            "type": "float",
                            "minimum_value": "0",
                            "maximum_value_warning": "50",
                            "default_value": 20,
                            "value": "jerk_print",
                            "enabled": "resolveOrValue('jerk_enabled') and (support_enable or support_meshes_present)",
                            "settable_per_mesh": false,
                            "settable_per_extruder": true,
                            "limit_to_extruder": "support_extruder_nr",
                            "children":
                            {
                                "jerk_support_infill":
                                {
                                    "label": "Support Infill Jerk",
                                    "description": "The maximum instantaneous velocity change with which the infill of support is printed.",
                                    "unit": "mm/s",
                                    "type": "float",
                                    "default_value": 20,
                                    "value": "jerk_support",
                                    "minimum_value": "0",
                                    "maximum_value_warning": "50",
                                    "enabled": "resolveOrValue('jerk_enabled') and (support_enable or support_meshes_present)",
                                    "limit_to_extruder": "support_infill_extruder_nr",
                                    "settable_per_mesh": false,
                                    "settable_per_extruder": true
                                },
                                "jerk_support_interface":
                                {
                                    "label": "Support Interface Jerk",
                                    "description": "The maximum instantaneous velocity change with which the roofs and floors of support are printed.",
                                    "unit": "mm/s",
                                    "type": "float",
                                    "default_value": 20,
                                    "value": "jerk_support",
                                    "minimum_value": "0",
                                    "maximum_value_warning": "50",
                                    "enabled": "resolveOrValue('jerk_enabled') and support_interface_enable and (support_enable or support_meshes_present)",
                                    "limit_to_extruder": "support_interface_extruder_nr",
                                    "settable_per_mesh": false,
                                    "settable_per_extruder": true,
                                    "children":
                                    {
                                        "jerk_support_roof":
                                        {
                                            "label": "Support Roof Jerk",
                                            "description": "The maximum instantaneous velocity change with which the roofs of support are printed.",
                                            "unit": "mm/s",
                                            "type": "float",
                                            "default_value": 20,
                                            "value": "extruderValue(support_roof_extruder_nr, 'jerk_support_interface')",
                                            "minimum_value": "0",
                                            "maximum_value_warning": "50",
                                            "enabled": "resolveOrValue('jerk_enabled') and support_roof_enable and (support_enable or support_meshes_present)",
                                            "limit_to_extruder": "support_roof_extruder_nr",
                                            "settable_per_mesh": false,
                                            "settable_per_extruder": true
                                        },
                                        "jerk_support_bottom":
                                        {
                                            "label": "Support Floor Jerk",
                                            "description": "The maximum instantaneous velocity change with which the floors of support are printed.",
                                            "unit": "mm/s",
                                            "type": "float",
                                            "default_value": 20,
                                            "value": "extruderValue(support_roof_extruder_nr, 'jerk_support_interface')",
                                            "minimum_value": "0",
                                            "maximum_value_warning": "50",
                                            "enabled": "resolveOrValue('jerk_enabled') and support_bottom_enable and (support_enable or support_meshes_present)",
                                            "limit_to_extruder": "support_bottom_extruder_nr",
                                            "settable_per_mesh": false,
                                            "settable_per_extruder": true
                                        }
                                    }
                                }
                            }
                        },
                        "jerk_prime_tower":
                        {
                            "label": "Prime Tower Jerk",
                            "description": "The maximum instantaneous velocity change with which the prime tower is printed.",
                            "unit": "mm/s",
                            "type": "float",
                            "minimum_value": "0",
                            "maximum_value_warning": "50",
                            "default_value": 20,
                            "value": "jerk_print",
                            "enabled": "resolveOrValue('prime_tower_mode') != 'none' and resolveOrValue('jerk_enabled')",
                            "settable_per_mesh": false
                        }
                    }
                },
                "jerk_travel":
                {
                    "label": "Travel Jerk",
                    "description": "The maximum instantaneous velocity change with which travel moves are made.",
                    "unit": "mm/s",
                    "type": "float",
                    "default_value": 30,
                    "minimum_value": "0",
                    "maximum_value_warning": "50",
                    "value": "jerk_print if magic_spiralize else 30",
                    "enabled": "resolveOrValue('jerk_enabled') and resolveOrValue('jerk_travel_enabled')",
                    "settable_per_mesh": false
                },
                "jerk_layer_0":
                {
                    "label": "Initial Layer Jerk",
                    "description": "The print maximum instantaneous velocity change for the initial layer.",
                    "unit": "mm/s",
                    "type": "float",
                    "default_value": 20,
                    "value": "jerk_print",
                    "minimum_value": "0",
                    "maximum_value_warning": "50",
                    "enabled": "resolveOrValue('jerk_enabled')",
                    "settable_per_mesh": true,
                    "children":
                    {
                        "jerk_print_layer_0":
                        {
                            "label": "Initial Layer Print Jerk",
                            "description": "The maximum instantaneous velocity change during the printing of the initial layer.",
                            "unit": "mm/s",
                            "type": "float",
                            "default_value": 20,
                            "value": "jerk_layer_0",
                            "minimum_value": "0",
                            "maximum_value_warning": "50",
                            "enabled": "resolveOrValue('jerk_enabled')",
                            "settable_per_mesh": true
                        },
                        "jerk_travel_layer_0":
                        {
                            "label": "Initial Layer Travel Jerk",
                            "description": "The acceleration for travel moves in the initial layer.",
                            "unit": "mm/s",
                            "type": "float",
                            "default_value": 20,
                            "value": "jerk_layer_0 * jerk_travel / jerk_print",
                            "minimum_value": "0",
                            "maximum_value_warning": "50",
                            "enabled": "resolveOrValue('jerk_enabled') and resolveOrValue('jerk_travel_enabled')",
                            "settable_per_extruder": true,
                            "settable_per_mesh": false
                        }
                    }
                },
                "jerk_skirt_brim":
                {
                    "label": "Skirt/Brim Jerk",
                    "description": "The maximum instantaneous velocity change with which the skirt and brim are printed.",
                    "unit": "mm/s",
                    "type": "float",
                    "default_value": 20,
                    "minimum_value": "0",
                    "maximum_value_warning": "50",
                    "value": "jerk_layer_0",
                    "enabled": "resolveOrValue('jerk_enabled') and (resolveOrValue('adhesion_type') == 'skirt' or resolveOrValue('adhesion_type') == 'brim' or resolveOrValue('draft_shield_enabled') or resolveOrValue('ooze_shield_enabled'))",
                    "settable_per_mesh": false,
                    "limit_to_extruder": "skirt_brim_extruder_nr"
                }
            }
        },
        "travel":
        {
            "label": "Travel",
            "icon": "PrintTravel",
            "description": "travel",
            "type": "category",
            "children":
            {
                "retraction_enable":
                {
                    "label": "Enable Retraction",
                    "description": "Retract the filament when the nozzle is moving over a non-printed area.",
                    "type": "bool",
                    "default_value": true,
                    "settable_per_mesh": false,
                    "settable_per_extruder": true
                },
                "retract_at_layer_change":
                {
                    "label": "Retract at Layer Change",
                    "description": "Retract the filament when the nozzle is moving to the next layer.",
                    "type": "bool",
                    "default_value": false,
                    "settable_per_mesh": false,
                    "settable_per_extruder": true
                },
                "retraction_amount":
                {
                    "label": "Retraction Distance",
                    "description": "The length of material retracted during a retraction move.",
                    "unit": "mm",
                    "type": "float",
                    "default_value": 6.5,
                    "minimum_value_warning": "-0.0001",
                    "maximum_value_warning": "10.0",
                    "enabled": "retraction_enable and machine_gcode_flavor != \"UltiGCode\"",
                    "settable_per_mesh": false,
                    "settable_per_extruder": true
                },
                "retraction_speed":
                {
                    "label": "Retraction Speed",
                    "description": "The speed at which the filament is retracted and primed during a retraction move.",
                    "unit": "mm/s",
                    "type": "float",
                    "default_value": 25,
                    "minimum_value": "0.0001",
                    "minimum_value_warning": "1",
                    "maximum_value": "machine_max_feedrate_e if retraction_enable else float('inf')",
                    "maximum_value_warning": "70",
                    "enabled": "retraction_enable and machine_gcode_flavor != \"UltiGCode\"",
                    "settable_per_mesh": true,
                    "settable_per_extruder": true,
                    "children":
                    {
                        "retraction_retract_speed":
                        {
                            "label": "Retraction Retract Speed",
                            "description": "The speed at which the filament is retracted during a retraction move.",
                            "unit": "mm/s",
                            "type": "float",
                            "default_value": 25,
                            "minimum_value": "0.0001",
                            "maximum_value": "machine_max_feedrate_e if retraction_enable else float('inf')",
                            "minimum_value_warning": "1",
                            "maximum_value_warning": "70",
                            "enabled": "retraction_enable and machine_gcode_flavor != \"UltiGCode\"",
                            "value": "retraction_speed",
                            "settable_per_mesh": true,
                            "settable_per_extruder": true
                        },
                        "retraction_prime_speed":
                        {
                            "label": "Retraction Prime Speed",
                            "description": "The speed at which the filament is primed during a retraction move.",
                            "unit": "mm/s",
                            "type": "float",
                            "default_value": 25,
                            "minimum_value": "0.0001",
                            "maximum_value": "machine_max_feedrate_e if retraction_enable else float('inf')",
                            "minimum_value_warning": "1",
                            "maximum_value_warning": "70",
                            "enabled": "retraction_enable and machine_gcode_flavor != \"UltiGCode\"",
                            "value": "retraction_speed",
                            "settable_per_mesh": true,
                            "settable_per_extruder": true
                        }
                    }
                },
                "retraction_extra_prime_amount":
                {
                    "label": "Retraction Extra Prime Amount",
                    "description": "Some material can ooze away during a travel move, which can be compensated for here.",
                    "unit": "mm\u00b3",
                    "type": "float",
                    "default_value": 0,
                    "minimum_value_warning": "-0.0001",
                    "maximum_value_warning": "5.0",
                    "enabled": "retraction_enable",
                    "settable_per_mesh": true,
                    "settable_per_extruder": true
                },
                "retraction_min_travel":
                {
                    "label": "Retraction Minimum Travel",
                    "description": "The minimum distance of travel needed for a retraction to happen at all. This helps to get fewer retractions in a small area.",
                    "unit": "mm",
                    "type": "float",
                    "default_value": 1.5,
                    "value": "line_width * 2",
                    "minimum_value": "0",
                    "minimum_value_warning": "line_width * 1.5",
                    "maximum_value_warning": "10",
                    "settable_per_mesh": true,
                    "settable_per_extruder": true
                },
                "retraction_count_max":
                {
                    "label": "Maximum Retraction Count",
                    "description": "This setting limits the number of retractions occurring within the minimum extrusion distance window. Further retractions within this window will be ignored. This avoids retracting repeatedly on the same piece of filament, as that can flatten the filament and cause grinding issues.",
                    "default_value": 90,
                    "minimum_value": "0",
                    "maximum_value_warning": "100",
                    "maximum_value": 999999999,
                    "type": "int",
                    "enabled": "retraction_enable",
                    "settable_per_mesh": false,
                    "settable_per_extruder": true
                },
                "retraction_extrusion_window":
                {
                    "label": "Minimum Extrusion Distance Window",
                    "description": "The window in which the maximum retraction count is enforced. This value should be approximately the same as the retraction distance, so that effectively the number of times a retraction passes the same patch of material is limited.",
                    "unit": "mm",
                    "type": "float",
                    "default_value": 4.5,
                    "minimum_value": "0",
                    "maximum_value_warning": "retraction_amount * 2",
                    "value": "retraction_amount",
                    "enabled": "retraction_enable",
                    "settable_per_mesh": false,
                    "settable_per_extruder": true
                },
                "retraction_combing":
                {
                    "label": "Combing Mode",
                    "description": "Combing keeps the nozzle within already printed areas when traveling. This results in slightly longer travel moves but reduces the need for retractions. If combing is off, the material will retract and the nozzle moves in a straight line to the next point. It is also possible to avoid combing over top/bottom skin areas or to only comb within the infill.",
                    "type": "enum",
                    "options":
                    {
                        "off": "Off",
                        "all": "All",
                        "no_outer_surfaces": "Not on Outer Surface",
                        "noskin": "Not in Skin",
                        "infill": "Within Infill"
                    },
                    "default_value": "all",
                    "value": "'no_outer_surfaces' if (any(extruderValues('skin_monotonic')) or any(extruderValues('ironing_enabled')) or (any(extruderValues('roofing_monotonic')) and any(extruderValues('roofing_layer_count')))) else 'all'",
                    "resolve": "'noskin' if 'noskin' in extruderValues('retraction_combing') else ('infill' if 'infill' in extruderValues('retraction_combing') else ('all' if 'all' in extruderValues('retraction_combing') else ('no_outer_surfaces' if 'no_outer_surfaces' in extruderValues('retraction_combing') else 'off')))",
                    "settable_per_mesh": false,
                    "settable_per_extruder": false
                },
                "retraction_combing_max_distance":
                {
                    "label": "Max Comb Distance With No Retract",
                    "description": "When greater than zero, combing travel moves that are longer than this distance will use retraction. If set to zero, there is no maximum and combing moves will not use retraction.",
                    "unit": "mm",
                    "type": "float",
                    "default_value": 0,
                    "minimum_value": "0",
                    "enabled": "resolveOrValue('retraction_combing') != 'off'",
                    "settable_per_mesh": false,
                    "settable_per_extruder": true
                },
                "travel_retract_before_outer_wall":
                {
                    "label": "Retract Before Outer Wall",
                    "description": "Always retract when moving to start an outer wall.",
                    "type": "bool",
                    "default_value": false,
                    "enabled": "retraction_enable",
                    "settable_per_mesh": false,
                    "settable_per_extruder": false
                },
                "travel_avoid_other_parts":
                {
                    "label": "Avoid Printed Parts When Traveling",
                    "description": "The nozzle avoids already printed parts when traveling. This option is only available when combing is enabled.",
                    "type": "bool",
                    "default_value": true,
                    "enabled": "resolveOrValue('retraction_combing') != 'off'",
                    "settable_per_mesh": false,
                    "settable_per_extruder": true
                },
                "travel_avoid_supports":
                {
                    "label": "Avoid Supports When Traveling",
                    "description": "The nozzle avoids already printed supports when traveling. This option is only available when combing is enabled.",
                    "type": "bool",
                    "default_value": false,
                    "enabled": "resolveOrValue('retraction_combing') != 'off' and travel_avoid_other_parts",
                    "settable_per_mesh": false,
                    "settable_per_extruder": true
                },
                "travel_avoid_distance":
                {
                    "label": "Travel Avoid Distance",
                    "description": "The distance between the nozzle and already printed parts when avoiding during travel moves.",
                    "unit": "mm",
                    "type": "float",
                    "default_value": 0.625,
                    "value": "machine_nozzle_tip_outer_diameter / 2 * 1.25",
                    "minimum_value": "0",
                    "minimum_value_warning": "machine_nozzle_tip_outer_diameter * 0.5",
                    "maximum_value_warning": "machine_nozzle_tip_outer_diameter * 5",
                    "enabled": "resolveOrValue('retraction_combing') != 'off' and travel_avoid_other_parts",
                    "settable_per_mesh": false,
                    "settable_per_extruder": true
                },
                "layer_start_x":
                {
                    "label": "Layer Start X",
                    "description": "The X coordinate of the position near where to find the part to start printing each layer.",
                    "unit": "mm",
                    "type": "float",
                    "default_value": 0.0,
                    "minimum_value": "machine_width / -2 if machine_center_is_zero else 0",
                    "settable_per_mesh": false,
                    "settable_per_extruder": true,
                    "settable_per_meshgroup": true
                },
                "layer_start_y":
                {
                    "label": "Layer Start Y",
                    "description": "The Y coordinate of the position near where to find the part to start printing each layer.",
                    "unit": "mm",
                    "type": "float",
                    "default_value": 0.0,
                    "minimum_value": "machine_depth / -2 if machine_center_is_zero else 0",
                    "settable_per_mesh": false,
                    "settable_per_extruder": true,
                    "settable_per_meshgroup": true
                },
                "retraction_hop_enabled":
                {
                    "label": "Z Hop When Retracted",
                    "description": "Whenever a retraction is done, the build plate is lowered to create clearance between the nozzle and the print. It prevents the nozzle from hitting the print during travel moves, reducing the chance to knock the print from the build plate.",
                    "type": "bool",
                    "default_value": false,
                    "enabled": "retraction_enable",
                    "settable_per_mesh": false,
                    "settable_per_extruder": true
                },
                "retraction_hop_only_when_collides":
                {
                    "label": "Z Hop Only Over Printed Parts",
                    "description": "Only perform a Z Hop when moving over printed parts which cannot be avoided by horizontal motion by Avoid Printed Parts when Traveling.",
                    "type": "bool",
                    "default_value": false,
                    "enabled": "retraction_enable and retraction_hop_enabled and travel_avoid_other_parts",
                    "settable_per_mesh": true,
                    "settable_per_extruder": true
                },
                "retraction_hop":
                {
                    "label": "Z Hop Height",
                    "description": "The height difference when performing a Z Hop.",
                    "unit": "mm",
                    "type": "float",
                    "default_value": 1,
                    "minimum_value_warning": "0",
                    "maximum_value_warning": "10",
                    "enabled": "retraction_enable and retraction_hop_enabled",
                    "settable_per_mesh": true,
                    "settable_per_extruder": true
                },
                "retraction_hop_after_extruder_switch":
                {
                    "label": "Z Hop After Extruder Switch",
                    "description": "After the machine switched from one extruder to the other, the build plate is lowered to create clearance between the nozzle and the print. This prevents the nozzle from leaving oozed material on the outside of a print.",
                    "type": "bool",
                    "default_value": true,
                    "enabled": "retraction_hop_enabled and extruders_enabled_count > 1",
                    "settable_per_mesh": false,
                    "settable_per_extruder": true
                },
                "retraction_hop_after_extruder_switch_height":
                {
                    "label": "Z Hop After Extruder Switch Height",
                    "description": "The height difference when performing a Z Hop after extruder switch.",
                    "unit": "mm",
                    "type": "float",
                    "default_value": 1,
                    "value": "retraction_hop",
                    "minimum_value_warning": "0",
                    "maximum_value_warning": "10",
                    "enabled": "retraction_enable and retraction_hop_after_extruder_switch and extruders_enabled_count > 1",
                    "settable_per_mesh": false,
                    "settable_per_extruder": true
                }
            }
        },
        "cooling":
        {
            "label": "Cooling",
            "icon": "Fan",
            "description": "Cooling",
            "type": "category",
            "children":
            {
                "cool_fan_enabled":
                {
                    "label": "Enable Print Cooling",
                    "description": "Enables the print cooling fans while printing. The fans improve print quality on layers with short layer times and bridging / overhangs.",
                    "type": "bool",
                    "default_value": true,
                    "settable_per_mesh": false,
                    "settable_per_extruder": true
                },
                "cool_fan_speed":
                {
                    "label": "Fan Speed",
                    "description": "The speed at which the print cooling fans spin.",
                    "unit": "%",
                    "type": "float",
                    "minimum_value": "0",
                    "maximum_value": "100",
                    "default_value": 100,
                    "value": "100.0 if cool_fan_enabled else 0.0",
                    "enabled": "cool_fan_enabled",
                    "settable_per_mesh": false,
                    "settable_per_extruder": true,
                    "children":
                    {
                        "cool_fan_speed_min":
                        {
                            "label": "Regular Fan Speed",
                            "description": "The speed at which the fans spin before hitting the threshold. When a layer prints faster than the threshold, the fan speed gradually inclines towards the maximum fan speed.",
                            "unit": "%",
                            "type": "float",
                            "minimum_value": "0",
                            "maximum_value": "100",
                            "value": "cool_fan_speed",
                            "default_value": 100,
                            "enabled": "cool_fan_enabled",
                            "settable_per_mesh": false,
                            "settable_per_extruder": true
                        },
                        "cool_fan_speed_max":
                        {
                            "label": "Maximum Fan Speed",
                            "description": "The speed at which the fans spin on the minimum layer time. The fan speed gradually increases between the regular fan speed and maximum fan speed when the threshold is hit.",
                            "unit": "%",
                            "type": "float",
                            "minimum_value": "max(0, cool_fan_speed_min)",
                            "maximum_value": "100",
                            "default_value": 100,
                            "enabled": "cool_fan_enabled",
                            "value": "cool_fan_speed",
                            "settable_per_mesh": false,
                            "settable_per_extruder": true
                        }
                    }
                },
                "cool_min_layer_time_fan_speed_max":
                {
                    "label": "Regular/Maximum Fan Speed Threshold",
                    "description": "The layer time which sets the threshold between regular fan speed and maximum fan speed. Layers that print slower than this time use regular fan speed. For faster layers the fan speed gradually increases towards the maximum fan speed.",
                    "unit": "s",
                    "type": "float",
                    "default_value": 10,
                    "maximum_value_warning": "600",
                    "settable_per_mesh": false,
                    "settable_per_extruder": true
                },
                "cool_fan_speed_0":
                {
                    "label": "Initial Fan Speed",
                    "description": "The speed at which the fans spin at the start of the print. In subsequent layers the fan speed is gradually increased up to the layer corresponding to Regular Fan Speed at Height.",
                    "unit": "%",
                    "type": "float",
                    "minimum_value": "0",
                    "maximum_value": "100",
                    "default_value": 0,
                    "enabled": "cool_fan_enabled",
                    "settable_per_mesh": false,
                    "settable_per_extruder": true
                },
                "cool_fan_full_at_height":
                {
                    "label": "Regular Fan Speed at Height",
                    "description": "The height at which the fans spin on regular fan speed. At the layers below the fan speed gradually increases from Initial Fan Speed to Regular Fan Speed.",
                    "unit": "mm",
                    "type": "float",
                    "default_value": 0.5,
                    "value": "0 if resolveOrValue('adhesion_type') == 'raft' else resolveOrValue('layer_height_0')",
                    "minimum_value": "0",
                    "maximum_value_warning": "10.0",
                    "settable_per_mesh": false,
                    "settable_per_extruder": true,
                    "children":
                    {
                        "cool_fan_full_layer":
                        {
                            "label": "Regular Fan Speed at Layer",
                            "description": "The layer at which the fans spin on regular fan speed. If regular fan speed at height is set, this value is calculated and rounded to a whole number.",
                            "type": "int",
                            "default_value": 2,
                            "minimum_value": "1",
                            "maximum_value_warning": "10 / resolveOrValue('layer_height')",
                            "value": "max(1, int(math.floor((cool_fan_full_at_height - resolveOrValue('layer_height_0')) / resolveOrValue('layer_height')) + 2))",
                            "settable_per_mesh": false,
                            "settable_per_extruder": true
                        }
                    }
                },
                "cool_min_layer_time":
                {
                    "label": "Minimum Layer Time",
                    "description": "The minimum time spent in a layer. This forces the printer to slow down, to at least spend the time set here in one layer. This allows the printed material to cool down properly before printing the next layer. Layers may still take shorter than the minimal layer time if Lift Head is disabled and if the Minimum Speed would otherwise be violated.",
                    "unit": "s",
                    "type": "float",
                    "default_value": 5,
                    "minimum_value": "0",
                    "maximum_value_warning": "600",
                    "settable_per_mesh": false,
                    "settable_per_extruder": true
                },
                "cool_min_speed":
                {
                    "label": "Minimum Speed",
                    "description": "The minimum print speed, despite slowing down due to the minimum layer time. When the printer would slow down too much, the pressure in the nozzle would be too low and result in bad print quality.",
                    "unit": "mm/s",
                    "type": "float",
                    "default_value": 10,
                    "minimum_value": "1",
                    "maximum_value_warning": "100",
                    "enabled": "cool_min_layer_time > 0",
                    "settable_per_mesh": false,
                    "settable_per_extruder": true
                },
                "cool_lift_head":
                {
                    "label": "Lift Head",
                    "description": "When the minimum speed is hit because of minimum layer time, lift the head away from the print and wait the extra time until the minimum layer time is reached.",
                    "type": "bool",
                    "default_value": false,
                    "enabled": "cool_min_layer_time > 0",
                    "settable_per_mesh": false,
                    "settable_per_extruder": true
                },
                "cool_min_temperature":
                {
                    "label": "Small Layer Printing Temperature",
                    "description": "Gradually reduce to this temperature when printing at reduced speeds because of minimum layer time.",
                    "unit": "\u00b0C",
                    "type": "float",
                    "value": "material_print_temperature",
                    "enabled": "cool_min_layer_time > 0",
                    "minimum_value_warning": "max(material_final_print_temperature, material_initial_print_temperature)",
                    "maximum_value_warning": "material_print_temperature",
                    "minimum_value": "-273.15",
                    "maximum_value": "365",
                    "settable_per_mesh": false,
                    "settable_per_extruder": true
                }
            }
        },
        "support":
        {
            "label": "Support",
            "type": "category",
            "icon": "Support",
            "description": "Support",
            "children":
            {
                "support_enable":
                {
                    "label": "Generate Support",
                    "description": "Generate structures to support parts of the model which have overhangs. Without these structures, such parts would collapse during printing.",
                    "type": "bool",
                    "default_value": false,
                    "resolve": "any(extruderValues('support_enable'))",
                    "settable_per_mesh": true,
                    "settable_per_extruder": false
                },
                "support_extruder_nr":
                {
                    "label": "Support Extruder",
                    "description": "The extruder train to use for printing the support. This is used in multi-extrusion.",
                    "type": "extruder",
                    "default_value": "0",
                    "value": "int(defaultExtruderPosition())",
                    "enabled": "(support_enable or support_meshes_present) and extruders_enabled_count > 1",
                    "settable_per_mesh": false,
                    "settable_per_extruder": false,
                    "children":
                    {
                        "support_infill_extruder_nr":
                        {
                            "label": "Support Infill Extruder",
                            "description": "The extruder train to use for printing the infill of the support. This is used in multi-extrusion.",
                            "type": "extruder",
                            "default_value": "0",
                            "value": "support_extruder_nr",
                            "enabled": "(support_enable or support_meshes_present) and extruders_enabled_count > 1",
                            "settable_per_mesh": false,
                            "settable_per_extruder": false
                        },
                        "support_extruder_nr_layer_0":
                        {
                            "label": "First Layer Support Extruder",
                            "description": "The extruder train to use for printing the first layer of support infill. This is used in multi-extrusion.",
                            "type": "extruder",
                            "default_value": "0",
                            "value": "support_extruder_nr",
                            "enabled": "(support_enable or support_meshes_present) and extruders_enabled_count > 1",
                            "settable_per_mesh": false,
                            "settable_per_extruder": false
                        },
                        "support_interface_extruder_nr":
                        {
                            "label": "Support Interface Extruder",
                            "description": "The extruder train to use for printing the roofs and floors of the support. This is used in multi-extrusion.",
                            "type": "extruder",
                            "default_value": "0",
                            "value": "support_extruder_nr",
                            "enabled": "(support_enable or support_meshes_present) and extruders_enabled_count > 1",
                            "resolve": "max(extruderValues('support_interface_extruder_nr'))",
                            "settable_per_mesh": false,
                            "settable_per_extruder": false,
                            "children":
                            {
                                "support_roof_extruder_nr":
                                {
                                    "label": "Support Roof Extruder",
                                    "description": "The extruder train to use for printing the roofs of the support. This is used in multi-extrusion.",
                                    "type": "extruder",
                                    "default_value": "0",
                                    "value": "support_interface_extruder_nr",
                                    "enabled": "(support_enable or support_meshes_present) and extruders_enabled_count > 1",
                                    "resolve": "max(extruderValues('support_roof_extruder_nr'))",
                                    "settable_per_mesh": false,
                                    "settable_per_extruder": false
                                },
                                "support_bottom_extruder_nr":
                                {
                                    "label": "Support Floor Extruder",
                                    "description": "The extruder train to use for printing the floors of the support. This is used in multi-extrusion.",
                                    "type": "extruder",
                                    "default_value": "0",
                                    "value": "support_interface_extruder_nr",
                                    "enabled": "(support_enable or support_meshes_present) and extruders_enabled_count > 1",
                                    "resolve": "max(extruderValues('support_bottom_extruder_nr'))",
                                    "settable_per_mesh": false,
                                    "settable_per_extruder": false
                                }
                            }
                        }
                    }
                },
                "support_structure":
                {
                    "label": "Support Structure",
                    "description": "Chooses between the techniques available to generate support. \"Normal\" support creates a support structure directly below the overhanging parts and drops those areas straight down. \"Tree\" support creates branches towards the overhanging areas that support the model on the tips of those branches, and allows the branches to crawl around the model to support it from the build plate as much as possible.",
                    "type": "enum",
                    "options":
                    {
                        "normal": "Normal",
                        "tree": "Tree"
                    },
                    "enabled": "support_enable",
                    "default_value": "normal",
                    "settable_per_mesh": false,
                    "settable_per_extruder": false
                },
                "support_tree_angle":
                {
                    "label": "Tree Support Branch Angle",
                    "description": "The angle of the branches. Use a lower angle to make them more vertical and more stable. Use a higher angle to be able to have more reach.",
                    "unit": "\u00b0",
                    "type": "float",
                    "minimum_value": "0",
                    "maximum_value": "90",
                    "maximum_value_warning": "60",
                    "default_value": 40,
                    "limit_to_extruder": "support_infill_extruder_nr",
                    "enabled": "support_enable and support_structure=='tree'",
                    "settable_per_mesh": false,
                    "settable_per_extruder": true
                },
                "support_tree_branch_distance":
                {
                    "label": "Tree Support Branch Distance",
                    "description": "How far apart the branches need to be when they touch the model. Making this distance small will cause the tree support to touch the model at more points, causing better overhang but making support harder to remove.",
                    "unit": "mm",
                    "type": "float",
                    "minimum_value": "0.001",
                    "default_value": 1,
                    "limit_to_extruder": "support_infill_extruder_nr",
                    "enabled": "support_enable and support_structure=='tree'",
                    "settable_per_mesh": true
                },
                "support_tree_branch_diameter":
                {
                    "label": "Tree Support Branch Diameter",
                    "description": "The diameter of the thinnest branches of tree support. Thicker branches are more sturdy. Branches towards the base will be thicker than this.",
                    "unit": "mm",
                    "type": "float",
                    "minimum_value": "0.001",
                    "minimum_value_warning": "support_line_width * 2",
                    "default_value": 2,
                    "limit_to_extruder": "support_infill_extruder_nr",
                    "enabled": "support_enable and support_structure=='tree'",
                    "settable_per_mesh": false,
                    "settable_per_extruder": true
                },
                "support_tree_max_diameter":
                {
                    "label": "Tree Support Trunk Diameter",
                    "description": "The diameter of the widest branches of tree support. A thicker trunk is more sturdy; a thinner trunk takes up less space on the build plate.",
                    "unit": "mm",
                    "type": "float",
                    "minimum_value": "support_tree_branch_diameter",
                    "minimum_value_warning": "support_line_width * 5",
                    "default_value": 15,
                    "limit_to_extruder": "support_infill_extruder_nr",
                    "enabled": "support_enable and support_structure=='tree'",
                    "settable_per_mesh": false,
                    "settable_per_extruder": true
                },
                "support_tree_branch_diameter_angle":
                {
                    "label": "Tree Support Branch Diameter Angle",
                    "description": "The angle of the branches' diameter as they gradually become thicker towards the bottom. An angle of 0 will cause the branches to have uniform thickness over their length. A bit of an angle can increase stability of the tree support.",
                    "unit": "\u00b0",
                    "type": "float",
                    "minimum_value": "0",
                    "maximum_value": "89.9999",
                    "maximum_value_warning": "15",
                    "default_value": 5,
                    "limit_to_extruder": "support_infill_extruder_nr",
                    "enabled": "support_enable and support_structure=='tree'",
                    "settable_per_mesh": false,
                    "settable_per_extruder": true
                },
                "support_tree_collision_resolution":
                {
                    "label": "Tree Support Collision Resolution",
                    "description": "Resolution to compute collisions with to avoid hitting the model. Setting this lower will produce more accurate trees that fail less often, but increases slicing time dramatically.",
                    "unit": "mm",
                    "type": "float",
                    "minimum_value": "0.001",
                    "minimum_value_warning": "support_line_width / 4",
                    "maximum_value_warning": "support_line_width * 2",
                    "default_value": 0.4,
                    "value": "support_line_width / 2",
                    "limit_to_extruder": "support_infill_extruder_nr",
                    "enabled": "support_enable and support_structure=='tree' and support_tree_branch_diameter_angle > 0",
                    "settable_per_mesh": false,
                    "settable_per_extruder": true
                },
                "support_type":
                {
                    "label": "Support Placement",
                    "description": "Adjusts the placement of the support structures. The placement can be set to touching build plate or everywhere. When set to everywhere the support structures will also be printed on the model.",
                    "type": "enum",
                    "options":
                    {
                        "buildplate": "Touching Buildplate",
                        "everywhere": "Everywhere"
                    },
                    "default_value": "everywhere",
                    "resolve": "'everywhere' if 'everywhere' in extruderValues('support_type') else 'buildplate'",
                    "enabled": "support_enable",
                    "settable_per_mesh": false,
                    "settable_per_extruder": false
                },
                "support_angle":
                {
                    "label": "Support Overhang Angle",
                    "description": "The minimum angle of overhangs for which support is added. At a value of 0\u00b0 all overhangs are supported, 90\u00b0 will not provide any support.",
                    "unit": "\u00b0",
                    "type": "float",
                    "minimum_value": "0",
                    "maximum_value": "90",
                    "maximum_value_warning": "80",
                    "default_value": 50,
                    "limit_to_extruder": "support_roof_extruder_nr if support_roof_enable else support_infill_extruder_nr",
                    "enabled": "support_enable",
                    "settable_per_mesh": true
                },
                "support_pattern":
                {
                    "label": "Support Pattern",
                    "description": "The pattern of the support structures of the print. The different options available result in sturdy or easy to remove support.",
                    "type": "enum",
                    "options":
                    {
                        "lines": "Lines",
                        "grid": "Grid",
                        "triangles": "Triangles",
                        "concentric": "Concentric",
                        "zigzag": "Zig Zag",
                        "cross": "Cross",
                        "gyroid": "Gyroid"
                    },
                    "default_value": "zigzag",
                    "enabled": "support_enable or support_meshes_present",
                    "limit_to_extruder": "support_infill_extruder_nr",
                    "settable_per_mesh": false,
                    "settable_per_extruder": true
                },
                "support_wall_count":
                {
                    "label": "Support Wall Line Count",
                    "description": "The number of walls with which to surround support infill. Adding a wall can make support print more reliably and can support overhangs better, but increases print time and material used.",
                    "default_value": 1,
                    "minimum_value": "0",
                    "minimum_value_warning": "1 if support_pattern == 'concentric' else 0",
                    "maximum_value_warning": "0 if (support_skip_some_zags and support_pattern == 'zigzag') else 3",
                    "maximum_value": "999999",
                    "type": "int",
                    "value": "1 if support_enable and support_structure == 'tree' else (1 if (support_pattern == 'grid' or support_pattern == 'triangles' or support_pattern == 'concentric') else 0)",
                    "enabled": "support_enable or support_meshes_present",
                    "limit_to_extruder": "support_infill_extruder_nr",
                    "settable_per_mesh": false,
                    "settable_per_extruder": true
                },
                "support_interface_wall_count":
                {
                    "label": "Support Interface Wall Line Count",
                    "description": "The number of walls with which to surround support interface. Adding a wall can make support print more reliably and can support overhangs better, but increases print time and material used.",
                    "default_value": 0,
                    "minimum_value": "0",
                    "minimum_value_warning": "0",
                    "maximum_value_warning": "0 if (support_skip_some_zags and support_interface_pattern == 'zigzag') else 3",
                    "maximum_value": "999999",
                    "type": "int",
                    "value": "1 if (support_interface_pattern == 'zigzag') else 0",
                    "enabled": "(support_enable and support_interface_enable) or support_meshes_present",
                    "limit_to_extruder": "support_interface_extruder_nr",
                    "settable_per_mesh": false,
                    "settable_per_extruder": true,
                    "children":
                    {
                        "support_roof_wall_count":
                        {
                            "label": "Support Roof Wall Line Count",
                            "description": "The number of walls with which to surround support interface roof. Adding a wall can make support print more reliably and can support overhangs better, but increases print time and material used.",
                            "default_value": 0,
                            "minimum_value": "0",
                            "minimum_value_warning": "0",
                            "maximum_value_warning": "0 if (support_skip_some_zags and support_interface_pattern == 'zigzag') else 3",
                            "maximum_value": "999999",
                            "type": "int",
                            "value": "support_interface_wall_count",
                            "enabled": "(support_enable and support_interface_enable) or support_meshes_present",
                            "limit_to_extruder": "support_interface_extruder_nr",
                            "settable_per_mesh": false,
                            "settable_per_extruder": true
                        },
                        "support_bottom_wall_count":
                        {
                            "label": "Support Bottom Wall Line Count",
                            "description": "The number of walls with which to surround support interface floor. Adding a wall can make support print more reliably and can support overhangs better, but increases print time and material used.",
                            "default_value": 0,
                            "minimum_value": "0",
                            "minimum_value_warning": "0",
                            "maximum_value_warning": "0 if (support_skip_some_zags and support_interface_pattern == 'zigzag') else 3",
                            "maximum_value": "999999",
                            "type": "int",
                            "value": "support_interface_wall_count",
                            "enabled": "(support_enable and support_interface_enable) or support_meshes_present",
                            "limit_to_extruder": "support_interface_extruder_nr",
                            "settable_per_mesh": false,
                            "settable_per_extruder": true
                        }
                    }
                },
                "zig_zaggify_support":
                {
                    "label": "Connect Support Lines",
                    "description": "Connect the ends of the support lines together. Enabling this setting can make your support more sturdy and reduce underextrusion, but it will cost more material.",
                    "type": "bool",
                    "default_value": false,
                    "value": "support_pattern == 'cross' or support_pattern == 'gyroid'",
                    "enabled": "(support_enable or support_meshes_present) and (support_pattern == 'lines' or support_pattern == 'grid' or support_pattern == 'triangles' or support_pattern == 'cross' or support_pattern == 'gyroid')",
                    "limit_to_extruder": "support_infill_extruder_nr",
                    "settable_per_mesh": false,
                    "settable_per_extruder": true
                },
                "support_connect_zigzags":
                {
                    "label": "Connect Support ZigZags",
                    "description": "Connect the ZigZags. This will increase the strength of the zig zag support structure.",
                    "type": "bool",
                    "default_value": true,
                    "enabled": "(support_enable or support_meshes_present) and support_pattern == 'zigzag'",
                    "limit_to_extruder": "support_infill_extruder_nr",
                    "settable_per_mesh": false,
                    "settable_per_extruder": true
                },
                "support_infill_rate":
                {
                    "label": "Support Density",
                    "description": "Adjusts the density of the support structure. A higher value results in better overhangs, but the supports are harder to remove.",
                    "unit": "%",
                    "type": "float",
                    "minimum_value": "0",
                    "maximum_value_warning": "100",
                    "default_value": 15,
                    "value": "15 if support_enable and support_structure == 'normal' else 0 if support_enable and support_structure == 'tree' else 15",
                    "enabled": "support_enable or support_meshes_present",
                    "limit_to_extruder": "support_infill_extruder_nr",
                    "settable_per_mesh": false,
                    "settable_per_extruder": true,
                    "children":
                    {
                        "support_line_distance":
                        {
                            "label": "Support Line Distance",
                            "description": "Distance between the printed support structure lines. This setting is calculated by the support density.",
                            "unit": "mm",
                            "type": "float",
                            "minimum_value": "0",
                            "minimum_value_warning": "support_line_width",
                            "default_value": 2.66,
                            "enabled": "support_enable or support_meshes_present",
                            "value": "0 if support_infill_rate == 0 else (support_line_width * 100) / support_infill_rate * (2 if support_pattern == 'grid' else (3 if support_pattern == 'triangles' else 1))",
                            "limit_to_extruder": "support_infill_extruder_nr",
                            "settable_per_mesh": false,
                            "settable_per_extruder": true
                        },
                        "support_initial_layer_line_distance":
                        {
                            "label": "Initial Layer Support Line Distance",
                            "description": "Distance between the printed initial layer support structure lines. This setting is calculated by the support density.",
                            "unit": "mm",
                            "type": "float",
                            "minimum_value": "0",
                            "minimum_value_warning": "support_line_width",
                            "default_value": 2.66,
                            "enabled": "support_enable or support_meshes_present",
                            "value": "support_line_distance",
                            "limit_to_extruder": "support_infill_extruder_nr",
                            "settable_per_mesh": false,
                            "settable_per_extruder": true
                        }
                    }
                },
                "support_infill_angles":
                {
                    "label": "Support Infill Line Directions",
                    "description": "A list of integer line directions to use. Elements from the list are used sequentially as the layers progress and when the end of the list is reached, it starts at the beginning again. The list items are separated by commas and the whole list is contained in square brackets. Default is an empty list which means use the default angle 0 degrees.",
                    "type": "[int]",
                    "default_value": "[ ]",
                    "enabled": "(support_enable or support_meshes_present) and support_pattern != 'concentric' and support_infill_rate > 0",
                    "limit_to_extruder": "support_infill_extruder_nr",
                    "settable_per_mesh": false,
                    "settable_per_extruder": true
                },
                "support_brim_enable":
                {
                    "label": "Enable Support Brim",
                    "description": "Generate a brim within the support infill regions of the first layer. This brim is printed underneath the support, not around it. Enabling this setting increases the adhesion of support to the build plate.",
                    "type": "bool",
                    "default_value": false,
                    "value": "support_structure == 'tree'",
                    "enabled": "support_enable or support_meshes_present",
                    "limit_to_extruder": "support_infill_extruder_nr",
                    "settable_per_mesh": false,
                    "settable_per_extruder": true
                },
                "support_brim_width":
                {
                    "label": "Support Brim Width",
                    "description": "The width of the brim to print underneath the support. A larger brim enhances adhesion to the build plate, at the cost of some extra material.",
                    "type": "float",
                    "unit": "mm",
                    "default_value": 8.0,
                    "minimum_value": "0.0",
                    "maximum_value_warning": "50.0",
                    "enabled": "(support_enable or support_meshes_present) and support_brim_enable",
                    "settable_per_mesh": false,
                    "settable_per_extruder": true,
                    "limit_to_extruder": "support_infill_extruder_nr",
                    "children":
                    {
                        "support_brim_line_count":
                        {
                            "label": "Support Brim Line Count",
                            "description": "The number of lines used for the support brim. More brim lines enhance adhesion to the build plate, at the cost of some extra material.",
                            "type": "int",
                            "default_value": 20,
                            "minimum_value": "0",
                            "maximum_value_warning": "50 / skirt_brim_line_width",
                            "value": "math.ceil(support_brim_width / (skirt_brim_line_width * initial_layer_line_width_factor / 100.0))",
                            "enabled": "(support_enable or support_meshes_present) and support_brim_enable",
                            "settable_per_mesh": false,
                            "settable_per_extruder": true,
                            "limit_to_extruder": "support_infill_extruder_nr"
                        }
                    }
                },
                "support_z_distance":
                {
                    "label": "Support Z Distance",
                    "description": "Distance from the top/bottom of the support structure to the print. This gap provides clearance to remove the supports after the model is printed. This value is rounded up to a multiple of the layer height.",
                    "unit": "mm",
                    "type": "float",
                    "minimum_value": "0",
                    "maximum_value_warning": "machine_nozzle_size",
                    "default_value": 0.1,
                    "limit_to_extruder": "support_interface_extruder_nr if support_interface_enable else support_infill_extruder_nr",
                    "enabled": "support_enable or support_meshes_present",
                    "settable_per_mesh": true,
                    "children":
                    {
                        "support_top_distance":
                        {
                            "label": "Support Top Distance",
                            "description": "Distance from the top of the support to the print.",
                            "unit": "mm",
                            "minimum_value": "0",
                            "maximum_value_warning": "machine_nozzle_size",
                            "default_value": 0.1,
                            "type": "float",
                            "enabled": "support_enable or support_meshes_present",
                            "value": "extruderValue(support_roof_extruder_nr if support_roof_enable else support_infill_extruder_nr, 'support_z_distance') + (layer_height if support_structure == 'tree' else 0)",
                            "limit_to_extruder": "support_roof_extruder_nr if support_roof_enable else support_infill_extruder_nr",
                            "settable_per_mesh": true
                        },
                        "support_bottom_distance":
                        {
                            "label": "Support Bottom Distance",
                            "description": "Distance from the print to the bottom of the support.",
                            "unit": "mm",
                            "minimum_value": "0",
                            "maximum_value_warning": "machine_nozzle_size",
                            "default_value": 0.1,
                            "value": "extruderValue(support_bottom_extruder_nr if support_bottom_enable else support_infill_extruder_nr, 'support_z_distance') if support_type == 'everywhere' else 0",
                            "limit_to_extruder": "support_bottom_extruder_nr if support_bottom_enable else support_infill_extruder_nr",
                            "type": "float",
                            "enabled": "(support_enable or support_meshes_present) and resolveOrValue('support_type') == 'everywhere'",
                            "settable_per_mesh": true
                        }
                    }
                },
                "support_xy_distance":
                {
                    "label": "Support X/Y Distance",
                    "description": "Distance of the support structure from the print in the X/Y directions.",
                    "unit": "mm",
                    "type": "float",
                    "minimum_value": "0",
                    "maximum_value_warning": "1.5 * machine_nozzle_tip_outer_diameter",
                    "default_value": 0.7,
                    "limit_to_extruder": "support_infill_extruder_nr",
                    "enabled": "support_enable or support_meshes_present",
                    "settable_per_mesh": true
                },
                "support_xy_overrides_z":
                {
                    "label": "Support Distance Priority",
                    "description": "Whether the Support X/Y Distance overrides the Support Z Distance or vice versa. When X/Y overrides Z the X/Y distance can push away the support from the model, influencing the actual Z distance to the overhang. We can disable this by not applying the X/Y distance around overhangs.",
                    "type": "enum",
                    "options":
                    {
                        "xy_overrides_z": "X/Y overrides Z",
                        "z_overrides_xy": "Z overrides X/Y"
                    },
                    "default_value": "z_overrides_xy",
                    "limit_to_extruder": "support_infill_extruder_nr",
                    "enabled": "support_enable or support_meshes_present",
                    "settable_per_mesh": true
                },
                "support_xy_distance_overhang":
                {
                    "label": "Minimum Support X/Y Distance",
                    "description": "Distance of the support structure from the overhang in the X/Y directions.",
                    "unit": "mm",
                    "type": "float",
                    "minimum_value": "0",
                    "minimum_value_warning": "support_xy_distance - support_line_width * 2",
                    "maximum_value_warning": "support_xy_distance",
                    "default_value": 0.2,
                    "value": "machine_nozzle_size / 2",
                    "limit_to_extruder": "support_infill_extruder_nr",
                    "enabled": "(support_enable or support_meshes_present) and support_xy_overrides_z == 'z_overrides_xy'",
                    "settable_per_mesh": true
                },
                "support_bottom_stair_step_height":
                {
                    "label": "Support Stair Step Height",
                    "description": "The height of the steps of the stair-like bottom of support resting on the model. A low value makes the support harder to remove, but too high values can lead to unstable support structures. Set to zero to turn off the stair-like behaviour.",
                    "unit": "mm",
                    "type": "float",
                    "default_value": 0.3,
                    "value": "0 if support_bottom_enable else 0.3",
                    "limit_to_extruder": "support_bottom_extruder_nr if support_bottom_enable else support_infill_extruder_nr",
                    "minimum_value": "0",
                    "maximum_value_warning": "1.0",
                    "enabled": "support_enable or support_meshes_present",
                    "settable_per_mesh": true
                },
                "support_bottom_stair_step_width":
                {
                    "label": "Support Stair Step Maximum Width",
                    "description": "The maximum width of the steps of the stair-like bottom of support resting on the model. A low value makes the support harder to remove, but too high values can lead to unstable support structures.",
                    "unit": "mm",
                    "type": "float",
                    "default_value": 5.0,
                    "limit_to_extruder": "support_interface_extruder_nr if support_bottom_enable else support_infill_extruder_nr",
                    "minimum_value": "0",
                    "maximum_value_warning": "10.0",
                    "enabled": "(support_enable or support_meshes_present) and support_bottom_stair_step_height > 0",
                    "settable_per_mesh": true
                },
                "support_bottom_stair_step_min_slope":
                {
                    "label": "Support Stair Step Minimum Slope Angle",
                    "description": "The minimum slope of the area for stair-stepping to take effect. Low values should make support easier to remove on shallower slopes, but really low values may result in some very counter-intuitive results on other parts of the model.",
                    "unit": "\u00b0",
                    "type": "float",
                    "default_value": 10.0,
                    "limit_to_extruder": "support_bottom_extruder_nr if support_bottom_enable else support_infill_extruder_nr",
                    "minimum_value": "0.01",
                    "maximum_value": "89.99",
                    "enabled": "(support_enable or support_meshes_present) and support_bottom_stair_step_height > 0",
                    "settable_per_mesh": true
                },
                "support_join_distance":
                {
                    "label": "Support Join Distance",
                    "description": "The maximum distance between support structures in the X/Y directions. When separate structures are closer together than this value, the structures merge into one.",
                    "unit": "mm",
                    "type": "float",
                    "default_value": 2.0,
                    "limit_to_extruder": "support_infill_extruder_nr",
                    "minimum_value_warning": "0",
                    "maximum_value_warning": "10",
                    "enabled": "(support_enable and support_structure == 'normal') or support_meshes_present",
                    "settable_per_mesh": false,
                    "settable_per_extruder": true
                },
                "support_offset":
                {
                    "label": "Support Horizontal Expansion",
                    "description": "Amount of offset applied to all support polygons in each layer. Positive values can smooth out the support areas and result in more sturdy support.",
                    "unit": "mm",
                    "type": "float",
                    "default_value": 0.8,
                    "value": "support_line_width + 0.4",
                    "limit_to_extruder": "support_infill_extruder_nr",
                    "minimum_value_warning": "-1 * machine_nozzle_size",
                    "maximum_value_warning": "10 * machine_nozzle_size",
                    "enabled": "(support_enable and support_structure == 'normal') or support_meshes_present",
                    "settable_per_mesh": false,
                    "settable_per_extruder": true
                },
                "support_infill_sparse_thickness":
                {
                    "label": "Support Infill Layer Thickness",
                    "description": "The thickness per layer of support infill material. This value should always be a multiple of the layer height and is otherwise rounded.",
                    "unit": "mm",
                    "type": "float",
                    "default_value": 0.1,
                    "minimum_value": "resolveOrValue('layer_height')",
                    "maximum_value_warning": "0.75 * machine_nozzle_size",
                    "maximum_value": "resolveOrValue('layer_height') * 8",
                    "value": "resolveOrValue('layer_height')",
                    "enabled": "(support_enable or support_meshes_present) and support_infill_rate > 0",
                    "limit_to_extruder": "support_infill_extruder_nr",
                    "settable_per_mesh": false,
                    "settable_per_extruder": true
                },
                "gradual_support_infill_steps":
                {
                    "label": "Gradual Support Infill Steps",
                    "description": "Number of times to reduce the support infill density by half when getting further below top surfaces. Areas which are closer to top surfaces get a higher density, up to the Support Infill Density.",
                    "default_value": 0,
                    "type": "int",
                    "minimum_value": "0",
                    "maximum_value_warning": "1 if (support_pattern == 'cross' or support_pattern == 'lines' or support_pattern == 'concentric') else 5",
                    "maximum_value": "999999 if support_line_distance == 0 else (20 - math.log(support_line_distance) / math.log(2))",
                    "enabled": "(support_enable or support_meshes_present) and support_infill_rate > 0",
                    "limit_to_extruder": "support_infill_extruder_nr",
                    "settable_per_mesh": false,
                    "settable_per_extruder": true
                },
                "gradual_support_infill_step_height":
                {
                    "label": "Gradual Support Infill Step Height",
                    "description": "The height of support infill of a given density before switching to half the density.",
                    "unit": "mm",
                    "type": "float",
                    "default_value": 1,
                    "minimum_value": "0.0001",
                    "minimum_value_warning": "3 * resolveOrValue('layer_height')",
                    "enabled": "(support_enable or support_meshes_present) and support_infill_rate > 0 and gradual_support_infill_steps > 0",
                    "limit_to_extruder": "support_infill_extruder_nr",
                    "settable_per_mesh": false,
                    "settable_per_extruder": true
                },
                "minimum_support_area":
                {
                    "label": "Minimum Support Area",
                    "description": "Minimum area size for support polygons. Polygons which have an area smaller than this value will not be generated.",
                    "unit": "mm\u00b2",
                    "type": "float",
                    "default_value": 0.0,
                    "minimum_value": "0",
                    "maximum_value_warning": "10",
                    "enabled": "(support_enable or support_meshes_present) and support_structure == 'normal'",
                    "limit_to_extruder": "support_infill_extruder_nr",
                    "settable_per_mesh": true
                },
                "support_interface_enable":
                {
                    "label": "Enable Support Interface",
                    "description": "Generate a dense interface between the model and the support. This will create a skin at the top of the support on which the model is printed and at the bottom of the support, where it rests on the model.",
                    "type": "bool",
                    "default_value": false,
                    "limit_to_extruder": "support_interface_extruder_nr",
                    "enabled": "support_enable or support_meshes_present",
                    "settable_per_mesh": true,
                    "children":
                    {
                        "support_roof_enable":
                        {
                            "label": "Enable Support Roof",
                            "description": "Generate a dense slab of material between the top of support and the model. This will create a skin between the model and support.",
                            "type": "bool",
                            "default_value": false,
                            "value": "extruderValue(support_roof_extruder_nr, 'support_interface_enable')",
                            "limit_to_extruder": "support_roof_extruder_nr",
                            "enabled": "(support_enable or support_meshes_present) and support_interface_enable",
                            "settable_per_mesh": true
                        },
                        "support_bottom_enable":
                        {
                            "label": "Enable Support Floor",
                            "description": "Generate a dense slab of material between the bottom of the support and the model. This will create a skin between the model and support.",
                            "type": "bool",
                            "default_value": false,
                            "value": "extruderValue(support_bottom_extruder_nr, 'support_interface_enable')",
                            "limit_to_extruder": "support_bottom_extruder_nr",
                            "enabled": "(support_enable or support_meshes_present) and support_interface_enable",
                            "settable_per_mesh": true
                        }
                    }
                },
                "support_interface_height":
                {
                    "label": "Support Interface Thickness",
                    "description": "The thickness of the interface of the support where it touches with the model on the bottom or the top.",
                    "unit": "mm",
                    "type": "float",
                    "default_value": 1,
                    "minimum_value": "0",
                    "minimum_value_warning": "0.2 + layer_height",
                    "maximum_value_warning": "10",
                    "limit_to_extruder": "support_interface_extruder_nr",
                    "enabled": "support_interface_enable and (support_enable or support_meshes_present)",
                    "settable_per_mesh": true,
                    "children":
                    {
                        "support_roof_height":
                        {
                            "label": "Support Roof Thickness",
                            "description": "The thickness of the support roofs. This controls the amount of dense layers at the top of the support on which the model rests.",
                            "unit": "mm",
                            "type": "float",
                            "default_value": 1,
                            "minimum_value": "0",
                            "minimum_value_warning": "support_top_distance + layer_height",
                            "maximum_value_warning": "10",
                            "value": "extruderValue(support_roof_extruder_nr, 'support_interface_height')",
                            "limit_to_extruder": "support_roof_extruder_nr",
                            "enabled": "support_roof_enable and (support_enable or support_meshes_present)",
                            "settable_per_mesh": true
                        },
                        "support_bottom_height":
                        {
                            "label": "Support Floor Thickness",
                            "description": "The thickness of the support floors. This controls the number of dense layers that are printed on top of places of a model on which support rests.",
                            "unit": "mm",
                            "type": "float",
                            "default_value": 1,
                            "value": "extruderValue(support_bottom_extruder_nr, 'support_interface_height')",
                            "minimum_value": "0",
                            "minimum_value_warning": "min(support_bottom_distance + layer_height, support_bottom_stair_step_height)",
                            "maximum_value_warning": "10",
                            "limit_to_extruder": "support_bottom_extruder_nr",
                            "enabled": "support_bottom_enable and (support_enable or support_meshes_present)",
                            "settable_per_mesh": true
                        }
                    }
                },
                "support_interface_skip_height":
                {
                    "label": "Support Interface Resolution",
                    "description": "When checking where there's model above and below the support, take steps of the given height. Lower values will slice slower, while higher values may cause normal support to be printed in some places where there should have been support interface.",
                    "unit": "mm",
                    "type": "float",
                    "default_value": 0.2,
                    "value": "layer_height",
                    "minimum_value": "0",
                    "maximum_value_warning": "support_interface_height",
                    "limit_to_extruder": "support_interface_extruder_nr",
                    "enabled": "support_interface_enable and (support_enable or support_meshes_present)",
                    "settable_per_mesh": true
                },
                "support_interface_density":
                {
                    "label": "Support Interface Density",
                    "description": "Adjusts the density of the roofs and floors of the support structure. A higher value results in better overhangs, but the supports are harder to remove.",
                    "unit": "%",
                    "type": "float",
                    "default_value": 100,
                    "minimum_value": "0",
                    "maximum_value_warning": "100",
                    "limit_to_extruder": "support_interface_extruder_nr",
                    "enabled": "support_interface_enable and (support_enable or support_meshes_present)",
                    "settable_per_mesh": false,
                    "settable_per_extruder": true,
                    "children":
                    {
                        "support_roof_density":
                        {
                            "label": "Support Roof Density",
                            "description": "The density of the roofs of the support structure. A higher value results in better overhangs, but the supports are harder to remove.",
                            "unit": "%",
                            "type": "float",
                            "default_value": 100,
                            "minimum_value": "0",
                            "maximum_value": "100",
                            "limit_to_extruder": "support_roof_extruder_nr",
                            "enabled": "support_roof_enable and (support_enable or support_meshes_present)",
                            "value": "extruderValue(support_roof_extruder_nr, 'support_interface_density')",
                            "settable_per_mesh": false,
                            "settable_per_extruder": true,
                            "children":
                            {
                                "support_roof_line_distance":
                                {
                                    "label": "Support Roof Line Distance",
                                    "description": "Distance between the printed support roof lines. This setting is calculated by the Support Roof Density, but can be adjusted separately.",
                                    "unit": "mm",
                                    "type": "float",
                                    "default_value": 0.4,
                                    "minimum_value": "0",
                                    "minimum_value_warning": "support_roof_line_width - 0.0001",
                                    "value": "0 if support_roof_density == 0 else (support_roof_line_width * 100) / support_roof_density * (2 if support_roof_pattern == 'grid' else (3 if support_roof_pattern == 'triangles' else 1))",
                                    "limit_to_extruder": "support_roof_extruder_nr",
                                    "enabled": "support_roof_enable and (support_enable or support_meshes_present)",
                                    "settable_per_mesh": false,
                                    "settable_per_extruder": true
                                }
                            }
                        },
                        "support_bottom_density":
                        {
                            "label": "Support Floor Density",
                            "description": "The density of the floors of the support structure. A higher value results in better adhesion of the support on top of the model.",
                            "unit": "%",
                            "type": "float",
                            "default_value": 100,
                            "minimum_value": "0",
                            "maximum_value": "100",
                            "limit_to_extruder": "support_bottom_extruder_nr",
                            "enabled": "support_bottom_enable and (support_enable or support_meshes_present)",
                            "value": "extruderValue(support_bottom_extruder_nr, 'support_interface_density')",
                            "settable_per_mesh": false,
                            "settable_per_extruder": true,
                            "children":
                            {
                                "support_bottom_line_distance":
                                {
                                    "label": "Support Floor Line Distance",
                                    "description": "Distance between the printed support floor lines. This setting is calculated by the Support Floor Density, but can be adjusted separately.",
                                    "unit": "mm",
                                    "type": "float",
                                    "default_value": 0.4,
                                    "minimum_value": "0",
                                    "minimum_value_warning": "support_bottom_line_width - 0.0001",
                                    "value": "0 if support_bottom_density == 0 else (support_bottom_line_width * 100) / support_bottom_density * (2 if support_bottom_pattern == 'grid' else (3 if support_bottom_pattern == 'triangles' else 1))",
                                    "limit_to_extruder": "support_bottom_extruder_nr",
                                    "enabled": "support_bottom_enable and (support_enable or support_meshes_present)",
                                    "settable_per_mesh": false,
                                    "settable_per_extruder": true
                                }
                            }
                        }
                    }
                },
                "support_interface_pattern":
                {
                    "label": "Support Interface Pattern",
                    "description": "The pattern with which the interface of the support with the model is printed.",
                    "type": "enum",
                    "options":
                    {
                        "lines": "Lines",
                        "grid": "Grid",
                        "triangles": "Triangles",
                        "concentric": "Concentric",
                        "zigzag": "Zig Zag"
                    },
                    "default_value": "concentric",
                    "limit_to_extruder": "support_interface_extruder_nr",
                    "enabled": "support_interface_enable and (support_enable or support_meshes_present)",
                    "settable_per_mesh": false,
                    "settable_per_extruder": true,
                    "children":
                    {
                        "support_roof_pattern":
                        {
                            "label": "Support Roof Pattern",
                            "description": "The pattern with which the roofs of the support are printed.",
                            "type": "enum",
                            "options":
                            {
                                "lines": "Lines",
                                "grid": "Grid",
                                "triangles": "Triangles",
                                "concentric": "Concentric",
                                "zigzag": "Zig Zag"
                            },
                            "default_value": "concentric",
                            "value": "extruderValue(support_roof_extruder_nr, 'support_interface_pattern')",
                            "limit_to_extruder": "support_roof_extruder_nr",
                            "enabled": "support_roof_enable and (support_enable or support_meshes_present)",
                            "settable_per_mesh": false,
                            "settable_per_extruder": true
                        },
                        "support_bottom_pattern":
                        {
                            "label": "Support Floor Pattern",
                            "description": "The pattern with which the floors of the support are printed.",
                            "type": "enum",
                            "options":
                            {
                                "lines": "Lines",
                                "grid": "Grid",
                                "triangles": "Triangles",
                                "concentric": "Concentric",
                                "zigzag": "Zig Zag"
                            },
                            "default_value": "concentric",
                            "value": "extruderValue(support_bottom_extruder_nr, 'support_interface_pattern')",
                            "limit_to_extruder": "support_bottom_extruder_nr",
                            "enabled": "support_bottom_enable and (support_enable or support_meshes_present)",
                            "settable_per_mesh": false,
                            "settable_per_extruder": true
                        }
                    }
                },
                "minimum_interface_area":
                {
                    "label": "Minimum Support Interface Area",
                    "description": "Minimum area size for support interface polygons. Polygons which have an area smaller than this value will be printed as normal support.",
                    "unit": "mm\u00b2",
                    "type": "float",
                    "default_value": 1.0,
                    "minimum_value": "0",
                    "limit_to_extruder": "support_interface_extruder_nr",
                    "enabled": "support_interface_enable and (support_enable or support_meshes_present)",
                    "settable_per_mesh": true,
                    "children":
                    {
                        "minimum_roof_area":
                        {
                            "label": "Minimum Support Roof Area",
                            "description": "Minimum area size for the roofs of the support. Polygons which have an area smaller than this value will be printed as normal support.",
                            "unit": "mm\u00b2",
                            "type": "float",
                            "default_value": 1.0,
                            "value": "extruderValue(support_roof_extruder_nr, 'minimum_interface_area')",
                            "minimum_value": "0",
                            "limit_to_extruder": "support_roof_extruder_nr",
                            "enabled": "support_roof_enable and (support_enable or support_meshes_present)",
                            "settable_per_mesh": true
                        },
                        "minimum_bottom_area":
                        {
                            "label": "Minimum Support Floor Area",
                            "description": "Minimum area size for the floors of the support. Polygons which have an area smaller than this value will be printed as normal support.",
                            "unit": "mm\u00b2",
                            "type": "float",
                            "default_value": 1.0,
                            "value": "extruderValue(support_bottom_extruder_nr, 'minimum_interface_area')",
                            "minimum_value": "0",
                            "limit_to_extruder": "support_bottom_extruder_nr",
                            "enabled": "support_bottom_enable and (support_enable or support_meshes_present)",
                            "settable_per_mesh": true
                        }
                    }
                },
                "support_interface_offset":
                {
                    "label": "Support Interface Horizontal Expansion",
                    "description": "Amount of offset applied to the support interface polygons.",
                    "unit": "mm",
                    "type": "float",
                    "default_value": 0.0,
                    "maximum_value": "extruderValue(support_extruder_nr, 'support_offset')",
                    "limit_to_extruder": "support_interface_extruder_nr",
                    "enabled": "support_interface_enable and (support_enable or support_meshes_present)",
                    "settable_per_mesh": false,
                    "settable_per_extruder": true,
                    "children":
                    {
                        "support_roof_offset":
                        {
                            "label": "Support Roof Horizontal Expansion",
                            "description": "Amount of offset applied to the roofs of the support.",
                            "unit": "mm",
                            "type": "float",
                            "default_value": 0.0,
                            "value": "extruderValue(support_roof_extruder_nr, 'support_interface_offset')",
                            "maximum_value": "extruderValue(support_extruder_nr, 'support_offset')",
                            "limit_to_extruder": "support_roof_extruder_nr",
                            "enabled": "support_roof_enable and (support_enable or support_meshes_present)",
                            "settable_per_mesh": false,
                            "settable_per_extruder": true
                        },
                        "support_bottom_offset":
                        {
                            "label": "Support Floor Horizontal Expansion",
                            "description": "Amount of offset applied to the floors of the support.",
                            "unit": "mm",
                            "type": "float",
                            "default_value": 0.0,
                            "value": "extruderValue(support_bottom_extruder_nr, 'support_interface_offset')",
                            "maximum_value": "extruderValue(support_extruder_nr, 'support_offset')",
                            "limit_to_extruder": "support_bottom_extruder_nr",
                            "enabled": "support_bottom_enable and (support_enable or support_meshes_present)",
                            "settable_per_mesh": false,
                            "settable_per_extruder": true
                        }
                    }
                },
                "support_interface_angles":
                {
                    "label": "Support Interface Line Directions",
                    "description": "A list of integer line directions to use. Elements from the list are used sequentially as the layers progress and when the end of the list is reached, it starts at the beginning again. The list items are separated by commas and the whole list is contained in square brackets. Default is an empty list which means use the default angles (alternates between 45 and 135 degrees if interfaces are quite thick or 90 degrees).",
                    "type": "[int]",
                    "default_value": "[ ]",
                    "limit_to_extruder": "support_interface_extruder_nr",
                    "enabled": "(support_enable or support_meshes_present) and support_interface_enable and support_interface_pattern != 'concentric'",
                    "settable_per_mesh": false,
                    "settable_per_extruder": true,
                    "children":
                    {
                        "support_roof_angles":
                        {
                            "label": "Support Roof Line Directions",
                            "description": "A list of integer line directions to use. Elements from the list are used sequentially as the layers progress and when the end of the list is reached, it starts at the beginning again. The list items are separated by commas and the whole list is contained in square brackets. Default is an empty list which means use the default angles (alternates between 45 and 135 degrees if interfaces are quite thick or 90 degrees).",
                            "type": "[int]",
                            "default_value": "[ ]",
                            "value": "support_interface_angles",
                            "limit_to_extruder": "support_roof_extruder_nr",
                            "enabled": "(support_enable or support_meshes_present) and support_roof_enable and support_roof_pattern != 'concentric'",
                            "settable_per_mesh": false,
                            "settable_per_extruder": true
                        },
                        "support_bottom_angles":
                        {
                            "label": "Support Floor Line Directions",
                            "description": "A list of integer line directions to use. Elements from the list are used sequentially as the layers progress and when the end of the list is reached, it starts at the beginning again. The list items are separated by commas and the whole list is contained in square brackets. Default is an empty list which means use the default angles (alternates between 45 and 135 degrees if interfaces are quite thick or 90 degrees).",
                            "type": "[int]",
                            "default_value": "[ ]",
                            "value": "support_interface_angles",
                            "limit_to_extruder": "support_bottom_extruder_nr",
                            "enabled": "(support_enable or support_meshes_present) and support_bottom_enable and support_bottom_pattern != 'concentric'",
                            "settable_per_mesh": false,
                            "settable_per_extruder": true
                        }
                    }
                },
                "support_fan_enable":
                {
                    "label": "Fan Speed Override",
                    "description": "When enabled, the print cooling fan speed is altered for the skin regions immediately above the support.",
                    "type": "bool",
                    "default_value": false,
                    "enabled": "support_enable or support_meshes_present",
                    "settable_per_mesh": false
                },
                "support_supported_skin_fan_speed":
                {
                    "label": "Supported Skin Fan Speed",
                    "description": "Percentage fan speed to use when printing the skin regions immediately above the support. Using a high fan speed can make the support easier to remove.",
                    "unit": "%",
                    "minimum_value": "0",
                    "maximum_value": "100",
                    "default_value": 100,
                    "type": "float",
                    "enabled": "(support_enable or support_meshes_present) and support_fan_enable",
                    "settable_per_mesh": false
                },
                "support_use_towers":
                {
                    "label": "Use Towers",
                    "description": "Use specialized towers to support tiny overhang areas. These towers have a larger diameter than the region they support. Near the overhang the towers' diameter decreases, forming a roof.",
                    "type": "bool",
                    "default_value": true,
                    "limit_to_extruder": "support_infill_extruder_nr",
                    "enabled": "support_enable and support_structure == 'normal'",
                    "settable_per_mesh": true
                },
                "support_tower_diameter":
                {
                    "label": "Tower Diameter",
                    "description": "The diameter of a special tower.",
                    "unit": "mm",
                    "type": "float",
                    "default_value": 3.0,
                    "limit_to_extruder": "support_infill_extruder_nr",
                    "minimum_value": "0",
                    "minimum_value_warning": "2 * machine_nozzle_size",
                    "maximum_value_warning": "20",
                    "enabled": "support_enable and support_structure == 'normal' and support_use_towers",
                    "settable_per_mesh": true
                },
                "support_tower_maximum_supported_diameter":
                {
                    "label": "Maximum Tower-Supported Diameter",
                    "description": "Maximum diameter in the X/Y directions of a small area which is to be supported by a specialized support tower.",
                    "unit": "mm",
                    "type": "float",
                    "default_value": 3.0,
                    "limit_to_extruder": "support_infill_extruder_nr",
                    "minimum_value": "0",
                    "minimum_value_warning": "2 * machine_nozzle_size",
                    "maximum_value_warning": "20",
                    "maximum_value": "support_tower_diameter",
                    "enabled": "support_enable and support_structure == 'normal' and support_use_towers",
                    "settable_per_mesh": true
                },
                "support_tower_roof_angle":
                {
                    "label": "Tower Roof Angle",
                    "description": "The angle of a rooftop of a tower. A higher value results in pointed tower roofs, a lower value results in flattened tower roofs.",
                    "unit": "\u00b0",
                    "type": "int",
                    "minimum_value": "0",
                    "maximum_value": "90",
                    "default_value": 65,
                    "limit_to_extruder": "support_infill_extruder_nr",
                    "enabled": "support_enable and support_structure == 'normal' and support_use_towers",
                    "settable_per_mesh": true
                },
                "support_mesh_drop_down":
                {
                    "label": "Drop Down Support Mesh",
                    "description": "Make support everywhere below the support mesh, so that there's no overhang in the support mesh.",
                    "type": "bool",
                    "default_value": true,
                    "enabled": "support_mesh",
                    "settable_per_mesh": true,
                    "settable_per_extruder": false,
                    "settable_per_meshgroup": false,
                    "settable_globally": false
                },
                "support_meshes_present":
                {
                    "label": "Scene Has Support Meshes",
                    "description": "There are support meshes present in the scene. This setting is controlled by Cura.",
                    "type": "bool",
                    "default_value": false,
                    "enabled": false,
                    "settable_per_mesh": false,
                    "settable_per_extruder": false,
                    "settable_per_meshgroup": false
                }
            }
        },
        "platform_adhesion":
        {
            "label": "Build Plate Adhesion",
            "type": "category",
            "icon": "Adhesion",
            "description": "Adhesion",
            "children":
            {
                "prime_blob_enable":
                {
                    "label": "Enable Prime Blob",
                    "description": "Whether to prime the filament with a blob before printing. Turning this setting on will ensure that the extruder will have material ready at the nozzle before printing. Printing Brim or Skirt can act like priming too, in which case turning this setting off saves some time.",
                    "type": "bool",
                    "default_value": false,
                    "settable_per_mesh": false,
                    "settable_per_extruder": true,
                    "enabled": false,
                    "warning_value": "True if resolveOrValue('print_sequence') == 'one_at_a_time' else None"
                },
                "extruder_prime_pos_x":
                {
                    "label": "Extruder Prime X Position",
                    "description": "The X coordinate of the position where the nozzle primes at the start of printing.",
                    "type": "float",
                    "unit": "mm",
                    "default_value": 0,
                    "minimum_value_warning": "machine_width / -2 if machine_center_is_zero else 0",
                    "maximum_value_warning": "machine_width / 2 if machine_center_is_zero else machine_width",
                    "settable_per_mesh": false,
                    "settable_per_extruder": true,
                    "enabled": false
                },
                "extruder_prime_pos_y":
                {
                    "label": "Extruder Prime Y Position",
                    "description": "The Y coordinate of the position where the nozzle primes at the start of printing.",
                    "type": "float",
                    "unit": "mm",
                    "default_value": 0,
                    "minimum_value_warning": "machine_depth / -2 if machine_center_is_zero else 0",
                    "maximum_value_warning": "machine_depth / 2 if machine_center_is_zero else machine_depth",
                    "settable_per_mesh": false,
                    "settable_per_extruder": true,
                    "enabled": false
                },
                "adhesion_type":
                {
                    "label": "Build Plate Adhesion Type",
                    "description": "Different options that help to improve both priming your extrusion and adhesion to the build plate. Brim adds a single layer flat area around the base of your model to prevent warping. Raft adds a thick grid with a roof below the model. Skirt is a line printed around the model, but not connected to the model.",
                    "type": "enum",
                    "options":
                    {
                        "skirt": "Skirt",
                        "brim": "Brim",
                        "raft": "Raft",
                        "none": "None"
                    },
                    "default_value": "brim",
                    "resolve": "extruderValue(adhesion_extruder_nr, 'adhesion_type')",
                    "settable_per_mesh": false,
                    "settable_per_extruder": false
                },
                "adhesion_extruder_nr":
                {
                    "label": "Build Plate Adhesion Extruder",
                    "description": "The extruder train to use for printing the skirt/brim/raft. This is used in multi-extrusion.",
                    "type": "optional_extruder",
                    "default_value": "-1",
                    "value": "int(defaultExtruderPosition()) if resolveOrValue('adhesion_type') == 'raft' else -1",
                    "enabled": "extruders_enabled_count > 1 and (resolveOrValue('adhesion_type') != 'none' or resolveOrValue('prime_tower_brim_enable'))",
                    "resolve": "max(extruderValues('adhesion_extruder_nr'))",
                    "settable_per_mesh": false,
                    "settable_per_extruder": false,
                    "children":
                    {
                        "skirt_brim_extruder_nr":
                        {
                            "label": "Skirt/Brim Extruder",
                            "description": "The extruder train to use for printing the skirt or brim. This is used in multi-extrusion.",
                            "type": "optional_extruder",
                            "default_value": "-1",
                            "value": "adhesion_extruder_nr",
                            "enabled": "extruders_enabled_count > 1 and (resolveOrValue('adhesion_type') in ['skirt', 'brim'] or resolveOrValue('prime_tower_brim_enable'))",
                            "resolve": "max(extruderValues('skirt_brim_extruder_nr'))",
                            "settable_per_mesh": false,
                            "settable_per_extruder": false
                        },
                        "raft_base_extruder_nr":
                        {
                            "label": "Raft Base Extruder",
                            "description": "The extruder train to use for printing the first layer of the raft. This is used in multi-extrusion.",
                            "type": "extruder",
                            "default_value": "0",
                            "value": "0 if adhesion_extruder_nr == -1 else adhesion_extruder_nr",
                            "enabled": "extruders_enabled_count > 1 and resolveOrValue('adhesion_type') == 'raft'",
                            "resolve": "max(extruderValues('raft_base_extruder_nr'))",
                            "settable_per_mesh": false,
                            "settable_per_extruder": false
                        },
                        "raft_interface_extruder_nr":
                        {
                            "label": "Raft Middle Extruder",
                            "description": "The extruder train to use for printing the middle layer of the raft. This is used in multi-extrusion.",
                            "type": "extruder",
                            "default_value": "0",
                            "value": "0 if adhesion_extruder_nr == -1 else adhesion_extruder_nr",
                            "enabled": "extruders_enabled_count > 1 and resolveOrValue('adhesion_type') == 'raft'",
                            "resolve": "max(extruderValues('raft_interface_extruder_nr'))",
                            "settable_per_mesh": false,
                            "settable_per_extruder": false
                        },
                        "raft_surface_extruder_nr":
                        {
                            "label": "Raft Top Extruder",
                            "description": "The extruder train to use for printing the top layer(s) of the raft. This is used in multi-extrusion.",
                            "type": "extruder",
                            "default_value": "0",
                            "value": "0 if adhesion_extruder_nr == -1 else adhesion_extruder_nr",
                            "enabled": "extruders_enabled_count > 1 and resolveOrValue('adhesion_type') == 'raft'",
                            "resolve": "max(extruderValues('raft_surface_extruder_nr'))",
                            "settable_per_mesh": false,
                            "settable_per_extruder": false
                        }
                    }
                },
                "skirt_line_count":
                {
                    "label": "Skirt Line Count",
                    "description": "Multiple skirt lines help to prime your extrusion better for small models. Setting this to 0 will disable the skirt.",
                    "type": "int",
                    "default_value": 1,
                    "minimum_value": "0",
                    "maximum_value_warning": "10",
                    "maximum_value": "0.5 * min(machine_width, machine_depth) / skirt_brim_line_width",
                    "enabled": "resolveOrValue('adhesion_type') == 'skirt'",
                    "limit_to_extruder": "skirt_brim_extruder_nr",
                    "settable_per_mesh": false,
                    "settable_per_extruder": true
                },
                "skirt_height":
                {
                    "label": "Skirt Height",
                    "description": "Printing the innermost skirt line with multiple layers makes it easy to remove the skirt.",
                    "type": "int",
                    "default_value": 3,
                    "value": "3 if resolveOrValue('skirt_gap') > 0.0 else 1",
                    "minimum_value": "1",
                    "maximum_value_warning": "10",
                    "maximum_value": "machine_height / layer_height",
                    "enabled": "resolveOrValue('adhesion_type') == 'skirt'",
                    "limit_to_extruder": "skirt_brim_extruder_nr",
                    "settable_per_mesh": false,
                    "settable_per_extruder": true
                },
                "skirt_gap":
                {
                    "label": "Skirt Distance",
                    "description": "The horizontal distance between the skirt and the first layer of the print.\nThis is the minimum distance. Multiple skirt lines will extend outwards from this distance.",
                    "unit": "mm",
                    "type": "float",
                    "default_value": 3,
                    "minimum_value": "0",
                    "minimum_value_warning": "max(extruderValues('machine_nozzle_size'))",
                    "maximum_value_warning": "10",
                    "enabled": "resolveOrValue('adhesion_type') == 'skirt'",
                    "limit_to_extruder": "skirt_brim_extruder_nr",
                    "settable_per_mesh": false,
                    "settable_per_extruder": true
                },
                "skirt_brim_minimal_length":
                {
                    "label": "Skirt/Brim Minimum Length",
                    "description": "The minimum length of the skirt or brim. If this length is not reached by all skirt or brim lines together, more skirt or brim lines will be added until the minimum length is reached. Note: If the line count is set to 0 this is ignored.",
                    "unit": "mm",
                    "type": "float",
                    "default_value": 250,
                    "minimum_value": "0",
                    "minimum_value_warning": "25",
                    "maximum_value_warning": "2500",
                    "enabled": "resolveOrValue('adhesion_type') == 'skirt' or resolveOrValue('adhesion_type') == 'brim' or resolveOrValue('prime_tower_brim_enable')",
                    "limit_to_extruder": "skirt_brim_extruder_nr",
                    "settable_per_mesh": false,
                    "settable_per_extruder": true
                },
                "brim_width":
                {
                    "label": "Brim Width",
                    "description": "The distance from the model to the outermost brim line. A larger brim enhances adhesion to the build plate, but also reduces the effective print area.",
                    "type": "float",
                    "unit": "mm",
                    "default_value": 8.0,
                    "minimum_value": "0.0",
                    "maximum_value_warning": "50.0",
                    "enabled": "resolveOrValue('adhesion_type') == 'brim' or resolveOrValue('prime_tower_brim_enable')",
                    "limit_to_extruder": "skirt_brim_extruder_nr",
                    "settable_per_mesh": false,
                    "settable_per_extruder": true,
                    "children":
                    {
                        "brim_line_count":
                        {
                            "label": "Brim Line Count",
                            "description": "The number of lines used for a brim. More brim lines enhance adhesion to the build plate, but also reduces the effective print area.",
                            "type": "int",
                            "default_value": 20,
                            "minimum_value": "0",
                            "maximum_value_warning": "50 / skirt_brim_line_width",
                            "value": "math.ceil(brim_width / (skirt_brim_line_width * initial_layer_line_width_factor / 100.0))",
                            "enabled": "resolveOrValue('adhesion_type') == 'brim' or resolveOrValue('prime_tower_brim_enable')",
                            "limit_to_extruder": "skirt_brim_extruder_nr",
                            "settable_per_mesh": false,
                            "settable_per_extruder": true
                        }
                    }
                },
                "brim_gap":
                {
                    "label": "Brim Distance",
                    "description": "The horizontal distance between the first brim line and the outline of the first layer of the print. A small gap can make the brim easier to remove while still providing the thermal benefits.",
                    "unit": "mm",
                    "type": "float",
                    "default_value": 0,
                    "minimum_value": "-skirt_brim_line_width / 2",
                    "maximum_value_warning": "skirt_brim_line_width",
                    "enabled": "resolveOrValue('adhesion_type') == 'brim'",
                    "limit_to_extruder": "skirt_brim_extruder_nr",
                    "settable_per_mesh": true,
                    "settable_per_extruder": true
                },
                "brim_replaces_support":
                {
                    "label": "Brim Replaces Support",
                    "description": "Enforce brim to be printed around the model even if that space would otherwise be occupied by support. This replaces some regions of the first layer of support by brim regions.",
                    "type": "bool",
                    "default_value": true,
                    "enabled": "resolveOrValue('adhesion_type') == 'brim' and (support_enable or support_meshes_present)",
                    "limit_to_extruder": "skirt_brim_extruder_nr",
                    "settable_per_mesh": false,
                    "settable_per_extruder": true
                },
                "brim_outside_only":
                {
                    "label": "Brim Only on Outside",
                    "description": "Only print the brim on the outside of the model. This reduces the amount of brim you need to remove afterwards, while it doesn't reduce the bed adhesion that much.",
                    "type": "bool",
                    "default_value": true,
                    "enabled": "resolveOrValue('adhesion_type') == 'brim'",
                    "limit_to_extruder": "skirt_brim_extruder_nr",
                    "settable_per_mesh": false,
                    "settable_per_extruder": true
                },
                "brim_inside_margin":
                {
                    "label": "Brim Inside Avoid Margin",
                    "description": "A part fully enclosed inside another part can generate an outer brim that touches the inside of the other part. This removes all brim within this distance from internal holes.",
                    "unit": "mm",
                    "type": "float",
                    "default_value": 2.5,
                    "minimum_value": "0",
                    "enabled": "resolveOrValue('adhesion_type') == 'brim' and any(extruderValues('brim_outside_only'))",
                    "limit_to_extruder": "skirt_brim_extruder_nr",
                    "settable_per_mesh": false,
                    "settable_per_extruder": true
                },
                "brim_smart_ordering":
                {
                    "label": "Smart Brim",
                    "description": "Swap print order of the innermost and second innermost brim lines. This improves brim removal.",
                    "type": "bool",
                    "enabled": "resolveOrValue('adhesion_type') == 'brim'",
                    "default_value": true,
                    "limit_to_extruder": "skirt_brim_extruder_nr",
                    "settable_per_mesh": false,
                    "settable_per_extruder": true
                },
                "raft_margin":
                {
                    "label": "Raft Extra Margin",
                    "description": "If the raft is enabled, this is the extra raft area around the model which is also given a raft. Increasing this margin will create a stronger raft while using more material and leaving less area for your print.",
                    "unit": "mm",
                    "type": "float",
                    "default_value": 15,
                    "minimum_value_warning": "raft_interface_line_width",
                    "maximum_value_warning": "20",
                    "enabled": "resolveOrValue('adhesion_type') == 'raft'",
                    "limit_to_extruder": "adhesion_extruder_nr",
                    "settable_per_mesh": false,
                    "settable_per_extruder": true
                },
                "raft_smoothing":
                {
                    "label": "Raft Smoothing",
                    "description": "This setting controls how much inner corners in the raft outline are rounded. Inward corners are rounded to a semi circle with a radius equal to the value given here. This setting also removes holes in the raft outline which are smaller than such a circle.",
                    "unit": "mm",
                    "type": "float",
                    "default_value": 5,
                    "minimum_value": "0",
                    "minimum_value_warning": "raft_interface_line_width",
                    "enabled": "resolveOrValue('adhesion_type') == 'raft' and not raft_remove_inside_corners",
                    "limit_to_extruder": "adhesion_extruder_nr",
                    "settable_per_mesh": false,
                    "settable_per_extruder": true
                },
                "raft_airgap":
                {
                    "label": "Raft Air Gap",
                    "description": "The gap between the final raft layer and the first layer of the model. Only the first layer is raised by this amount to lower the bonding between the raft layer and the model. Makes it easier to peel off the raft.",
                    "unit": "mm",
                    "type": "float",
                    "default_value": 0.3,
                    "minimum_value": "0",
                    "maximum_value_warning": "min(extruderValues('machine_nozzle_size'))",
                    "enabled": "resolveOrValue('adhesion_type') == 'raft'",
                    "settable_per_mesh": false,
                    "settable_per_extruder": true,
                    "limit_to_extruder": "raft_surface_extruder_nr"
                },
                "layer_0_z_overlap":
                {
                    "label": "Initial Layer Z Overlap",
                    "description": "Make the first and second layer of the model overlap in the Z direction to compensate for the filament lost in the airgap. All models above the first model layer will be shifted down by this amount.",
                    "unit": "mm",
                    "type": "float",
                    "default_value": 0.22,
                    "value": "raft_airgap / 2",
                    "minimum_value": "0",
                    "maximum_value_warning": "raft_airgap",
                    "enabled": "resolveOrValue('adhesion_type') == 'raft'",
                    "settable_per_mesh": false,
                    "settable_per_extruder": true,
                    "limit_to_extruder": "raft_surface_extruder_nr"
                },
                "raft_surface_layers":
                {
                    "label": "Raft Top Layers",
                    "description": "The number of top layers on top of the 2nd raft layer. These are fully filled layers that the model sits on. 2 layers result in a smoother top surface than 1.",
                    "type": "int",
                    "default_value": 2,
                    "minimum_value": "0",
                    "maximum_value_warning": "20",
                    "enabled": "resolveOrValue('adhesion_type') == 'raft'",
                    "settable_per_mesh": false,
                    "settable_per_extruder": true,
                    "limit_to_extruder": "raft_surface_extruder_nr"
                },
                "raft_surface_thickness":
                {
                    "label": "Raft Top Layer Thickness",
                    "description": "Layer thickness of the top raft layers.",
                    "unit": "mm",
                    "type": "float",
                    "default_value": 0.1,
                    "value": "resolveOrValue('layer_height')",
                    "minimum_value": "0.001",
                    "minimum_value_warning": "0.04",
                    "maximum_value_warning": "0.75 * machine_nozzle_size",
                    "enabled": "resolveOrValue('adhesion_type') == 'raft' and raft_surface_layers > 0",
                    "settable_per_mesh": false,
                    "settable_per_extruder": true,
                    "limit_to_extruder": "raft_surface_extruder_nr"
                },
                "raft_surface_line_width":
                {
                    "label": "Raft Top Line Width",
                    "description": "Width of the lines in the top surface of the raft. These can be thin lines so that the top of the raft becomes smooth.",
                    "unit": "mm",
                    "type": "float",
                    "default_value": 0.4,
                    "value": "line_width",
                    "minimum_value": "0.001",
                    "minimum_value_warning": "machine_nozzle_size * 0.1",
                    "maximum_value_warning": "machine_nozzle_size * 2",
                    "enabled": "resolveOrValue('adhesion_type') == 'raft' and raft_surface_layers > 0",
                    "settable_per_mesh": false,
                    "settable_per_extruder": true,
                    "limit_to_extruder": "raft_surface_extruder_nr"
                },
                "raft_surface_line_spacing":
                {
                    "label": "Raft Top Spacing",
                    "description": "The distance between the raft lines for the top raft layers. The spacing should be equal to the line width, so that the surface is solid.",
                    "unit": "mm",
                    "type": "float",
                    "default_value": 0.4,
                    "minimum_value": "0",
                    "minimum_value_warning": "raft_surface_line_width",
                    "maximum_value_warning": "raft_surface_line_width * 3",
                    "enabled": "resolveOrValue('adhesion_type') == 'raft' and raft_surface_layers > 0",
                    "value": "raft_surface_line_width",
                    "settable_per_mesh": false,
                    "settable_per_extruder": true,
                    "limit_to_extruder": "raft_surface_extruder_nr"
                },
                "raft_interface_layers":
                {
                    "label": "Raft Middle Layers",
                    "description": "The number of layers between the base and the surface of the raft. These comprise the main thickness of the raft. Increasing this creates a thicker, sturdier raft.",
                    "type": "int",
                    "default_value": 1,
                    "minimum_value": "0",
                    "maximum_value_warning": "10",
                    "enabled": "resolveOrValue('adhesion_type') == 'raft'",
                    "settable_per_mesh": false,
                    "settable_per_extruder": true,
                    "limit_to_extruder": "raft_interface_extruder_nr"
                },
                "raft_interface_thickness":
                {
                    "label": "Raft Middle Thickness",
                    "description": "Layer thickness of the middle raft layer.",
                    "unit": "mm",
                    "type": "float",
                    "default_value": 0.15,
                    "value": "resolveOrValue('layer_height') * 1.5",
                    "minimum_value": "0.001",
                    "minimum_value_warning": "0.04",
                    "maximum_value_warning": "0.75 * machine_nozzle_size",
                    "enabled": "resolveOrValue('adhesion_type') == 'raft' and raft_interface_layers > 0",
                    "settable_per_mesh": false,
                    "settable_per_extruder": true,
                    "limit_to_extruder": "raft_interface_extruder_nr"
                },
                "raft_interface_line_width":
                {
                    "label": "Raft Middle Line Width",
                    "description": "Width of the lines in the middle raft layer. Making the second layer extrude more causes the lines to stick to the build plate.",
                    "unit": "mm",
                    "type": "float",
                    "default_value": 0.7,
                    "value": "line_width * 2",
                    "minimum_value": "0.001",
                    "minimum_value_warning": "machine_nozzle_size * 0.5",
                    "maximum_value_warning": "machine_nozzle_size * 3",
                    "enabled": "resolveOrValue('adhesion_type') == 'raft' and raft_interface_layers > 0",
                    "settable_per_mesh": false,
                    "settable_per_extruder": true,
                    "limit_to_extruder": "raft_interface_extruder_nr"
                },
                "raft_interface_line_spacing":
                {
                    "label": "Raft Middle Spacing",
                    "description": "The distance between the raft lines for the middle raft layer. The spacing of the middle should be quite wide, while being dense enough to support the top raft layers.",
                    "unit": "mm",
                    "type": "float",
                    "default_value": 0.9,
                    "value": "raft_interface_line_width + 0.2",
                    "minimum_value": "0",
                    "minimum_value_warning": "raft_interface_line_width",
                    "maximum_value_warning": "15.0",
                    "enabled": "resolveOrValue('adhesion_type') == 'raft' and raft_interface_layers > 0",
                    "settable_per_mesh": false,
                    "settable_per_extruder": true,
                    "limit_to_extruder": "raft_interface_extruder_nr"
                },
                "raft_base_thickness":
                {
                    "label": "Raft Base Thickness",
                    "description": "Layer thickness of the base raft layer. This should be a thick layer which sticks firmly to the printer build plate.",
                    "unit": "mm",
                    "type": "float",
                    "default_value": 0.3,
                    "value": "resolveOrValue('layer_height_0') * 1.2",
                    "minimum_value": "0.001",
                    "minimum_value_warning": "0.04",
                    "maximum_value_warning": "0.75 * raft_base_line_width",
                    "enabled": "resolveOrValue('adhesion_type') == 'raft'",
                    "settable_per_mesh": false,
                    "settable_per_extruder": true,
                    "limit_to_extruder": "raft_base_extruder_nr"
                },
                "raft_base_line_width":
                {
                    "label": "Raft Base Line Width",
                    "description": "Width of the lines in the base raft layer. These should be thick lines to assist in build plate adhesion.",
                    "unit": "mm",
                    "type": "float",
                    "default_value": 0.8,
                    "minimum_value": "0.001",
                    "value": "machine_nozzle_size * 2",
                    "minimum_value_warning": "machine_nozzle_size * 0.5",
                    "maximum_value_warning": "machine_nozzle_size * 3",
                    "enabled": "resolveOrValue('adhesion_type') == 'raft'",
                    "settable_per_mesh": false,
                    "settable_per_extruder": true,
                    "limit_to_extruder": "raft_base_extruder_nr"
                },
                "raft_base_line_spacing":
                {
                    "label": "Raft Base Line Spacing",
                    "description": "The distance between the raft lines for the base raft layer. Wide spacing makes for easy removal of the raft from the build plate.",
                    "unit": "mm",
                    "type": "float",
                    "default_value": 1.6,
                    "value": "raft_base_line_width * 2",
                    "minimum_value": "0",
                    "minimum_value_warning": "raft_base_line_width",
                    "maximum_value_warning": "100",
                    "enabled": "resolveOrValue('adhesion_type') == 'raft'",
                    "settable_per_mesh": false,
                    "settable_per_extruder": true,
                    "limit_to_extruder": "raft_base_extruder_nr"
                },
                "raft_speed":
                {
                    "label": "Raft Print Speed",
                    "description": "The speed at which the raft is printed.",
                    "unit": "mm/s",
                    "type": "float",
                    "default_value": 20,
                    "minimum_value": "0.1",
                    "maximum_value": "math.sqrt(machine_max_feedrate_x ** 2 + machine_max_feedrate_y ** 2)",
                    "maximum_value_warning": "200",
                    "enabled": "resolveOrValue('adhesion_type') == 'raft'",
                    "value": "speed_print / 60 * 30",
                    "settable_per_mesh": false,
                    "settable_per_extruder": true,
                    "limit_to_extruder": "adhesion_extruder_nr",
                    "children":
                    {
                        "raft_surface_speed":
                        {
                            "label": "Raft Top Print Speed",
                            "description": "The speed at which the top raft layers are printed. These should be printed a bit slower, so that the nozzle can slowly smooth out adjacent surface lines.",
                            "unit": "mm/s",
                            "type": "float",
                            "default_value": 20,
                            "minimum_value": "0.1",
                            "maximum_value": "math.sqrt(machine_max_feedrate_x ** 2 + machine_max_feedrate_y ** 2)",
                            "maximum_value_warning": "100",
                            "enabled": "resolveOrValue('adhesion_type') == 'raft' and raft_surface_layers > 0",
                            "value": "raft_speed",
                            "settable_per_mesh": false,
                            "settable_per_extruder": true,
                            "limit_to_extruder": "raft_surface_extruder_nr"
                        },
                        "raft_interface_speed":
                        {
                            "label": "Raft Middle Print Speed",
                            "description": "The speed at which the middle raft layer is printed. This should be printed quite slowly, as the volume of material coming out of the nozzle is quite high.",
                            "unit": "mm/s",
                            "type": "float",
                            "default_value": 15,
                            "value": "raft_speed * 0.75",
                            "minimum_value": "0.1",
                            "maximum_value": "math.sqrt(machine_max_feedrate_x ** 2 + machine_max_feedrate_y ** 2)",
                            "maximum_value_warning": "150",
                            "enabled": "resolveOrValue('adhesion_type') == 'raft' and raft_interface_layers > 0",
                            "settable_per_mesh": false,
                            "settable_per_extruder": true,
                            "limit_to_extruder": "raft_interface_extruder_nr"
                        },
                        "raft_base_speed":
                        {
                            "label": "Raft Base Print Speed",
                            "description": "The speed at which the base raft layer is printed. This should be printed quite slowly, as the volume of material coming out of the nozzle is quite high.",
                            "unit": "mm/s",
                            "type": "float",
                            "default_value": 15,
                            "minimum_value": "0.1",
                            "maximum_value": "math.sqrt(machine_max_feedrate_x ** 2 + machine_max_feedrate_y ** 2)",
                            "maximum_value_warning": "200",
                            "enabled": "resolveOrValue('adhesion_type') == 'raft'",
                            "value": "0.75 * raft_speed",
                            "settable_per_mesh": false,
                            "settable_per_extruder": true,
                            "limit_to_extruder": "raft_base_extruder_nr"
                        }
                    }
                },
                "raft_acceleration":
                {
                    "label": "Raft Print Acceleration",
                    "description": "The acceleration with which the raft is printed.",
                    "unit": "mm/s\u00b2",
                    "type": "float",
                    "default_value": 3000,
                    "minimum_value": "0.1",
                    "minimum_value_warning": "100",
                    "maximum_value_warning": "10000",
                    "value": "acceleration_print",
                    "enabled": "resolveOrValue('adhesion_type') == 'raft' and resolveOrValue('acceleration_enabled')",
                    "settable_per_mesh": false,
                    "limit_to_extruder": "adhesion_extruder_nr",
                    "children":
                    {
                        "raft_surface_acceleration":
                        {
                            "label": "Raft Top Print Acceleration",
                            "description": "The acceleration with which the top raft layers are printed.",
                            "unit": "mm/s\u00b2",
                            "type": "float",
                            "default_value": 3000,
                            "value": "raft_acceleration",
                            "minimum_value": "0.1",
                            "minimum_value_warning": "100",
                            "maximum_value_warning": "10000",
                            "enabled": "resolveOrValue('adhesion_type') == 'raft' and resolveOrValue('acceleration_enabled') and raft_surface_layers > 0",
                            "settable_per_mesh": false,
                            "limit_to_extruder": "raft_surface_extruder_nr"
                        },
                        "raft_interface_acceleration":
                        {
                            "label": "Raft Middle Print Acceleration",
                            "description": "The acceleration with which the middle raft layer is printed.",
                            "unit": "mm/s\u00b2",
                            "type": "float",
                            "default_value": 3000,
                            "value": "raft_acceleration",
                            "minimum_value": "0.1",
                            "minimum_value_warning": "100",
                            "maximum_value_warning": "10000",
                            "enabled": "resolveOrValue('adhesion_type') == 'raft' and resolveOrValue('acceleration_enabled') and raft_interface_layers > 0",
                            "settable_per_mesh": false,
                            "limit_to_extruder": "raft_interface_extruder_nr"
                        },
                        "raft_base_acceleration":
                        {
                            "label": "Raft Base Print Acceleration",
                            "description": "The acceleration with which the base raft layer is printed.",
                            "unit": "mm/s\u00b2",
                            "type": "float",
                            "default_value": 3000,
                            "value": "raft_acceleration",
                            "minimum_value": "0.1",
                            "minimum_value_warning": "100",
                            "maximum_value_warning": "10000",
                            "enabled": "resolveOrValue('adhesion_type') == 'raft' and resolveOrValue('acceleration_enabled')",
                            "settable_per_mesh": false,
                            "limit_to_extruder": "raft_base_extruder_nr"
                        }
                    }
                },
                "raft_jerk":
                {
                    "label": "Raft Print Jerk",
                    "description": "The jerk with which the raft is printed.",
                    "unit": "mm/s",
                    "type": "float",
                    "default_value": 20,
                    "minimum_value": "0",
                    "minimum_value_warning": "5",
                    "maximum_value_warning": "50",
                    "value": "jerk_print",
                    "enabled": "resolveOrValue('adhesion_type') == 'raft' and resolveOrValue('jerk_enabled')",
                    "settable_per_mesh": false,
                    "limit_to_extruder": "adhesion_extruder_nr",
                    "children":
                    {
                        "raft_surface_jerk":
                        {
                            "label": "Raft Top Print Jerk",
                            "description": "The jerk with which the top raft layers are printed.",
                            "unit": "mm/s",
                            "type": "float",
                            "default_value": 20,
                            "value": "raft_jerk",
                            "minimum_value": "0",
                            "minimum_value_warning": "5",
                            "maximum_value_warning": "100",
                            "enabled": "resolveOrValue('adhesion_type') == 'raft' and resolveOrValue('jerk_enabled') and raft_surface_layers > 0",
                            "settable_per_mesh": false,
                            "limit_to_extruder": "raft_surface_extruder_nr"
                        },
                        "raft_interface_jerk":
                        {
                            "label": "Raft Middle Print Jerk",
                            "description": "The jerk with which the middle raft layer is printed.",
                            "unit": "mm/s",
                            "type": "float",
                            "default_value": 20,
                            "value": "raft_jerk",
                            "minimum_value": "0",
                            "minimum_value_warning": "5",
                            "maximum_value_warning": "50",
                            "enabled": "resolveOrValue('adhesion_type') == 'raft' and resolveOrValue('jerk_enabled') and raft_interface_layers > 0",
                            "settable_per_mesh": false,
                            "limit_to_extruder": "raft_interface_extruder_nr"
                        },
                        "raft_base_jerk":
                        {
                            "label": "Raft Base Print Jerk",
                            "description": "The jerk with which the base raft layer is printed.",
                            "unit": "mm/s",
                            "type": "float",
                            "default_value": 20,
                            "value": "raft_jerk",
                            "minimum_value": "0",
                            "minimum_value_warning": "5",
                            "maximum_value_warning": "50",
                            "enabled": "resolveOrValue('adhesion_type') == 'raft' and resolveOrValue('jerk_enabled')",
                            "settable_per_mesh": false,
                            "limit_to_extruder": "raft_base_extruder_nr"
                        }
                    }
                },
                "raft_fan_speed":
                {
                    "label": "Raft Fan Speed",
                    "description": "The fan speed for the raft.",
                    "unit": "%",
                    "type": "float",
                    "minimum_value": "0",
                    "maximum_value": "100",
                    "default_value": 0,
                    "settable_per_mesh": false,
                    "settable_per_extruder": true,
                    "enabled": "resolveOrValue('adhesion_type') == 'raft'",
                    "limit_to_extruder": "adhesion_extruder_nr",
                    "children":
                    {
                        "raft_surface_fan_speed":
                        {
                            "label": "Raft Top Fan Speed",
                            "description": "The fan speed for the top raft layers.",
                            "unit": "%",
                            "type": "float",
                            "minimum_value": "0",
                            "maximum_value": "100",
                            "default_value": 0,
                            "value": "raft_fan_speed",
                            "enabled": "resolveOrValue('adhesion_type') == 'raft' and raft_surface_layers > 0",
                            "settable_per_mesh": false,
                            "settable_per_extruder": true,
                            "limit_to_extruder": "raft_surface_extruder_nr"
                        },
                        "raft_interface_fan_speed":
                        {
                            "label": "Raft Middle Fan Speed",
                            "description": "The fan speed for the middle raft layer.",
                            "unit": "%",
                            "type": "float",
                            "minimum_value": "0",
                            "maximum_value": "100",
                            "default_value": 0,
                            "value": "raft_fan_speed",
                            "enabled": "resolveOrValue('adhesion_type') == 'raft' and raft_interface_layers > 0",
                            "settable_per_mesh": false,
                            "settable_per_extruder": true,
                            "limit_to_extruder": "raft_interface_extruder_nr"
                        },
                        "raft_base_fan_speed":
                        {
                            "label": "Raft Base Fan Speed",
                            "description": "The fan speed for the base raft layer.",
                            "unit": "%",
                            "type": "float",
                            "minimum_value": "0",
                            "maximum_value": "100",
                            "default_value": 0,
                            "value": "raft_fan_speed",
                            "enabled": "resolveOrValue('adhesion_type') == 'raft'",
                            "settable_per_mesh": false,
                            "settable_per_extruder": true,
                            "limit_to_extruder": "raft_base_extruder_nr"
                        }
                    }
                }
            }
        },
        "dual":
        {
            "label": "Dual Extrusion",
            "type": "category",
            "icon": "DualExtrusion",
            "description": "Settings used for printing with multiple extruders.",
            "children":
            {
                "prime_tower_mode":
                {
                    "label": "Prime Tower Mode",
                    "description": "Print a tower next to the print which serves to prime the material after each nozzle switch.",
                    "type": "enum",
                    "options":
                    {
                        "none": "None",
                        "default": "Default",
                        "optimized": "Optimized",
                        "optimized_consistent": "Optimized consistent"
                    },
                    "default_value": "default",
                    "enabled": "extruders_enabled_count > 1",
                    "resolve": "(extruders_enabled_count > 1) and any(extruderValues('prime_tower_mode'))",
                    "settable_per_mesh": false,
                    "settable_per_extruder": false
                },
                "prime_tower_size":
                {
                    "label": "Prime Tower Size",
                    "description": "The width of the prime tower.",
                    "type": "float",
                    "unit": "mm",
                    "enabled": "resolveOrValue('prime_tower_mode') != 'none'",
                    "default_value": 20,
                    "resolve": "max(extruderValues('prime_tower_size'))",
                    "minimum_value": "0",
                    "maximum_value": "min(0.5 * machine_width, 0.5 * machine_depth)",
                    "minimum_value_warning": "max(extruderValues('prime_tower_line_width')) * 2",
                    "maximum_value_warning": "42",
                    "settable_per_mesh": false,
                    "settable_per_extruder": false
                },
                "prime_tower_min_volume":
                {
                    "label": "Prime Tower Minimum Volume",
                    "description": "The minimum volume for each layer of the prime tower in order to purge enough material.",
                    "unit": "mm\u00b3",
                    "type": "float",
                    "default_value": 6,
                    "minimum_value": "0",
                    "maximum_value_warning": "(resolveOrValue('prime_tower_size') * 0.5) ** 2 * 3.14159 * resolveOrValue('layer_height') - sum(extruderValues('prime_tower_min_volume')) + prime_tower_min_volume",
                    "enabled": "resolveOrValue('prime_tower_mode') != 'none'",
                    "settable_per_mesh": false,
                    "settable_per_extruder": true
                },
                "prime_tower_max_bridging_distance":
                {
                    "label": "Prime Tower Maximum Bridging Distance",
                    "description": "The maximum length of the branches which may be printed over the air.",
                    "unit": "mm",
                    "type": "float",
                    "default_value": 5,
                    "minimum_value": "line_width",
                    "maximum_value_warning": "10.0",
                    "enabled": "resolveOrValue('prime_tower_mode') == 'optimized' or resolveOrValue('prime_tower_mode') == 'optimized_consistent'",
                    "settable_per_mesh": false,
                    "settable_per_extruder": true
                },
                "prime_tower_position_x":
                {
                    "label": "Prime Tower X Position",
                    "description": "The x coordinate of the position of the prime tower.",
                    "type": "float",
                    "unit": "mm",
                    "enabled": "resolveOrValue('prime_tower_mode') != 'none'",
                    "default_value": 200,
                    "value": "machine_width - max(extruderValue(skirt_brim_extruder_nr, 'brim_width') * extruderValue(skirt_brim_extruder_nr, 'initial_layer_line_width_factor') / 100 if adhesion_type == 'brim' or (prime_tower_brim_enable and adhesion_type != 'raft') else (extruderValue(adhesion_extruder_nr, 'raft_margin') if adhesion_type == 'raft' else (extruderValue(skirt_brim_extruder_nr, 'skirt_gap') if adhesion_type == 'skirt' else 0)), max(extruderValues('travel_avoid_distance'))) - max(extruderValues('support_offset')) - sum(extruderValues('skirt_brim_line_width')) * extruderValue(skirt_brim_extruder_nr, 'initial_layer_line_width_factor') / 100 - (resolveOrValue('draft_shield_dist') if resolveOrValue('draft_shield_enabled') else 0) - max(map(abs, extruderValues('machine_nozzle_offset_x'))) - 1",
                    "maximum_value": "machine_width / 2 if machine_center_is_zero else machine_width",
                    "minimum_value": "resolveOrValue('prime_tower_size') - machine_width / 2 if machine_center_is_zero else resolveOrValue('prime_tower_size')",
                    "settable_per_mesh": false,
                    "settable_per_extruder": false
                },
                "prime_tower_position_y":
                {
                    "label": "Prime Tower Y Position",
                    "description": "The y coordinate of the position of the prime tower.",
                    "type": "float",
                    "unit": "mm",
                    "enabled": "resolveOrValue('prime_tower_mode') != 'none'",
                    "default_value": 200,
                    "value": "machine_depth - prime_tower_size - max(extruderValue(skirt_brim_extruder_nr, 'brim_width') * extruderValue(skirt_brim_extruder_nr, 'initial_layer_line_width_factor') / 100 if adhesion_type == 'brim' or (prime_tower_brim_enable and adhesion_type != 'raft') else (extruderValue(adhesion_extruder_nr, 'raft_margin') if adhesion_type == 'raft' else (extruderValue(skirt_brim_extruder_nr, 'skirt_gap') if adhesion_type == 'skirt' else 0)), max(extruderValues('travel_avoid_distance'))) - max(extruderValues('support_offset')) - sum(extruderValues('skirt_brim_line_width')) * extruderValue(skirt_brim_extruder_nr, 'initial_layer_line_width_factor') / 100 - (resolveOrValue('draft_shield_dist') if resolveOrValue('draft_shield_enabled') else 0) - max(map(abs, extruderValues('machine_nozzle_offset_y'))) - 3",
                    "maximum_value": "machine_depth / 2 - resolveOrValue('prime_tower_size') if machine_center_is_zero else machine_depth - resolveOrValue('prime_tower_size')",
                    "minimum_value": "machine_depth / -2 if machine_center_is_zero else 0",
                    "settable_per_mesh": false,
                    "settable_per_extruder": false
                },
                "prime_tower_wipe_enabled":
                {
                    "label": "Wipe Inactive Nozzle on Prime Tower",
                    "description": "After printing the prime tower with one nozzle, wipe the oozed material from the other nozzle off on the prime tower.",
                    "type": "bool",
                    "enabled": "resolveOrValue('prime_tower_mode') != 'none'",
                    "default_value": true,
                    "settable_per_mesh": false,
                    "settable_per_extruder": true
                },
                "prime_tower_brim_enable":
                {
                    "label": "Prime Tower Brim",
                    "description": "Prime-towers might need the extra adhesion afforded by a brim even if the model doesn't. Presently can't be used with the 'Raft' adhesion-type.",
                    "type": "bool",
<<<<<<< HEAD
                    "enabled": "resolveOrValue('prime_tower_mode') != 'none' and (resolveOrValue('adhesion_type') != 'raft')",
                    "resolve": "resolveOrValue('prime_tower_mode') != 'none' and (resolveOrValue('adhesion_type') in ('none', 'skirt'))",
=======
                    "enabled": "resolveOrValue('prime_tower_enable') and (resolveOrValue('adhesion_type') != 'raft')",
                    "resolve": "resolveOrValue('prime_tower_enable') and (resolveOrValue('adhesion_type') in ('none', 'skirt', 'brim'))",
>>>>>>> 066b0716
                    "default_value": false,
                    "settable_per_mesh": false,
                    "settable_per_extruder": false
                },
                "ooze_shield_enabled":
                {
                    "label": "Enable Ooze Shield",
                    "description": "Enable exterior ooze shield. This will create a shell around the model which is likely to wipe a second nozzle if it's at the same height as the first nozzle.",
                    "type": "bool",
                    "resolve": "any(extruderValues('ooze_shield_enabled'))",
                    "enabled": "extruders_enabled_count > 1",
                    "default_value": false,
                    "settable_per_mesh": false,
                    "settable_per_extruder": false
                },
                "ooze_shield_angle":
                {
                    "label": "Ooze Shield Angle",
                    "description": "The maximum angle a part in the ooze shield will have. With 0 degrees being vertical, and 90 degrees being horizontal. A smaller angle leads to less failed ooze shields, but more material.",
                    "type": "float",
                    "unit": "\u00b0",
                    "enabled": "resolveOrValue('ooze_shield_enabled')",
                    "default_value": 60,
                    "resolve": "min(extruderValues('ooze_shield_angle'))",
                    "minimum_value": "0",
                    "maximum_value": "90",
                    "settable_per_mesh": false,
                    "settable_per_extruder": false
                },
                "ooze_shield_dist":
                {
                    "label": "Ooze Shield Distance",
                    "description": "Distance of the ooze shield from the print, in the X/Y directions.",
                    "type": "float",
                    "unit": "mm",
                    "enabled": "resolveOrValue('ooze_shield_enabled')",
                    "default_value": 2,
                    "resolve": "max(extruderValues('ooze_shield_dist'))",
                    "minimum_value": "0",
                    "maximum_value_warning": "20",
                    "settable_per_mesh": false,
                    "settable_per_extruder": false
                },
                "switch_extruder_retraction_amount":
                {
                    "label": "Nozzle Switch Retraction Distance",
                    "description": "The amount of retraction when switching extruders. Set to 0 for no retraction at all. This should generally be the same as the length of the heat zone.",
                    "type": "float",
                    "unit": "mm",
                    "enabled": "retraction_enable and extruders_enabled_count > 1",
                    "default_value": 20,
                    "value": "machine_heat_zone_length",
                    "minimum_value_warning": "0",
                    "maximum_value_warning": "100",
                    "settable_per_mesh": false,
                    "settable_per_extruder": true
                },
                "switch_extruder_retraction_speeds":
                {
                    "label": "Nozzle Switch Retraction Speed",
                    "description": "The speed at which the filament is retracted. A higher retraction speed works better, but a very high retraction speed can lead to filament grinding.",
                    "type": "float",
                    "unit": "mm/s",
                    "enabled": "retraction_enable and extruders_enabled_count > 1",
                    "default_value": 20,
                    "minimum_value": "0.1",
                    "minimum_value_warning": "1",
                    "maximum_value": "machine_max_feedrate_e if retraction_enable else float('inf')",
                    "maximum_value_warning": "70",
                    "settable_per_mesh": false,
                    "settable_per_extruder": true,
                    "children":
                    {
                        "switch_extruder_retraction_speed":
                        {
                            "label": "Nozzle Switch Retract Speed",
                            "description": "The speed at which the filament is retracted during a nozzle switch retract.",
                            "type": "float",
                            "unit": "mm/s",
                            "enabled": "retraction_enable and extruders_enabled_count > 1",
                            "default_value": 20,
                            "value": "switch_extruder_retraction_speeds",
                            "minimum_value": "0.1",
                            "minimum_value_warning": "1",
                            "maximum_value": "machine_max_feedrate_e if retraction_enable else float('inf')",
                            "maximum_value_warning": "70",
                            "settable_per_mesh": false,
                            "settable_per_extruder": true
                        },
                        "switch_extruder_prime_speed":
                        {
                            "label": "Nozzle Switch Prime Speed",
                            "description": "The speed at which the filament is pushed back after a nozzle switch retraction.",
                            "type": "float",
                            "unit": "mm/s",
                            "enabled": "retraction_enable and extruders_enabled_count > 1",
                            "default_value": 20,
                            "value": "switch_extruder_retraction_speeds",
                            "minimum_value": "0.1",
                            "minimum_value_warning": "1",
                            "maximum_value": "machine_max_feedrate_e if retraction_enable else float('inf')",
                            "maximum_value_warning": "70",
                            "settable_per_mesh": false,
                            "settable_per_extruder": true
                        }
                    }
                },
                "switch_extruder_extra_prime_amount":
                {
                    "label": "Nozzle Switch Extra Prime Amount",
                    "description": "Extra material to prime after nozzle switching.",
                    "type": "float",
                    "unit": "mm\u00b3",
                    "default_value": 0,
                    "minimum_value_warning": "0",
                    "maximum_value_warning": "100",
                    "enabled": "retraction_enable and extruders_enabled_count > 1",
                    "settable_per_mesh": false,
                    "settable_per_extruder": true
                }
            }
        },
        "meshfix":
        {
            "label": "Mesh Fixes",
            "type": "category",
            "icon": "Bandage",
            "description": "Make the meshes more suited for 3D printing.",
            "children":
            {
                "meshfix_union_all":
                {
                    "label": "Union Overlapping Volumes",
                    "description": "Ignore the internal geometry arising from overlapping volumes within a mesh and print the volumes as one. This may cause unintended internal cavities to disappear.",
                    "type": "bool",
                    "default_value": true,
                    "value": "magic_mesh_surface_mode != 'surface'",
                    "settable_per_mesh": true
                },
                "meshfix_union_all_remove_holes":
                {
                    "label": "Remove All Holes",
                    "description": "Remove the holes in each layer and keep only the outside shape. This will ignore any invisible internal geometry. However, it also ignores layer holes which can be viewed from above or below.",
                    "type": "bool",
                    "default_value": false,
                    "value": "magic_spiralize",
                    "settable_per_mesh": true
                },
                "meshfix_extensive_stitching":
                {
                    "label": "Extensive Stitching",
                    "description": "Extensive stitching tries to stitch up open holes in the mesh by closing the hole with touching polygons. This option can introduce a lot of processing time.",
                    "type": "bool",
                    "default_value": false,
                    "settable_per_mesh": true
                },
                "meshfix_keep_open_polygons":
                {
                    "label": "Keep Disconnected Faces",
                    "description": "Normally Cura tries to stitch up small holes in the mesh and remove parts of a layer with big holes. Enabling this option keeps those parts which cannot be stitched. This option should be used as a last resort option when everything else fails to produce proper g-code.",
                    "type": "bool",
                    "default_value": false,
                    "settable_per_mesh": true
                },
                "multiple_mesh_overlap":
                {
                    "label": "Merged Meshes Overlap",
                    "description": "Make meshes which are touching each other overlap a bit. This makes them bond together better.",
                    "type": "float",
                    "unit": "mm",
                    "default_value": 0.15,
                    "minimum_value": "0",
                    "maximum_value_warning": "1.0",
                    "limit_to_extruder": "wall_0_extruder_nr",
                    "settable_per_mesh": true
                },
                "carve_multiple_volumes":
                {
                    "label": "Remove Mesh Intersection",
                    "description": "Remove areas where multiple meshes are overlapping with each other. This may be used if merged dual material objects overlap with each other.",
                    "type": "bool",
                    "default_value": true,
                    "value": "extruders_enabled_count > 1",
                    "enabled": "all(p != 'surface' for p in extruderValues('magic_mesh_surface_mode'))",
                    "settable_per_mesh": false,
                    "settable_per_extruder": false,
                    "settable_per_meshgroup": true
                },
                "alternate_carve_order":
                {
                    "label": "Alternate Mesh Removal",
                    "description": "Switch to which mesh intersecting volumes will belong with every layer, so that the overlapping meshes become interwoven. Turning this setting off will cause one of the meshes to obtain all of the volume in the overlap, while it is removed from the other meshes.",
                    "type": "bool",
                    "default_value": true,
                    "enabled": "carve_multiple_volumes and all(p != 'surface' for p in extruderValues('magic_mesh_surface_mode'))",
                    "settable_per_mesh": false,
                    "settable_per_extruder": false,
                    "settable_per_meshgroup": true
                },
                "remove_empty_first_layers":
                {
                    "label": "Remove Empty First Layers",
                    "description": "Remove empty layers beneath the first printed layer if they are present. Disabling this setting can cause empty first layers if the Slicing Tolerance setting is set to Exclusive or Middle.",
                    "type": "bool",
                    "default_value": true,
                    "enabled": "not (support_enable or support_meshes_present)",
                    "settable_per_mesh": false,
                    "settable_per_extruder": false
                },
                "meshfix_maximum_resolution":
                {
                    "label": "Maximum Resolution",
                    "description": "The minimum size of a line segment after slicing. If you increase this, the mesh will have a lower resolution. This may allow the printer to keep up with the speed it has to process g-code and will increase slice speed by removing details of the mesh that it can't process anyway.",
                    "type": "float",
                    "unit": "mm",
                    "default_value": 0.5,
                    "minimum_value": "0.001",
                    "minimum_value_warning": "0.01",
                    "maximum_value_warning": "3",
                    "settable_per_mesh": true
                },
                "meshfix_maximum_travel_resolution":
                {
                    "label": "Maximum Travel Resolution",
                    "description": "The minimum size of a travel line segment after slicing. If you increase this, the travel moves will have less smooth corners. This may allow the printer to keep up with the speed it has to process g-code, but it may cause model avoidance to become less accurate.",
                    "type": "float",
                    "unit": "mm",
                    "default_value": 1.0,
                    "value": "min(meshfix_maximum_resolution * speed_travel / speed_print, 2 * line_width)",
                    "minimum_value": "0.001",
                    "minimum_value_warning": "0.05",
                    "maximum_value_warning": "10",
                    "settable_per_mesh": false,
                    "settable_per_extruder": true
                },
                "meshfix_maximum_deviation":
                {
                    "label": "Maximum Deviation",
                    "description": "The maximum deviation allowed when reducing the resolution for the Maximum Resolution setting. If you increase this, the print will be less accurate, but the g-code will be smaller. Maximum Deviation is a limit for Maximum Resolution, so if the two conflict the Maximum Deviation will always be held true.",
                    "type": "float",
                    "unit": "mm",
                    "default_value": 0.025,
                    "minimum_value": "0.001",
                    "minimum_value_warning": "0.01",
                    "maximum_value_warning": "0.3",
                    "settable_per_mesh": true
                },
                "meshfix_maximum_extrusion_area_deviation":
                {
                    "label": "Maximum Extrusion Area Deviation",
                    "description": "The maximum extrusion area deviation allowed when removing intermediate points from a straight line. An intermediate point may serve as width-changing point in a long straight line. Therefore, if it is removed, it will cause the line to have a uniform width and, as a result, lose (or gain) a bit of extrusion area. If you increase this you may notice slight under- (or over-) extrusion in between straight parallel walls, as more intermediate width-changing points will be allowed to be removed. Your print will be less accurate, but the g-code will be smaller.",
                    "type": "float",
                    "unit": "\u03bcm\u00b2",
                    "default_value": 50000,
                    "minimum_value": "0",
                    "minimum_value_warning": "500",
                    "maximum_value_warning": "100000",
                    "settable_per_mesh": true
                }
            }
        },
        "blackmagic":
        {
            "label": "Special Modes",
            "type": "category",
            "icon": "BlackMagic",
            "description": "Non-traditional ways to print your models.",
            "children":
            {
                "print_sequence":
                {
                    "label": "Print Sequence",
                    "description": "Whether to print all models one layer at a time or to wait for one model to finish, before moving on to the next. One at a time mode is possible if a) only one extruder is enabled and b) all models are separated in such a way that the whole print head can move in between and all models are lower than the distance between the nozzle and the X/Y axes.",
                    "type": "enum",
                    "options":
                    {
                        "all_at_once": "All at Once",
                        "one_at_a_time": "One at a Time"
                    },
                    "default_value": "all_at_once",
                    "enabled": "extruders_enabled_count == 1",
                    "settable_per_mesh": false,
                    "settable_per_extruder": false,
                    "settable_per_meshgroup": false
                },
                "infill_mesh":
                {
                    "label": "Infill Mesh",
                    "description": "Use this mesh to modify the infill of other meshes with which it overlaps. Replaces infill regions of other meshes with regions for this mesh. It's suggested to only print one Wall and no Top/Bottom Skin for this mesh.",
                    "type": "bool",
                    "default_value": false,
                    "settable_per_mesh": true,
                    "settable_per_extruder": false,
                    "settable_per_meshgroup": false,
                    "settable_globally": false
                },
                "infill_mesh_order":
                {
                    "label": "Mesh Processing Rank",
                    "description": "Determines the priority of this mesh when considering multiple overlapping infill meshes. Areas where multiple infill meshes overlap will take on the settings of the mesh with the highest rank. An infill mesh with a higher rank will modify the infill of infill meshes with lower rank and normal meshes.",
                    "default_value": 0,
                    "value": "1 if infill_mesh else 0",
                    "minimum_value_warning": "1",
                    "maximum_value_warning": "50",
                    "type": "int",
                    "settable_per_mesh": true,
                    "settable_per_extruder": false,
                    "settable_per_meshgroup": false,
                    "settable_globally": false
                },
                "cutting_mesh":
                {
                    "label": "Cutting Mesh",
                    "description": "Limit the volume of this mesh to within other meshes. You can use this to make certain areas of one mesh print with different settings and with a whole different extruder.",
                    "type": "bool",
                    "default_value": false,
                    "settable_per_mesh": true,
                    "settable_per_extruder": false,
                    "settable_per_meshgroup": false,
                    "settable_globally": false
                },
                "mold_enabled":
                {
                    "label": "Mold",
                    "description": "Print models as a mold, which can be cast in order to get a model which resembles the models on the build plate.",
                    "type": "bool",
                    "default_value": false,
                    "settable_per_mesh": true
                },
                "mold_width":
                {
                    "label": "Minimal Mold Width",
                    "description": "The minimal distance between the outside of the mold and the outside of the model.",
                    "unit": "mm",
                    "type": "float",
                    "minimum_value_warning": "wall_line_width_0 * 2",
                    "maximum_value_warning": "100",
                    "default_value": 5,
                    "settable_per_mesh": true,
                    "enabled": "mold_enabled"
                },
                "mold_roof_height":
                {
                    "label": "Mold Roof Height",
                    "description": "The height above horizontal parts in your model which to print mold.",
                    "unit": "mm",
                    "type": "float",
                    "minimum_value": "0",
                    "maximum_value_warning": "5",
                    "default_value": 0.5,
                    "settable_per_mesh": true,
                    "enabled": "mold_enabled"
                },
                "mold_angle":
                {
                    "label": "Mold Angle",
                    "description": "The angle of overhang of the outer walls created for the mold. 0\u00b0 will make the outer shell of the mold vertical, while 90\u00b0 will make the outside of the model follow the contour of the model.",
                    "unit": "\u00b0",
                    "type": "float",
                    "minimum_value": "-89",
                    "minimum_value_warning": "0",
                    "maximum_value_warning": "support_angle",
                    "maximum_value": "90",
                    "default_value": 40,
                    "settable_per_mesh": true,
                    "enabled": "mold_enabled"
                },
                "support_mesh":
                {
                    "label": "Support Mesh",
                    "description": "Use this mesh to specify support areas. This can be used to generate support structure.",
                    "type": "bool",
                    "default_value": false,
                    "settable_per_mesh": true,
                    "settable_per_extruder": false,
                    "settable_per_meshgroup": false,
                    "settable_globally": false
                },
                "anti_overhang_mesh":
                {
                    "label": "Anti Overhang Mesh",
                    "description": "Use this mesh to specify where no part of the model should be detected as overhang. This can be used to remove unwanted support structure.",
                    "type": "bool",
                    "default_value": false,
                    "settable_per_mesh": true,
                    "settable_per_extruder": false,
                    "settable_per_meshgroup": false,
                    "settable_globally": false
                },
                "magic_mesh_surface_mode":
                {
                    "label": "Surface Mode",
                    "description": "Treat the model as a surface only, a volume, or volumes with loose surfaces. The normal print mode only prints enclosed volumes. \"Surface\" prints a single wall tracing the mesh surface with no infill and no top/bottom skin. \"Both\" prints enclosed volumes like normal and any remaining polygons as surfaces.",
                    "type": "enum",
                    "options":
                    {
                        "normal": "Normal",
                        "surface": "Surface",
                        "both": "Both"
                    },
                    "default_value": "normal",
                    "settable_per_mesh": true
                },
                "magic_spiralize":
                {
                    "label": "Spiralize Outer Contour",
                    "description": "Spiralize smooths out the Z move of the outer edge. This will create a steady Z increase over the whole print. This feature turns a solid model into a single walled print with a solid bottom. This feature should only be enabled when each layer only contains a single part.",
                    "type": "bool",
                    "default_value": false,
                    "settable_per_mesh": false,
                    "settable_per_extruder": false
                },
                "smooth_spiralized_contours":
                {
                    "label": "Smooth Spiralized Contours",
                    "description": "Smooth the spiralized contours to reduce the visibility of the Z seam (the Z seam should be barely visible on the print but will still be visible in the layer view). Note that smoothing will tend to blur fine surface details.",
                    "type": "bool",
                    "default_value": true,
                    "enabled": "magic_spiralize",
                    "settable_per_mesh": false,
                    "settable_per_extruder": false
                },
                "relative_extrusion":
                {
                    "label": "Relative Extrusion",
                    "description": "Use relative extrusion rather than absolute extrusion. Using relative E-steps makes for easier post-processing of the g-code. However, it's not supported by all printers and it may produce very slight deviations in the amount of deposited material compared to absolute E-steps. Irrespective of this setting, the extrusion mode will always be set to absolute before any g-code script is output.",
                    "type": "bool",
                    "default_value": false,
                    "value": "machine_gcode_flavor==\"RepRap (RepRap)\"",
                    "settable_per_mesh": false,
                    "settable_per_extruder": false
                }
            }
        },
        "experimental":
        {
            "label": "Experimental",
            "type": "category",
            "icon": "Experiment",
            "description": "Features that haven't completely been fleshed out yet.",
            "children":
            {
                "slicing_tolerance":
                {
                    "label": "Slicing Tolerance",
                    "description": "Vertical tolerance in the sliced layers. The contours of a layer are normally generated by taking cross sections through the middle of each layer's thickness (Middle). Alternatively each layer can have the areas which fall inside of the volume throughout the entire thickness of the layer (Exclusive) or a layer has the areas which fall inside anywhere within the layer (Inclusive). Inclusive retains the most details, Exclusive makes for the best fit and Middle stays closest to the original surface.",
                    "type": "enum",
                    "options":
                    {
                        "middle": "Middle",
                        "exclusive": "Exclusive",
                        "inclusive": "Inclusive"
                    },
                    "default_value": "middle",
                    "settable_per_mesh": true
                },
                "infill_enable_travel_optimization":
                {
                    "label": "Infill Travel Optimization",
                    "description": "When enabled, the order in which the infill lines are printed is optimized to reduce the distance travelled. The reduction in travel time achieved very much depends on the model being sliced, infill pattern, density, etc. Note that, for some models that have many small areas of infill, the time to slice the model may be greatly increased.",
                    "type": "bool",
                    "enabled": "resolveOrValue('retraction_combing') != 'off'",
                    "default_value": false,
                    "settable_per_mesh": true
                },
                "material_flow_temp_graph":
                {
                    "label": "Flow Temperature Graph",
                    "description": "Data linking material flow (in mm3 per second) to temperature (degrees Celsius).",
                    "unit": "[[mm\u00b3,\u00b0C]]",
                    "type": "str",
                    "default_value": "[[3.5, 200],[7.0, 240]]",
                    "enabled": "False and machine_nozzle_temp_enabled",
                    "settable_per_mesh": false,
                    "settable_per_extruder": true
                },
                "minimum_polygon_circumference":
                {
                    "label": "Minimum Polygon Circumference",
                    "description": "Polygons in sliced layers that have a circumference smaller than this amount will be filtered out. Lower values lead to higher resolution mesh at the cost of slicing time. It is meant mostly for high resolution SLA printers and very tiny 3D models with a lot of details.",
                    "unit": "mm",
                    "type": "float",
                    "default_value": 1.0,
                    "minimum_value": "0",
                    "minimum_value_warning": "0.05",
                    "maximum_value_warning": "1.0",
                    "settable_per_mesh": true,
                    "settable_per_extruder": false
                },
                "interlocking_enable":
                {
                    "label": "Generate Interlocking Structure",
                    "description": "At the locations where models touch, generate an interlocking beam structure. This improves the adhesion between models, especially models printed in different materials.",
                    "type": "bool",
                    "enabled": "extruders_enabled_count > 1",
                    "default_value": false,
                    "resolve": "(extruders_enabled_count > 1) and any(extruderValues('interlocking_enable'))",
                    "settable_per_mesh": false,
                    "settable_per_extruder": false
                },
                "interlocking_beam_width":
                {
                    "label": "Interlocking Beam Width",
                    "description": "The width of the interlocking structure beams.",
                    "type": "float",
                    "unit": "mm",
                    "enabled": "extruders_enabled_count > 1 and resolveOrValue('interlocking_enable')",
                    "default_value": 0.8,
                    "value": "2 * wall_line_width_0",
                    "minimum_value": "min_odd_wall_line_width",
                    "maximum_value": "min(0.5 * machine_width, 0.5 * machine_depth)",
                    "maximum_value_warning": "max(extruderValues('wall_line_width_0')) * 6",
                    "settable_per_mesh": true,
                    "settable_per_extruder": true
                },
                "interlocking_orientation":
                {
                    "label": "Interlocking Structure Orientation",
                    "description": "The height of the beams of the interlocking structure, measured in number of layers. Less layers is stronger, but more prone to defects.",
                    "unit": "\u00b0",
                    "type": "float",
                    "enabled": "extruders_enabled_count > 1 and resolveOrValue('interlocking_enable')",
                    "default_value": 22.5,
                    "minimum_value": "0",
                    "maximum_value": "360",
                    "resolve": "min(extruderValues('interlocking_orientation'))",
                    "settable_per_mesh": false,
                    "settable_per_extruder": false
                },
                "interlocking_beam_layer_count":
                {
                    "label": "Interlocking Beam Layer Count",
                    "description": "The height of the beams of the interlocking structure, measured in number of layers. Less layers is stronger, but more prone to defects.",
                    "type": "int",
                    "enabled": "extruders_enabled_count > 1 and resolveOrValue('interlocking_enable')",
                    "default_value": 2,
                    "minimum_value": "1",
                    "maximum_value_warning": "50",
                    "resolve": "max(extruderValues('interlocking_beam_layer_count'))",
                    "settable_per_mesh": false,
                    "settable_per_extruder": false
                },
                "interlocking_depth":
                {
                    "label": "Interlocking Depth",
                    "description": "The distance from the boundary between models to generate interlocking structure, measured in cells. Too few cells will result in poor adhesion.",
                    "type": "int",
                    "enabled": "extruders_enabled_count > 1 and resolveOrValue('interlocking_enable')",
                    "default_value": 2,
                    "minimum_value": "1",
                    "maximum_value": "10",
                    "maximum_value_warning": "5",
                    "resolve": "max(extruderValues('interlocking_depth'))",
                    "settable_per_mesh": false,
                    "settable_per_extruder": false
                },
                "interlocking_boundary_avoidance":
                {
                    "label": "Interlocking Boundary Avoidance",
                    "description": "The distance from the outside of a model where interlocking structures will not be generated, measured in cells.",
                    "type": "int",
                    "enabled": "extruders_enabled_count > 1 and resolveOrValue('interlocking_enable')",
                    "default_value": 2,
                    "minimum_value": "0",
                    "minimum_value_warning": "resolveOrValue('interlocking_depth')",
                    "maximum_value": "10",
                    "maximum_value_warning": "5",
                    "resolve": "max(extruderValues('interlocking_boundary_avoidance'))",
                    "settable_per_mesh": false,
                    "settable_per_extruder": false
                },
                "support_skip_some_zags":
                {
                    "label": "Break Up Support In Chunks",
                    "description": "Skip some support line connections to make the support structure easier to break away. This setting is applicable to the Zig Zag support infill pattern.",
                    "type": "bool",
                    "default_value": false,
                    "enabled": "(support_enable  or support_meshes_present) and support_pattern == 'zigzag'",
                    "limit_to_extruder": "support_infill_extruder_nr",
                    "settable_per_mesh": false,
                    "settable_per_extruder": true
                },
                "support_skip_zag_per_mm":
                {
                    "label": "Support Chunk Size",
                    "description": "Leave out a connection between support lines once every N millimeter to make the support structure easier to break away.",
                    "type": "float",
                    "unit": "mm",
                    "default_value": 20,
                    "minimum_value": "0",
                    "minimum_value_warning": "support_line_distance",
                    "enabled": "(support_enable or support_meshes_present) and support_pattern == 'zigzag' and support_skip_some_zags",
                    "limit_to_extruder": "support_infill_extruder_nr",
                    "settable_per_mesh": false,
                    "settable_per_extruder": true,
                    "children":
                    {
                        "support_zag_skip_count":
                        {
                            "label": "Support Chunk Line Count",
                            "description": "Skip one in every N connection lines to make the support structure easier to break away.",
                            "type": "int",
                            "default_value": 5,
                            "value": "0 if support_line_distance == 0 else round(support_skip_zag_per_mm / support_line_distance)",
                            "minimum_value": "1",
                            "minimum_value_warning": "3",
                            "enabled": "(support_enable or support_meshes_present) and support_pattern == 'zigzag' and support_skip_some_zags",
                            "limit_to_extruder": "support_infill_extruder_nr",
                            "settable_per_mesh": false,
                            "settable_per_extruder": true
                        }
                    }
                },
                "draft_shield_enabled":
                {
                    "label": "Enable Draft Shield",
                    "description": "This will create a wall around the model, which traps (hot) air and shields against exterior airflow. Especially useful for materials which warp easily.",
                    "type": "bool",
                    "default_value": false,
                    "settable_per_mesh": false,
                    "settable_per_extruder": false
                },
                "draft_shield_dist":
                {
                    "label": "Draft Shield X/Y Distance",
                    "description": "Distance of the draft shield from the print, in the X/Y directions.",
                    "unit": "mm",
                    "type": "float",
                    "minimum_value": "0",
                    "maximum_value_warning": "10",
                    "default_value": 10,
                    "resolve": "max(extruderValues('draft_shield_dist'))",
                    "enabled": "draft_shield_enabled",
                    "settable_per_mesh": false,
                    "settable_per_extruder": false
                },
                "draft_shield_height_limitation":
                {
                    "label": "Draft Shield Limitation",
                    "description": "Set the height of the draft shield. Choose to print the draft shield at the full height of the model or at a limited height.",
                    "type": "enum",
                    "options":
                    {
                        "full": "Full",
                        "limited": "Limited"
                    },
                    "default_value": "full",
                    "resolve": "'full' if 'full' in extruderValues('draft_shield_height_limitation') else 'limited'",
                    "enabled": "draft_shield_enabled",
                    "settable_per_mesh": false,
                    "settable_per_extruder": false
                },
                "draft_shield_height":
                {
                    "label": "Draft Shield Height",
                    "description": "Height limitation of the draft shield. Above this height no draft shield will be printed.",
                    "unit": "mm",
                    "type": "float",
                    "minimum_value": "0",
                    "maximum_value_warning": "9999",
                    "default_value": 10,
                    "value": "10",
                    "enabled": "draft_shield_enabled and draft_shield_height_limitation == 'limited'",
                    "settable_per_mesh": false,
                    "settable_per_extruder": false
                },
                "conical_overhang_enabled":
                {
                    "label": "Make Overhang Printable",
                    "description": "Change the geometry of the printed model such that minimal support is required. Steep overhangs will become shallow overhangs. Overhanging areas will drop down to become more vertical.",
                    "type": "bool",
                    "default_value": false
                },
                "conical_overhang_angle":
                {
                    "label": "Maximum Model Angle",
                    "description": "The maximum angle of overhangs after the they have been made printable. At a value of 0\u00b0 all overhangs are replaced by a piece of model connected to the build plate, 90\u00b0 will not change the model in any way.",
                    "unit": "\u00b0",
                    "type": "float",
                    "minimum_value": "-89",
                    "minimum_value_warning": "0",
                    "maximum_value": "89",
                    "default_value": 50,
                    "enabled": "conical_overhang_enabled"
                },
                "conical_overhang_hole_size":
                {
                    "label": "Maximum Overhang Hole Area",
                    "description": "The maximum area of a hole in the base of the model before it's removed by Make Overhang Printable.  Holes smaller than this will be retained.  A value of 0 mm\u00b2 will fill all holes in the models base.",
                    "unit": "mm\u00b2",
                    "type": "float",
                    "minimum_value": "0",
                    "minimum_value_warning": "0",
                    "default_value": 0,
                    "enabled": "conical_overhang_enabled"
                },
                "coasting_enable":
                {
                    "label": "Enable Coasting",
                    "description": "Coasting replaces the last part of an extrusion path with a travel path. The oozed material is used to print the last piece of the extrusion path in order to reduce stringing.",
                    "type": "bool",
                    "default_value": false,
                    "settable_per_mesh": false,
                    "settable_per_extruder": true
                },
                "coasting_volume":
                {
                    "label": "Coasting Volume",
                    "description": "The volume otherwise oozed. This value should generally be close to the nozzle diameter cubed.",
                    "unit": "mm\u00b3",
                    "type": "float",
                    "default_value": 0.064,
                    "minimum_value": "0",
                    "maximum_value_warning": "machine_nozzle_size * 5",
                    "enabled": "coasting_enable",
                    "settable_per_mesh": false,
                    "settable_per_extruder": true
                },
                "coasting_min_volume":
                {
                    "label": "Minimum Volume Before Coasting",
                    "description": "The smallest volume an extrusion path should have before allowing coasting. For smaller extrusion paths, less pressure has been built up in the bowden tube and so the coasted volume is scaled linearly. This value should always be larger than the Coasting Volume.",
                    "unit": "mm\u00b3",
                    "type": "float",
                    "default_value": 0.8,
                    "minimum_value": "0",
                    "maximum_value_warning": "10.0",
                    "enabled": "coasting_enable",
                    "settable_per_mesh": false,
                    "settable_per_extruder": true
                },
                "coasting_speed":
                {
                    "label": "Coasting Speed",
                    "description": "The speed by which to move during coasting, relative to the speed of the extrusion path. A value slightly under 100% is advised, since during the coasting move the pressure in the bowden tube drops.",
                    "unit": "%",
                    "type": "float",
                    "default_value": 90,
                    "minimum_value": "0.0001",
                    "maximum_value_warning": "100",
                    "enabled": "coasting_enable",
                    "settable_per_mesh": false,
                    "settable_per_extruder": true
                },
                "cross_infill_pocket_size":
                {
                    "label": "Cross 3D Pocket Size",
                    "description": "The size of pockets at four-way crossings in the cross 3D pattern at heights where the pattern is touching itself.",
                    "unit": "mm",
                    "type": "float",
                    "default_value": 2.0,
                    "value": "infill_line_distance",
                    "minimum_value": "0",
                    "maximum_value_warning": "infill_line_distance * math.sqrt(2)",
                    "enabled": "infill_pattern == 'cross_3d'",
                    "limit_to_extruder": "infill_extruder_nr",
                    "settable_per_mesh": true
                },
                "cross_infill_density_image":
                {
                    "label": "Cross Infill Density Image",
                    "description": "The file location of an image of which the brightness values determine the minimal density at the corresponding location in the infill of the print.",
                    "type": "str",
                    "default_value": "",
                    "enabled": "infill_pattern == 'cross' or infill_pattern == 'cross_3d'",
                    "limit_to_extruder": "infill_extruder_nr",
                    "settable_per_mesh": true
                },
                "cross_support_density_image":
                {
                    "label": "Cross Fill Density Image for Support",
                    "description": "The file location of an image of which the brightness values determine the minimal density at the corresponding location in the support.",
                    "type": "str",
                    "default_value": "",
                    "enabled": "support_pattern == 'cross' or support_pattern == 'cross_3d'",
                    "limit_to_extruder": "support_infill_extruder_nr",
                    "settable_per_mesh": false,
                    "settable_per_extruder": true
                },
                "support_conical_enabled":
                {
                    "label": "Enable Conical Support",
                    "description": "Make support areas smaller at the bottom than at the overhang.",
                    "type": "bool",
                    "default_value": false,
                    "enabled": "support_enable and support_structure != 'tree'",
                    "limit_to_extruder": "support_infill_extruder_nr",
                    "settable_per_mesh": true
                },
                "support_conical_angle":
                {
                    "label": "Conical Support Angle",
                    "description": "The angle of the tilt of conical support. With 0 degrees being vertical, and 90 degrees being horizontal. Smaller angles cause the support to be more sturdy, but consist of more material. Negative angles cause the base of the support to be wider than the top.",
                    "unit": "\u00b0",
                    "type": "float",
                    "minimum_value": "-90",
                    "minimum_value_warning": "-45",
                    "maximum_value_warning": "45",
                    "maximum_value": "90",
                    "default_value": 30,
                    "enabled": "support_conical_enabled and support_enable and support_structure != 'tree'",
                    "limit_to_extruder": "support_infill_extruder_nr",
                    "settable_per_mesh": true
                },
                "support_conical_min_width":
                {
                    "label": "Conical Support Minimum Width",
                    "description": "Minimum width to which the base of the conical support area is reduced. Small widths can lead to unstable support structures.",
                    "unit": "mm",
                    "default_value": 5.0,
                    "minimum_value": "0",
                    "minimum_value_warning": "machine_nozzle_size * 3",
                    "maximum_value_warning": "100.0",
                    "type": "float",
                    "enabled": "support_conical_enabled and support_enable and support_structure != 'tree' and support_conical_angle > 0",
                    "limit_to_extruder": "support_infill_extruder_nr",
                    "settable_per_mesh": true
                },
                "magic_fuzzy_skin_enabled":
                {
                    "label": "Fuzzy Skin",
                    "description": "Randomly jitter while printing the outer wall, so that the surface has a rough and fuzzy look.",
                    "type": "bool",
                    "default_value": false,
                    "enabled": "not interlocking_enable",
                    "limit_to_extruder": "wall_0_extruder_nr",
                    "settable_per_mesh": true
                },
                "magic_fuzzy_skin_outside_only":
                {
                    "label": "Fuzzy Skin Outside Only",
                    "description": "Jitter only the parts' outlines and not the parts' holes.",
                    "type": "bool",
                    "default_value": false,
                    "enabled": "magic_fuzzy_skin_enabled and not interlocking_enable",
                    "limit_to_extruder": "wall_0_extruder_nr",
                    "settable_per_mesh": true
                },
                "magic_fuzzy_skin_thickness":
                {
                    "label": "Fuzzy Skin Thickness",
                    "description": "The width within which to jitter. It's advised to keep this below the outer wall width, since the inner walls are unaltered.",
                    "type": "float",
                    "unit": "mm",
                    "default_value": 0.3,
                    "minimum_value": "0.001",
                    "maximum_value_warning": "wall_line_width_0",
                    "enabled": "magic_fuzzy_skin_enabled and not interlocking_enable",
                    "limit_to_extruder": "wall_0_extruder_nr",
                    "settable_per_mesh": true
                },
                "magic_fuzzy_skin_point_density":
                {
                    "label": "Fuzzy Skin Density",
                    "description": "The average density of points introduced on each polygon in a layer. Note that the original points of the polygon are discarded, so a low density results in a reduction of the resolution.",
                    "type": "float",
                    "unit": "1/mm",
                    "default_value": 1.25,
                    "minimum_value": "0.008",
                    "minimum_value_warning": "0.1",
                    "maximum_value_warning": "10",
                    "maximum_value": "2 / magic_fuzzy_skin_thickness",
                    "enabled": "magic_fuzzy_skin_enabled and not interlocking_enable",
                    "limit_to_extruder": "wall_0_extruder_nr",
                    "settable_per_mesh": true,
                    "children":
                    {
                        "magic_fuzzy_skin_point_dist":
                        {
                            "label": "Fuzzy Skin Point Distance",
                            "description": "The average distance between the random points introduced on each line segment. Note that the original points of the polygon are discarded, so a high smoothness results in a reduction of the resolution. This value must be higher than half the Fuzzy Skin Thickness.",
                            "type": "float",
                            "unit": "mm",
                            "default_value": 0.8,
                            "minimum_value": "magic_fuzzy_skin_thickness / 2",
                            "minimum_value_warning": "0.1",
                            "maximum_value_warning": "10",
                            "value": "10000 if magic_fuzzy_skin_point_density == 0 else 1 / magic_fuzzy_skin_point_density",
                            "enabled": "magic_fuzzy_skin_enabled and not interlocking_enable",
                            "limit_to_extruder": "wall_0_extruder_nr",
                            "settable_per_mesh": true
                        }
                    }
                },
                "flow_rate_max_extrusion_offset":
                {
                    "label": "Flow Rate Compensation Max Extrusion Offset",
                    "description": "The maximum distance in mm to move the filament to compensate for changes in flow rate.",
                    "unit": "mm",
                    "type": "float",
                    "minimum_value": "0",
                    "maximum_value_warning": "10",
                    "default_value": 0,
                    "settable_per_mesh": false,
                    "settable_per_extruder": false,
                    "settable_per_meshgroup": false
                },
                "flow_rate_extrusion_offset_factor":
                {
                    "label": "Flow Rate Compensation Factor",
                    "description": "How far to move the filament in order to compensate for changes in flow rate, as a percentage of how far the filament would move in one second of extrusion.",
                    "unit": "%",
                    "type": "float",
                    "minimum_value": "0",
                    "maximum_value_warning": "100",
                    "default_value": 100,
                    "settable_per_mesh": false,
                    "settable_per_extruder": false,
                    "settable_per_meshgroup": false
                },
                "adaptive_layer_height_enabled":
                {
                    "label": "Use Adaptive Layers",
                    "description": "Adaptive layers computes the layer heights depending on the shape of the model.",
                    "type": "bool",
                    "default_value": false,
                    "settable_per_mesh": false,
                    "settable_per_extruder": false,
                    "settable_per_meshgroup": false
                },
                "adaptive_layer_height_variation":
                {
                    "label": "Adaptive Layers Maximum Variation",
                    "description": "The maximum allowed height different from the base layer height.",
                    "type": "float",
                    "enabled": "adaptive_layer_height_enabled",
                    "unit": "mm",
                    "default_value": 0.1,
                    "minimum_value": "0.0",
                    "settable_per_mesh": false,
                    "settable_per_extruder": false,
                    "settable_per_meshgroup": false
                },
                "adaptive_layer_height_variation_step":
                {
                    "label": "Adaptive Layers Variation Step Size",
                    "description": "The difference in height of the next layer height compared to the previous one.",
                    "type": "float",
                    "enabled": "adaptive_layer_height_enabled",
                    "default_value": 0.01,
                    "unit": "mm",
                    "settable_per_mesh": false,
                    "minimum_value": "0.001",
                    "settable_per_extruder": false,
                    "settable_per_meshgroup": false
                },
                "adaptive_layer_height_threshold":
                {
                    "label": "Adaptive Layers Topography Size",
                    "description": "Target horizontal distance between two adjacent layers. Reducing this setting causes thinner layers to be used to bring the edges of the layers closer together.",
                    "type": "float",
                    "enabled": "adaptive_layer_height_enabled",
                    "default_value": 0.2,
                    "unit": "mm",
                    "settable_per_mesh": false,
                    "settable_per_extruder": false,
                    "settable_per_meshgroup": false
                },
                "wall_overhang_angle":
                {
                    "label": "Overhanging Wall Angle",
                    "description": "Walls that overhang more than this angle will be printed using overhanging wall settings. When the value is 90, no walls will be treated as overhanging. Overhang that gets supported by support will not be treated as overhang either.",
                    "unit": "\u00b0",
                    "type": "float",
                    "minimum_value": "0",
                    "minimum_value_warning": "2",
                    "maximum_value": "90",
                    "default_value": 90,
                    "settable_per_mesh": true
                },
                "wall_overhang_speed_factor":
                {
                    "label": "Overhanging Wall Speed",
                    "description": "Overhanging walls will be printed at this percentage of their normal print speed.",
                    "unit": "%",
                    "type": "float",
                    "default_value": 100,
                    "minimum_value": "0.001",
                    "minimum_value_warning": "25",
                    "settable_per_mesh": true
                },
                "bridge_settings_enabled":
                {
                    "label": "Enable Bridge Settings",
                    "description": "Detect bridges and modify print speed, flow and fan settings while bridges are printed.",
                    "type": "bool",
                    "default_value": false,
                    "resolve": "any(extruderValues('bridge_settings_enabled'))",
                    "settable_per_mesh": true,
                    "settable_per_extruder": false,
                    "settable_per_meshgroup": false
                },
                "bridge_wall_min_length":
                {
                    "label": "Minimum Bridge Wall Length",
                    "description": "Unsupported walls shorter than this will be printed using the normal wall settings. Longer unsupported walls will be printed using the bridge wall settings.",
                    "unit": "mm",
                    "type": "float",
                    "minimum_value": "0",
                    "default_value": 5,
                    "value": "line_width + support_xy_distance + 1.0",
                    "enabled": "bridge_settings_enabled",
                    "settable_per_mesh": true,
                    "settable_per_extruder": false
                },
                "bridge_skin_support_threshold":
                {
                    "label": "Bridge Skin Support Threshold",
                    "description": "If a skin region is supported for less than this percentage of its area, print it using the bridge settings. Otherwise it is printed using the normal skin settings.",
                    "unit": "%",
                    "default_value": 50,
                    "type": "float",
                    "minimum_value": "0",
                    "maximum_value": "100",
                    "enabled": "bridge_settings_enabled",
                    "settable_per_mesh": true
                },
                "bridge_sparse_infill_max_density":
                {
                    "label": "Bridge Sparse Infill Max Density",
                    "description": "Maximum density of infill considered to be sparse. Skin over sparse infill is considered to be unsupported and so may be treated as a bridge skin.",
                    "unit": "%",
                    "type": "float",
                    "default_value": 0,
                    "minimum_value": "0",
                    "enabled": "bridge_settings_enabled",
                    "settable_per_mesh": true
                },
                "bridge_wall_coast":
                {
                    "label": "Bridge Wall Coasting",
                    "description": "This controls the distance the extruder should coast immediately before a bridge wall begins. Coasting before the bridge starts can reduce the pressure in the nozzle and may produce a flatter bridge.",
                    "unit": "%",
                    "default_value": 100,
                    "type": "float",
                    "minimum_value": "0",
                    "maximum_value": "500",
                    "enabled": "bridge_settings_enabled",
                    "settable_per_mesh": true
                },
                "bridge_wall_speed":
                {
                    "label": "Bridge Wall Speed",
                    "description": "The speed at which the bridge walls are printed.",
                    "unit": "mm/s",
                    "type": "float",
                    "minimum_value": "0",
                    "maximum_value": "math.sqrt(machine_max_feedrate_x ** 2 + machine_max_feedrate_y ** 2)",
                    "maximum_value_warning": "300",
                    "default_value": 15,
                    "value": "max(cool_min_speed, speed_wall_0 / 2)",
                    "enabled": "bridge_settings_enabled",
                    "settable_per_mesh": true
                },
                "bridge_wall_material_flow":
                {
                    "label": "Bridge Wall Flow",
                    "description": "When printing bridge walls, the amount of material extruded is multiplied by this value.",
                    "unit": "%",
                    "default_value": 50,
                    "type": "float",
                    "minimum_value": "5",
                    "minimum_value_warning": "50",
                    "maximum_value_warning": "150",
                    "enabled": "bridge_settings_enabled",
                    "settable_per_mesh": true
                },
                "bridge_skin_speed":
                {
                    "label": "Bridge Skin Speed",
                    "description": "The speed at which bridge skin regions are printed.",
                    "unit": "mm/s",
                    "type": "float",
                    "minimum_value": "0",
                    "maximum_value": "math.sqrt(machine_max_feedrate_x ** 2 + machine_max_feedrate_y ** 2)",
                    "maximum_value_warning": "300",
                    "default_value": 15,
                    "value": "max(cool_min_speed, speed_topbottom / 2)",
                    "enabled": "bridge_settings_enabled",
                    "settable_per_mesh": true
                },
                "bridge_skin_material_flow":
                {
                    "label": "Bridge Skin Flow",
                    "description": "When printing bridge skin regions, the amount of material extruded is multiplied by this value.",
                    "unit": "%",
                    "default_value": 60,
                    "type": "float",
                    "minimum_value": "5",
                    "minimum_value_warning": "50",
                    "maximum_value_warning": "150",
                    "enabled": "bridge_settings_enabled",
                    "settable_per_mesh": true
                },
                "bridge_skin_density":
                {
                    "label": "Bridge Skin Density",
                    "description": "The density of the bridge skin layer. Values less than 100 will increase the gaps between the skin lines.",
                    "unit": "%",
                    "default_value": 100,
                    "type": "float",
                    "minimum_value": "5",
                    "minimum_value_warning": "20",
                    "maximum_value_warning": "100",
                    "enabled": "bridge_settings_enabled",
                    "settable_per_mesh": true
                },
                "bridge_fan_speed":
                {
                    "label": "Bridge Fan Speed",
                    "description": "Percentage fan speed to use when printing bridge walls and skin.",
                    "unit": "%",
                    "minimum_value": "0",
                    "maximum_value": "100",
                    "default_value": 100,
                    "type": "float",
                    "enabled": "bridge_settings_enabled",
                    "settable_per_mesh": true
                },
                "bridge_enable_more_layers":
                {
                    "label": "Bridge Has Multiple Layers",
                    "description": "If enabled, the second and third layers above the air are printed using the following settings. Otherwise, those layers are printed using the normal settings.",
                    "type": "bool",
                    "default_value": true,
                    "enabled": "bridge_settings_enabled",
                    "settable_per_mesh": true
                },
                "bridge_skin_speed_2":
                {
                    "label": "Bridge Second Skin Speed",
                    "description": "Print speed to use when printing the second bridge skin layer.",
                    "unit": "mm/s",
                    "type": "float",
                    "minimum_value": "0",
                    "maximum_value": "math.sqrt(machine_max_feedrate_x ** 2 + machine_max_feedrate_y ** 2)",
                    "maximum_value_warning": "300",
                    "default_value": 25,
                    "value": "bridge_skin_speed",
                    "enabled": "bridge_settings_enabled and bridge_enable_more_layers",
                    "settable_per_mesh": true
                },
                "bridge_skin_material_flow_2":
                {
                    "label": "Bridge Second Skin Flow",
                    "description": "When printing the second bridge skin layer, the amount of material extruded is multiplied by this value.",
                    "unit": "%",
                    "default_value": 100,
                    "type": "float",
                    "minimum_value": "0.0001",
                    "minimum_value_warning": "50",
                    "maximum_value_warning": "150",
                    "enabled": "bridge_settings_enabled and bridge_enable_more_layers",
                    "settable_per_mesh": true
                },
                "bridge_skin_density_2":
                {
                    "label": "Bridge Second Skin Density",
                    "description": "The density of the second bridge skin layer. Values less than 100 will increase the gaps between the skin lines.",
                    "unit": "%",
                    "default_value": 75,
                    "type": "float",
                    "minimum_value": "0",
                    "minimum_value_warning": "20",
                    "maximum_value_warning": "100",
                    "enabled": "bridge_settings_enabled and bridge_enable_more_layers",
                    "settable_per_mesh": true
                },
                "bridge_fan_speed_2":
                {
                    "label": "Bridge Second Skin Fan Speed",
                    "description": "Percentage fan speed to use when printing the second bridge skin layer.",
                    "unit": "%",
                    "minimum_value": "0",
                    "maximum_value": "100",
                    "default_value": 0,
                    "type": "float",
                    "enabled": "bridge_settings_enabled and bridge_enable_more_layers",
                    "settable_per_mesh": true
                },
                "bridge_skin_speed_3":
                {
                    "label": "Bridge Third Skin Speed",
                    "description": "Print speed to use when printing the third bridge skin layer.",
                    "unit": "mm/s",
                    "type": "float",
                    "minimum_value": "0",
                    "maximum_value": "math.sqrt(machine_max_feedrate_x ** 2 + machine_max_feedrate_y ** 2)",
                    "maximum_value_warning": "300",
                    "default_value": 15,
                    "value": "bridge_skin_speed",
                    "enabled": "bridge_settings_enabled and bridge_enable_more_layers",
                    "settable_per_mesh": true
                },
                "bridge_skin_material_flow_3":
                {
                    "label": "Bridge Third Skin Flow",
                    "description": "When printing the third bridge skin layer, the amount of material extruded is multiplied by this value.",
                    "unit": "%",
                    "default_value": 110,
                    "type": "float",
                    "minimum_value": "0.001",
                    "minimum_value_warning": "50",
                    "maximum_value_warning": "150",
                    "enabled": "bridge_settings_enabled and bridge_enable_more_layers",
                    "settable_per_mesh": true
                },
                "bridge_skin_density_3":
                {
                    "label": "Bridge Third Skin Density",
                    "description": "The density of the third bridge skin layer. Values less than 100 will increase the gaps between the skin lines.",
                    "unit": "%",
                    "default_value": 80,
                    "type": "float",
                    "minimum_value": "0",
                    "minimum_value_warning": "20",
                    "maximum_value_warning": "100",
                    "enabled": "bridge_settings_enabled and bridge_enable_more_layers",
                    "settable_per_mesh": true
                },
                "bridge_fan_speed_3":
                {
                    "label": "Bridge Third Skin Fan Speed",
                    "description": "Percentage fan speed to use when printing the third bridge skin layer.",
                    "unit": "%",
                    "minimum_value": "0",
                    "maximum_value": "100",
                    "default_value": 0,
                    "type": "float",
                    "enabled": "bridge_settings_enabled and bridge_enable_more_layers",
                    "settable_per_mesh": true
                },
                "clean_between_layers":
                {
                    "label": "Wipe Nozzle Between Layers",
                    "description": "Whether to include nozzle wipe G-Code between layers (maximum 1 per layer). Enabling this setting could influence behavior of retract at layer change. Please use Wipe Retraction settings to control retraction at layers where the wipe script will be working.",
                    "default_value": false,
                    "type": "bool",
                    "settable_per_mesh": false,
                    "settable_per_extruder": true,
                    "settable_per_meshgroup": false
                },
                "max_extrusion_before_wipe":
                {
                    "label": "Material Volume Between Wipes",
                    "description": "Maximum material that can be extruded before another nozzle wipe is initiated. If this value is less than the volume of material required in a layer, the setting has no effect in this layer, i.e. it is limited to one wipe per layer.",
                    "default_value": 10,
                    "type": "float",
                    "unit": "mm\u00b3",
                    "enabled": "clean_between_layers",
                    "settable_per_mesh": false,
                    "settable_per_extruder": true,
                    "settable_per_meshgroup": false
                },
                "wipe_retraction_enable":
                {
                    "label": "Wipe Retraction Enable",
                    "description": "Retract the filament when the nozzle is moving over a non-printed area.",
                    "type": "bool",
                    "default_value": true,
                    "value": "retraction_enable",
                    "enabled": "clean_between_layers",
                    "settable_per_mesh": false,
                    "settable_per_extruder": true,
                    "settable_per_meshgroup": false
                },
                "wipe_retraction_amount":
                {
                    "label": "Wipe Retraction Distance",
                    "description": "Amount to retract the filament so it does not ooze during the wipe sequence.",
                    "unit": "mm",
                    "type": "float",
                    "default_value": 1,
                    "value": "retraction_amount",
                    "minimum_value_warning": "-0.0001",
                    "maximum_value_warning": "10.0",
                    "enabled": "wipe_retraction_enable and clean_between_layers",
                    "settable_per_mesh": true,
                    "settable_per_extruder": true,
                    "settable_per_meshgroup": false
                },
                "wipe_retraction_extra_prime_amount":
                {
                    "label": "Wipe Retraction Extra Prime Amount",
                    "description": "Some material can ooze away during a wipe travel moves, which can be compensated for here.",
                    "unit": "mm\u00b3",
                    "type": "float",
                    "default_value": 0,
                    "value": "retraction_extra_prime_amount",
                    "minimum_value_warning": "-0.0001",
                    "maximum_value_warning": "10.0",
                    "enabled": "wipe_retraction_enable and clean_between_layers",
                    "settable_per_mesh": true,
                    "settable_per_extruder": true
                },
                "wipe_retraction_speed":
                {
                    "label": "Wipe Retraction Speed",
                    "description": "The speed at which the filament is retracted and primed during a wipe retraction move.",
                    "unit": "mm/s",
                    "type": "float",
                    "default_value": 5,
                    "value": "retraction_speed",
                    "minimum_value": "0",
                    "minimum_value_warning": "1",
                    "maximum_value": "machine_max_feedrate_e",
                    "maximum_value_warning": "70",
                    "enabled": "wipe_retraction_enable and clean_between_layers",
                    "settable_per_mesh": false,
                    "settable_per_extruder": true,
                    "children":
                    {
                        "wipe_retraction_retract_speed":
                        {
                            "label": "Wipe Retraction Retract Speed",
                            "description": "The speed at which the filament is retracted during a wipe retraction move.",
                            "unit": "mm/s",
                            "type": "float",
                            "default_value": 3,
                            "minimum_value": "0",
                            "maximum_value": "machine_max_feedrate_e",
                            "minimum_value_warning": "1",
                            "maximum_value_warning": "70",
                            "enabled": "wipe_retraction_enable and clean_between_layers",
                            "value": "wipe_retraction_speed",
                            "settable_per_mesh": true,
                            "settable_per_extruder": true
                        },
                        "wipe_retraction_prime_speed":
                        {
                            "label": "Wipe Retraction Prime Speed",
                            "description": "The speed at which the filament is primed during a wipe retraction move.",
                            "unit": "mm/s",
                            "type": "float",
                            "default_value": 2,
                            "minimum_value": "0",
                            "maximum_value": "machine_max_feedrate_e",
                            "minimum_value_warning": "1",
                            "maximum_value_warning": "70",
                            "enabled": "wipe_retraction_enable and clean_between_layers",
                            "value": "wipe_retraction_speed",
                            "settable_per_mesh": true,
                            "settable_per_extruder": true
                        }
                    }
                },
                "wipe_pause":
                {
                    "label": "Wipe Pause",
                    "description": "Pause after the unretract.",
                    "unit": "s",
                    "type": "float",
                    "default_value": 0,
                    "minimum_value": "0",
                    "enabled": "clean_between_layers",
                    "settable_per_mesh": true,
                    "settable_per_extruder": true,
                    "settable_per_meshgroup": false
                },
                "wipe_hop_enable":
                {
                    "label": "Wipe Z Hop",
                    "description": "When wiping, the build plate is lowered to create clearance between the nozzle and the print. It prevents the nozzle from hitting the print during travel moves, reducing the chance to knock the print from the build plate.",
                    "type": "bool",
                    "default_value": true,
                    "value": "retraction_hop_enabled",
                    "enabled": "clean_between_layers",
                    "settable_per_mesh": false,
                    "settable_per_extruder": true,
                    "settable_per_meshgroup": false
                },
                "wipe_hop_amount":
                {
                    "label": "Wipe Z Hop Height",
                    "description": "The height difference when performing a Z Hop.",
                    "unit": "mm",
                    "type": "float",
                    "default_value": 1,
                    "value": "retraction_hop",
                    "enabled": "wipe_hop_enable and clean_between_layers",
                    "settable_per_mesh": true,
                    "settable_per_extruder": true,
                    "settable_per_meshgroup": false
                },
                "wipe_hop_speed":
                {
                    "label": "Wipe Hop Speed",
                    "description": "Speed to move the z-axis during the hop.",
                    "unit": "mm/s",
                    "type": "float",
                    "default_value": 10,
                    "value": "speed_z_hop",
                    "minimum_value": "0",
                    "minimum_value_warning": "1",
                    "enabled": "wipe_hop_enable and clean_between_layers",
                    "settable_per_mesh": true,
                    "settable_per_extruder": true,
                    "settable_per_meshgroup": false
                },
                "wipe_brush_pos_x":
                {
                    "label": "Wipe Brush X Position",
                    "description": "X location where wipe script will start.",
                    "type": "float",
                    "unit": "mm",
                    "default_value": 100,
                    "minimum_value_warning": "0",
                    "enabled": "clean_between_layers",
                    "settable_per_mesh": false,
                    "settable_per_extruder": true,
                    "settable_per_meshgroup": false
                },
                "wipe_repeat_count":
                {
                    "label": "Wipe Repeat Count",
                    "description": "Number of times to move the nozzle across the brush.",
                    "type": "int",
                    "minimum_value": "0",
                    "default_value": 5,
                    "enabled": "clean_between_layers",
                    "settable_per_mesh": true,
                    "settable_per_extruder": true,
                    "settable_per_meshgroup": false
                },
                "wipe_move_distance":
                {
                    "label": "Wipe Move Distance",
                    "description": "The distance to move the head back and forth across the brush.",
                    "unit": "mm",
                    "type": "float",
                    "default_value": 20,
                    "enabled": "clean_between_layers",
                    "settable_per_mesh": true,
                    "settable_per_extruder": true,
                    "settable_per_meshgroup": false
                },
                "small_hole_max_size":
                {
                    "label": "Small Hole Max Size",
                    "description": "Holes and part outlines with a diameter smaller than this will be printed using Small Feature Speed.",
                    "unit": "mm",
                    "type": "float",
                    "minimum_value": "0",
                    "default_value": 0,
                    "settable_per_mesh": true,
                    "children":
                    {
                        "small_feature_max_length":
                        {
                            "label": "Small Feature Max Length",
                            "enabled": "small_hole_max_size > 0",
                            "description": "Feature outlines that are shorter than this length will be printed using Small Feature Speed.",
                            "unit": "mm",
                            "type": "float",
                            "minimum_value": "0",
                            "default_value": 0,
                            "value": "small_hole_max_size * math.pi",
                            "settable_per_mesh": true
                        }
                    }
                },
                "small_feature_speed_factor":
                {
                    "label": "Small Feature Speed",
                    "enabled": "small_hole_max_size > 0",
                    "description": "Small features will be printed at this percentage of their normal print speed. Slower printing can help with adhesion and accuracy.",
                    "unit": "%",
                    "type": "float",
                    "default_value": 50,
                    "minimum_value": "1",
                    "minimum_value_warning": "25",
                    "maximum_value_warning": "100",
                    "settable_per_mesh": true
                },
                "small_feature_speed_factor_0":
                {
                    "label": "Small Feature Initial Layer Speed",
                    "enabled": "small_hole_max_size > 0",
                    "description": "Small features on the first layer will be printed at this percentage of their normal print speed. Slower printing can help with adhesion and accuracy.",
                    "unit": "%",
                    "type": "float",
                    "default_value": 50,
                    "value": "small_feature_speed_factor",
                    "minimum_value": "1",
                    "minimum_value_warning": "25",
                    "maximum_value_warning": "100",
                    "settable_per_mesh": true
                },
                "material_alternate_walls":
                {
                    "label": "Alternate Wall Directions",
                    "description": "Alternate wall directions every other layer and inset. Useful for materials that can build up stress, like for metal printing.",
                    "type": "bool",
                    "default_value": false,
                    "enabled": true,
                    "settable_per_mesh": true,
                    "settable_per_extruder": true
                },
                "raft_remove_inside_corners":
                {
                    "label": "Remove Raft Inside Corners",
                    "description": "Remove inside corners from the raft, causing the raft to become convex.",
                    "type": "bool",
                    "default_value": false,
                    "resolve": "any(extruderValues('raft_remove_inside_corners'))",
                    "enabled": "resolveOrValue('adhesion_type') == 'raft'",
                    "settable_per_mesh": false,
                    "settable_per_extruder": false
                },
                "raft_base_wall_count":
                {
                    "label": "Raft Base Wall Count",
                    "description": "The number of contours to print around the linear pattern in the base layer of the raft.",
                    "type": "int",
                    "default_value": 1,
                    "enabled": "resolveOrValue('adhesion_type') == 'raft'",
                    "resolve": "max(extruderValues('raft_base_wall_count'))",
                    "settable_per_mesh": false,
                    "settable_per_extruder": false
                }
            }
        },
        "command_line_settings":
        {
            "label": "Command Line Settings",
            "description": "Settings which are only used if CuraEngine isn't called from the Cura frontend.",
            "type": "category",
            "enabled": false,
            "children":
            {
                "center_object":
                {
                    "description": "Whether to center the object on the middle of the build platform (0,0), instead of using the coordinate system in which the object was saved.",
                    "type": "bool",
                    "label": "Center Object",
                    "default_value": false,
                    "enabled": false
                },
                "mesh_position_x":
                {
                    "description": "Offset applied to the object in the x direction.",
                    "type": "float",
                    "label": "Mesh Position X",
                    "default_value": 0,
                    "enabled": false
                },
                "mesh_position_y":
                {
                    "description": "Offset applied to the object in the y direction.",
                    "type": "float",
                    "label": "Mesh Position Y",
                    "default_value": 0,
                    "enabled": false
                },
                "mesh_position_z":
                {
                    "description": "Offset applied to the object in the z direction. With this you can perform what was used to be called 'Object Sink'.",
                    "type": "float",
                    "label": "Mesh Position Z",
                    "default_value": 0,
                    "enabled": false
                },
                "mesh_rotation_matrix":
                {
                    "label": "Mesh Rotation Matrix",
                    "description": "Transformation matrix to be applied to the model when loading it from file.",
                    "type": "str",
                    "default_value": "[[1,0,0], [0,1,0], [0,0,1]]",
                    "enabled": false
                }
            }
        }
    }
}<|MERGE_RESOLUTION|>--- conflicted
+++ resolved
@@ -6436,13 +6436,8 @@
                     "label": "Prime Tower Brim",
                     "description": "Prime-towers might need the extra adhesion afforded by a brim even if the model doesn't. Presently can't be used with the 'Raft' adhesion-type.",
                     "type": "bool",
-<<<<<<< HEAD
                     "enabled": "resolveOrValue('prime_tower_mode') != 'none' and (resolveOrValue('adhesion_type') != 'raft')",
-                    "resolve": "resolveOrValue('prime_tower_mode') != 'none' and (resolveOrValue('adhesion_type') in ('none', 'skirt'))",
-=======
-                    "enabled": "resolveOrValue('prime_tower_enable') and (resolveOrValue('adhesion_type') != 'raft')",
-                    "resolve": "resolveOrValue('prime_tower_enable') and (resolveOrValue('adhesion_type') in ('none', 'skirt', 'brim'))",
->>>>>>> 066b0716
+                    "resolve": "resolveOrValue('prime_tower_mode') != 'none' and (resolveOrValue('adhesion_type') in ('none', 'skirt', 'brim'))",
                     "default_value": false,
                     "settable_per_mesh": false,
                     "settable_per_extruder": false
