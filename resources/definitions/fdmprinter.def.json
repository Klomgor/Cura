{
    "id": "fdmprinter",
    "name": "FDM Printer Base Description",
    "version": 2,
    "metadata":
    {
        "type": "machine",
        "author": "Ultimaker B.V.",
        "category": "Ultimaker",
        "manufacturer": "Ultimaker",
        "file_formats": "text/x-gcode;application/x-stl-ascii;application/x-stl-binary;application/x-wavefront-obj;application/x3g",
        "visible": false,
        "preferred_material": "pla",
        "preferred_quality": "normal",
        "machine_extruder_trains":
        {
            "0": "fdmextruder"
        }
    },
    "settings":
    {
        "machine_settings":
        {
            "label": "Machine",
            "type": "category",
            "description": "Machine specific settings",
            "icon": "category_machine",
            "children":
            {
                "machine_show_variants":
                {
                    "description": "Whether to show the different variants of this machine, which are described in separate json files.",
                    "default_value": false,
                    "type": "bool",
                    "label": "Show machine variants",
                    "settable_per_mesh": false,
                    "settable_per_extruder": false,
                    "settable_per_meshgroup": false
                },
                "machine_start_gcode":
                {
                    "description": "Gcode commands to be executed at the very start - separated by \\n.",
                    "default_value": "G28 ;Home\nG1 Z15.0 F6000 ;Move the platform down 15mm\n;Prime the extruder\nG92 E0\nG1 F200 E3\nG92 E0",
                    "label": "Start GCode",
                    "type": "str",
                    "settable_per_mesh": false,
                    "settable_per_extruder": false,
                    "settable_per_meshgroup": false
                },
                "machine_end_gcode":
                {
                    "description": "Gcode commands to be executed at the very end - separated by \\n.",
                    "default_value": "M104 S0\nM140 S0\n;Retract the filament\nG92 E1\nG1 E-1 F300\nG28 X0 Y0\nM84",
                    "label": "End GCode",
                    "type": "str",
                    "settable_per_mesh": false,
                    "settable_per_extruder": false,
                    "settable_per_meshgroup": false
                },
                "material_bed_temp_wait":
                {
                    "description": "Whether to insert a command to wait until the bed temperature is reached at the start.",
                    "label": "Wait for bed heatup",
                    "default_value": true,
                    "type": "bool",
                    "settable_per_mesh": false,
                    "settable_per_extruder": false,
                    "settable_per_meshgroup": false
                },
                "material_print_temp_prepend":
                {
                    "description": "Whether to include nozzle temperature commands at the start of the gcode. When the start_gcode already contains nozzle temperature commands Cura frontend will automatically disable this setting.",
                    "default_value": true,
                    "type": "bool",
                    "label": "Wait for material heatup",
                    "settable_per_mesh": false,
                    "settable_per_extruder": false,
                    "settable_per_meshgroup": false
                },
                "machine_width":
                {
                    "description": "The width (X-direction) of the printable area.",
                    "default_value": 100,
                    "type": "float",
                    "label": "Machine width",
                    "settable_per_mesh": false,
                    "settable_per_extruder": false,
                    "settable_per_meshgroup": false
                },
                "machine_depth":
                {
                    "description": "The depth (Y-direction) of the printable area.",
                    "default_value": 100,
                    "type": "float",
                    "label": "Machine depth",
                    "settable_per_mesh": false,
                    "settable_per_extruder": false,
                    "settable_per_meshgroup": false
                },
                "machine_height":
                {
                    "description": "The height (Z-direction) of the printable area.",
                    "default_value": 100,
                    "type": "float",
                    "label": "Machine height",
                    "settable_per_mesh": false,
                    "settable_per_extruder": false,
                    "settable_per_meshgroup": false
                },
                "machine_heated_bed":
                {
                    "description": "Whether the machine has a heated bed present.",
                    "default_value": false,
                    "label": "Has heated bed",
                    "type": "bool",
                    "settable_per_mesh": false,
                    "settable_per_extruder": false,
                    "settable_per_meshgroup": false
                },
                "machine_center_is_zero":
                {
                    "description": "Whether the X/Y coordinates of the zero position of the printer is at the center of the printable area.",
                    "default_value": false,
                    "type": "bool",
                    "label": "Is center origin",
                    "settable_per_mesh": false,
                    "settable_per_extruder": false,
                    "settable_per_meshgroup": false
                },
                "machine_extruder_count":
                {
                    "description": "Number of extruder trains. An extruder train is the combination of a feeder, bowden tube, and nozzle.",
                    "default_value": 1,
                    "type": "int",
                    "label": "Number extruders",
                    "settable_per_mesh": false,
                    "settable_per_extruder": false,
                    "settable_per_meshgroup": false
                },
                "machine_nozzle_tip_outer_diameter":
                {
                    "description": "The outer diameter of the tip of the nozzle.",
                    "label": "Outer nozzle diameter",
                    "default_value": 1,
                    "type": "float",
                    "settable_per_mesh": false,
                    "settable_per_extruder": true,
                    "settable_per_meshgroup": false,
                    "settable_globally": false
                },
                "machine_nozzle_head_distance":
                {
                    "description": "The height difference between the tip of the nozzle and the lowest part of the print head.",
                    "default_value": 3,
                    "type": "float",
                    "label": "Nozzle length",
                    "settable_per_mesh": false,
                    "settable_per_extruder": false,
                    "settable_per_meshgroup": false
                },
                "machine_nozzle_expansion_angle":
                {
                    "description": "The angle between the horizontal plane and the conical part right above the tip of the nozzle.",
                    "default_value": 45,
                    "type": "int",
                    "label": "Nozzle angle",
                    "settable_per_mesh": false,
                    "settable_per_extruder": false,
                    "settable_per_meshgroup": false
                },
                "machine_heat_zone_length":
                {
                    "description": "The distance from the tip of the nozzle in which heat from the nozzle is transfered to the filament.",
                    "default_value": 16,
                    "type": "float",
                    "label": "Heat zone length",
                    "settable_per_mesh": false,
                    "settable_per_extruder": true,
                    "settable_per_meshgroup": false
                },
                "machine_nozzle_heat_up_speed":
                {
                    "description": "The speed (°C/s) by which the nozzle heats up averaged over the window of normal printing temperatures and the standby temperature.",
                    "default_value": 2.0,
                    "type": "float",
                    "label": "Heat up speed",
                    "settable_per_mesh": false,
                    "settable_per_extruder": true
                },
                "machine_nozzle_cool_down_speed":
                {
                    "description": "The speed (°C/s) by which the nozzle cools down averaged over the window of normal printing temperatures and the standby temperature.",
                    "default_value": 2.0,
                    "type": "float",
                    "label": "Cool down speed",
                    "settable_per_mesh": false,
                    "settable_per_extruder": true
                },
                "machine_gcode_flavor":
                {
                    "description": "The type of gcode to be generated.",
                    "default_value": "RepRap",
                    "type": "str",
                    "label": "Gcode flavour",
                    "settable_per_mesh": false,
                    "settable_per_extruder": false,
                    "settable_per_meshgroup": false
                },
                "machine_disallowed_areas":
                {
                    "description": "A list of polygons with areas the print head is not allowed to enter.",
                    "type": "polygons",
                    "default_value": [],
                    "label": "Disallowed areas",
                    "settable_per_mesh": false,
                    "settable_per_extruder": false,
                    "settable_per_meshgroup": false
                },
                "machine_head_polygon":
                {
                    "description": "A 2D silhouette of the print head (fan caps excluded).",
                    "type": "polygon",
                    "default_value":
                    [
                        [
                            -1,
                            1
                        ],
                        [
                            -1,
                            -1
                        ],
                        [
                            1,
                            -1
                        ],
                        [
                            1,
                            1
                        ]
                    ],
                    "label": "Machine head polygon",
                    "settable_per_mesh": false,
                    "settable_per_extruder": false,
                    "settable_per_meshgroup": false
                },
                "machine_head_with_fans_polygon":
                {
                    "description": "A 2D silhouette of the print head (fan caps included).",
                    "type": "polygon",
                    "default_value":
                    [
                        [
                            -20,
                            10
                        ],
                        [
                            10,
                            10
                        ],
                        [
                            10,
                            -10
                        ],
                        [
                            -20,
                            -10
                        ]
                    ],
                    "label": "Machine head & Fan polygon",
                    "settable_per_mesh": false,
                    "settable_per_extruder": false,
                    "settable_per_meshgroup": false
                },
                "gantry_height":
                {
                    "description": "The height difference between the tip of the nozzle and the gantry system (X and Y axes).",
                    "default_value": 99999999999,
                    "label": "Gantry height",
                    "type": "float",
                    "settable_per_mesh": false,
                    "settable_per_extruder": false,
                    "settable_per_meshgroup": false
                },
                "machine_nozzle_size":
                {
                    "label": "Nozzle Diameter",
                    "description": "The inner diameter of the nozzle. Change this setting when using a non-standard nozzle size.",
                    "unit": "mm",
                    "type": "float",
                    "default_value": 0.4,
                    "minimum_value": "0.001",
                    "maximum_value_warning": "10",
                    "settable_per_mesh": false,
                    "settable_per_extruder": true
                },
                "machine_use_extruder_offset_to_offset_coords":
                {
                    "label": "Offset With Extruder",
                    "description": "Apply the extruder offset to the coordinate system.",
                    "type": "bool",
                    "default_value": true,
                    "settable_per_mesh": false,
                    "settable_per_extruder": false,
                    "settable_per_meshgroup": false
                }
            }
        },
        "resolution":
        {
            "label": "Quality",
            "type": "category",
            "icon": "category_layer_height",
            "description": "All settings that influence the resolution of the print. These settings have a large impact on the quality (and print time)",
            "children":
            {
                "layer_height":
                {
                    "label": "Layer Height",
                    "description": "The height of each layer in mm. Higher values produce faster prints in lower resolution, lower values produce slower prints in higher resolution.",
                    "unit": "mm",
                    "type": "float",
                    "default_value": 0.1,
                    "minimum_value": "0.001",
                    "minimum_value_warning": "0.04",
                    "maximum_value_warning": "0.8 * machine_nozzle_size",
                    "default_value": true,
                    "settable_per_mesh": false,
                    "settable_per_extruder": false
                },
                "layer_height_0":
                {
                    "label": "Initial Layer Height",
                    "description": "The height of the initial layer in mm. A thicker initial layer makes adhesion to the build plate easier.",
                    "unit": "mm",
                    "type": "float",
                    "default_value": 0.3,
                    "minimum_value": "0.001",
                    "minimum_value_warning": "0.04",
                    "maximum_value_warning": "0.8 * machine_nozzle_size",
                    "default_value": true,
                    "settable_per_mesh": false,
                    "settable_per_extruder": false
                },
                "line_width":
                {
                    "label": "Line Width",
                    "description": "Width of a single line. Generally, the width of each line should correspond to the width of the nozzle. However, slightly reducing this value could produce better prints.",
                    "unit": "mm",
                    "minimum_value": "0.0001",
                    "minimum_value_warning": "0.2",
                    "maximum_value_warning": "2 * machine_nozzle_size",
                    "default_value": 0.4,
                    "type": "float",
                    "value": "machine_nozzle_size",
                    "children":
                    {
                        "wall_line_width":
                        {
                            "label": "Wall Line Width",
                            "description": "Width of a single wall line.",
                            "unit": "mm",
                            "minimum_value": "0.0001",
                            "minimum_value_warning": "0.2",
                            "maximum_value_warning": "5",
                            "value":"line_width",
                            "default_value": 0.4,
                            "type": "float",
                            "default_value": true,
                            "settable_per_mesh": true,
                            "children":
                            {
                                "wall_line_width_0":
                                {
                                    "label": "Outer Wall Line Width",
                                    "description": "Width of the outermost wall line. By lowering this value, higher levels of detail can be printed.",
                                    "unit": "mm",
                                    "minimum_value": "0.0001",
                                    "minimum_value_warning": "0.2",
                                    "maximum_value_warning": "5",
                                    "default_value": 0.4,
                                    "value":"wall_line_width",
                                    "type": "float",
                                    "settable_per_mesh": true
                                },
                                "wall_line_width_x":
                                {
                                    "label": "Inner Wall(s) Line Width",
                                    "description": "Width of a single wall line for all wall lines except the outermost one.",
                                    "unit": "mm",
                                    "minimum_value": "0.0001",
                                    "minimum_value_warning": "0.2",
                                    "maximum_value_warning": "5",
                                    "default_value": 0.4,
                                    "value":"wall_line_width",
                                    "type": "float",
                                    "settable_per_mesh": true
                                }
                            }
                        },
                        "skin_line_width":
                        {
                            "label": "Top/bottom Line Width",
                            "description": "Width of a single top/bottom line.",
                            "unit": "mm",
                            "minimum_value": "0.0001",
                            "minimum_value_warning": "0.2",
                            "maximum_value_warning": "5",
                            "default_value": 0.4,
                            "type": "float",
                            "value": "line_width",
                            "settable_per_mesh": true
                        },
                        "infill_line_width":
                        {
                            "label": "Infill Line Width",
                            "description": "Width of a single infill line.",
                            "unit": "mm",
                            "minimum_value": "0.0001",
                            "minimum_value_warning": "0.2",
                            "maximum_value_warning": "5",
                            "default_value": 0.4,
                            "type": "float",
                            "value": "line_width",
                            "settable_per_mesh": true
                        },
                        "skirt_line_width":
                        {
                            "label": "Skirt Line Width",
                            "description": "Width of a single skirt line.",
                            "unit": "mm",
                            "minimum_value": "0.0001",
                            "minimum_value_warning": "0.2",
                            "maximum_value_warning": "5",
                            "default_value": 0.4,
                            "type": "float",
                            "value": "line_width",
                            "settable_per_mesh": false,
                            "settable_per_extruder": true
                        },
                        "support_line_width":
                        {
                            "label": "Support Line Width",
                            "description": "Width of a single support structure line.",
                            "unit": "mm",
                            "minimum_value": "0.0001",
                            "minimum_value_warning": "0.2",
                            "maximum_value_warning": "5",
                            "default_value": 0.4,
                            "type": "float",
                            "enabled": "support_enable",
                            "value": "line_width",
                            "settable_per_mesh": false,
                            "settable_per_extruder": false
                        },
                        "support_roof_line_width":
                        {
                            "label": "Support Roof Line Width",
                            "description": "Width of a single support roof line.",
                            "unit": "mm",
                            "default_value": 0.4,
                            "minimum_value": "0.0001",
                            "maximum_value_warning": "machine_nozzle_size * 2",
                            "type": "float",
                            "enabled": "support_roof_enable",
                            "value": "line_width",
                            "settable_per_mesh": false,
                            "settable_per_extruder": false
                        },
                        "prime_tower_line_width":
                        {
                            "label": "Prime Tower Line Width",
                            "description": "Width of a single prime tower line.",
                            "type": "float",
                            "unit": "mm",
                            "enabled": "prime_tower_enable",
                            "default_value": 0.4,
                            "value": "line_width",
                            "minimum_value": "0.0001",
                            "minimum_value_warning": "0.2",
                            "maximum_value_warning": "5",
                            "settable_per_mesh": false,
                            "settable_per_extruder": true
                        }
                    }
                }
            }
        },
        "shell":
        {
            "label": "Shell",
            "icon": "category_shell",
            "description": "Shell",
            "type": "category",
            "children":
            {
                "wall_thickness":
                {
                    "label": "Wall Thickness",
                    "description": "The thickness of the outside walls in the horizontal direction. This value divided by the wall line width defines the number of walls.",
                    "unit": "mm",
                    "default_value": 0.8,
                    "minimum_value": "0",
                    "minimum_value_warning": "line_width",
                    "maximum_value_warning": "5 * line_width",
                    "type": "float",
                    "settable_per_mesh": true,
                    "children":
                    {
                        "wall_line_count":
                        {
                            "label": "Wall Line Count",
                            "description": "The number of walls. When calculated by the wall thickness, this value is rounded to a whole number.",
                            "default_value": 2,
                            "minimum_value": "0",
                            "type": "int",
                            "value": "1 if magic_spiralize else max(1, round((wall_thickness - wall_line_width_0) / wall_line_width_x) + 1)",
                            "settable_per_mesh": true
                        }
                    }
                },
                "top_bottom_thickness":
                {
                    "label": "Top/Bottom Thickness",
                    "description": "The thickness of the top/bottom layers in the print. This value divided by the layer height defines the number of top/bottom layers.",
                    "unit": "mm",
                    "default_value": 0.8,
                    "minimum_value": "0",
                    "minimum_value_warning": "0.6",
                    "type": "float",
                    "settable_per_mesh": true,
                    "children":
                    {
                        "top_thickness":
                        {
                            "label": "Top Thickness",
                            "description": "The thickness of the top layers in the print. This value divided by the layer height defines the number of top layers.",
                            "unit": "mm",
                            "default_value": 0.8,
                            "minimum_value": "0",
                            "maximum_value_warning": "100",
                            "type": "float",
                            "value": "top_bottom_thickness",
                            "settable_per_mesh": true,
                            "children":
                            {
                                "top_layers":
                                {
                                    "label": "Top Layers",
                                    "description": "The number of top layers. When calculated by the top thickness, this value is rounded to a whole number.",
                                    "default_value": 8,
                                    "minimum_value": "0",
                                    "maximum_value_warning": "100",
                                    "type": "int",
                                    "value": "0 if infill_sparse_density == 100 else math.ceil(round(top_thickness / layer_height, 4))",
                                    "settable_per_mesh": true
                                }
                            }
                        },
                        "bottom_thickness":
                        {
                            "label": "Bottom Thickness",
                            "description": "The thickness of the bottom layers in the print. This value divided by the layer height defines the number of bottom layers.",
                            "unit": "mm",
                            "default_value": 0.6,
                            "minimum_value": "0",
                            "type": "float",
                            "value": "top_bottom_thickness",
                            "settable_per_mesh": true,
                            "children":
                            {
                                "bottom_layers":
                                {
                                    "label": "Bottom Layers",
                                    "description": "The number of bottom layers. When calculated by the bottom thickness, this value is rounded to a whole number.",
                                    "minimum_value": "0",
                                    "default_value": 6,
                                    "type": "int",
                                    "value": "999999 if infill_sparse_density == 100 else math.ceil(round(bottom_thickness / layer_height, 4))",
                                    "settable_per_mesh": true
                                }
                            }
                        }
                    }
                },
                "top_bottom_pattern":
                {
                    "label": "Top/Bottom Pattern",
                    "description": "The pattern of the top/bottom layers.",
                    "type": "enum",
                    "options":
                    {
                        "lines": "Lines",
                        "concentric": "Concentric",
                        "zigzag": "Zig Zag"
                    },
                    "default_value": "lines",
                    "settable_per_mesh": true
                },
                "wall_0_inset":
                {
                    "label": "Outer Wall Inset",
                    "description": "Inset applied to the path of the outer wall. If the outer wall is smaller than the nozzle, and printed after the inner walls, use this offset to get the hole in the nozzle to overlap with the inner walls instead of the outside of the object.",
                    "unit": "mm",
                    "type": "float",
                    "default_value": 0.0,
                    "value": "(machine_nozzle_size - wall_line_width_0) / 2 if wall_line_width_0 < machine_nozzle_size else 0",
                    "minimum_value_warning": "0",
                    "maximum_value_warning": "machine_nozzle_size",
                    "settable_per_mesh": true
                },
                "alternate_extra_perimeter":
                {
                    "label": "Alternate Extra Wall",
                    "description": "Prints an extra wall at every other layer. This way infill gets caught between these extra walls, resulting in stronger prints.",
                    "type": "bool",
                    "default_value": false,
                    "settable_per_mesh": true
                },
                "travel_compensate_overlapping_walls_enabled":
                {
                    "label": "Compensate Wall Overlaps",
                    "description": "Compensate the flow for parts of a wall being printed where there is already a wall in place.",
                    "type": "bool",
                    "default_value": true,
                    "settable_per_mesh": true,
                    "children":
                    {
                        "travel_compensate_overlapping_walls_0_enabled": {
                            "label": "Compensate Outer Wall Overlaps",
                            "description": "Compensate the flow for parts of an outer wall being printed where there is already a wall in place.",
                            "type": "bool",
                            "default_value": true,
                            "value": "travel_compensate_overlapping_walls_enabled",
                            "settable_per_mesh": true
                        },
                        "travel_compensate_overlapping_walls_x_enabled": {
                            "label": "Compensate Inner Wall Overlaps",
                            "description": "Compensate the flow for parts of an inner wall being printed where there is already a wall in place.",
                            "type": "bool",
                            "default_value": true,
                            "value": "travel_compensate_overlapping_walls_enabled",
                            "settable_per_mesh": true
                        }
                    }
                },
                "xy_offset":
                {
                    "label": "Horizontal Expansion",
                    "description": "Amount of offset applied to all polygons in each layer. Positive values can compensate for too big holes; negative values can compensate for too small holes.",
                    "unit": "mm",
                    "type": "float",
                    "minimum_value_warning": "-10",
                    "maximum_value_warning": "10",
                    "default_value": 0,
                    "settable_per_mesh": true
                },
                "z_seam_type":
                {
                    "label": "Z Seam Alignment",
                    "description": "Starting point of each path in a layer. When paths in consecutive layers start at the same point a vertical seam may show on the print. When aligning these at the back, the seam is easiest to remove. When placed randomly the inaccuracies at the paths' start will be less noticeable. When taking the shortest path the print will be quicker.",
                    "type": "enum",
                    "options":
                    {
                        "back": "Back",
                        "shortest": "Shortest",
                        "random": "Random"
                    },
                    "default_value": "shortest",
                    "settable_per_mesh": true
                },
                "skin_no_small_gaps_heuristic":
                {
                    "label": "Ignore Small Z Gaps",
                    "description": "When the model has small vertical gaps, about 5% extra computation time can be spent on generating top and bottom skin in these narrow spaces. In such case, disable the setting.",
                    "type": "bool",
                    "default_value": true,
                    "settable_per_mesh": true
                }
            }
        },
        "infill":
        {
            "label": "Infill",
            "icon": "category_infill",
            "description": "Infill",
            "type": "category",
            "children":
            {
                "infill_sparse_density":
                {
                    "label": "Infill Density",
                    "description": "Adjusts the density of infill of the print.",
                    "unit": "%",
                    "type": "float",
                    "default_value": 20,
                    "minimum_value": "0",
                    "maximum_value_warning": "100",
                    "settable_per_mesh": true,
                    "children":
                    {
                        "infill_line_distance":
                        {
                            "label": "Infill Line Distance",
                            "description": "Distance between the printed infill lines. This setting is calculated by the infill density and the infill line width.",
                            "unit": "mm",
                            "type": "float",
                            "default_value": 2,
                            "minimum_value": "0",
                            "value": "0 if infill_sparse_density == 0 else (infill_line_width * 100) / infill_sparse_density * (2 if infill_pattern == \"grid\" else (3 if infill_pattern == \"triangles\" else 1))",
                            "settable_per_mesh": true
                        }
                    }
                },
                "infill_pattern":
                {
                    "label": "Infill Pattern",
                    "description": "The pattern of the infill material of the print. The line and zig zag infill swap direction on alternate layers, reducing material cost. The grid, triangle and concentric patterns are fully printed every layer.",
                    "type": "enum",
                    "options":
                    {
                        "grid": "Grid",
                        "lines": "Lines",
                        "triangles": "Triangles",
                        "concentric": "Concentric",
                        "zigzag": "Zig Zag"
                    },
                    "default_value": "grid",
                    "value": "'lines' if infill_sparse_density > 25 else 'grid'",
                    "settable_per_mesh": true
                },
                "infill_overlap":
                {
                    "label": "Infill Overlap Percentage",
                    "description": "The amount of overlap between the infill and the walls. A slight overlap allows the walls to connect firmly to the infill.",
                    "unit": "%",
                    "type": "float",
                    "default_value": 10,
                    "value": "10 if infill_sparse_density < 95 and infill_pattern != 'concentric' else 0",
                    "minimum_value_warning": "-50",
                    "maximum_value_warning": "100",
                    "enabled": "infill_pattern != 'concentric'",
                    "settable_per_mesh": true,
                    "children":
                    {
                        "infill_overlap_mm":
                        {
                            "label": "Infill Overlap",
                            "description": "The amount of overlap between the infill and the walls. A slight overlap allows the walls to connect firmly to the infill.",
                            "unit": "mm",
                            "type": "float",
                            "default_value": 0.04,
                            "minimum_value_warning": "-0.5 * machine_nozzle_size",
                            "maximum_value_warning": "machine_nozzle_size",
                            "value": "infill_line_width * infill_overlap / 100 if infill_sparse_density < 95 and infill_pattern != 'concentric' else 0",
                            "enabled": "infill_pattern != 'concentric'",
                            "settable_per_mesh": true
                        }
                    }
                },
                "skin_overlap": {
                    "label": "Skin Overlap Percentage",
                    "description": "The amount of overlap between the skin and the walls. A slight overlap allows the walls to connect firmly to the skin.",
                    "unit": "%",
                    "type": "float",
                    "default_value": 5,
                    "minimum_value_warning": "-50",
                    "maximum_value_warning": "100",
                    "value": "5 if top_bottom_pattern != 'concentric' else 0",
                    "enabled": "top_bottom_pattern != 'concentric'",
                    "settable_per_mesh": true,
                    "children": {
                        "skin_overlap_mm": {
                            "label": "Skin Overlap",
                            "description": "The amount of overlap between the skin and the walls. A slight overlap allows the walls to connect firmly to the skin.",
                            "unit": "mm",
                            "type": "float",
                            "default_value": 0.02,
                            "minimum_value_warning": "-0.5 * machine_nozzle_size",
                            "maximum_value_warning": "machine_nozzle_size",
                            "value": "skin_line_width * skin_overlap / 100 if top_bottom_pattern != 'concentric' else 0",
                            "enabled": "top_bottom_pattern != 'concentric'",
                            "settable_per_mesh": true
                         }
                     }
                 },
                "infill_wipe_dist":
                {
                    "label": "Infill Wipe Distance",
                    "description": "Distance of a travel move inserted after every infill line, to make the infill stick to the walls better. This option is similar to infill overlap, but without extrusion and only on one end of the infill line.",
                    "unit": "mm",
                    "type": "float",
                    "default_value": 0.04,
                    "value": "wall_line_width_0 / 4 if wall_line_count == 1 else wall_line_width_x / 4",
                    "minimum_value_warning": "0",
                    "maximum_value_warning": "machine_nozzle_size",
                    "settable_per_mesh": true
                },
                "infill_sparse_thickness":
                {
                    "label": "Infill Layer Thickness",
                    "description": "The thickness per layer of infill material. This value should always be a multiple of the layer height and is otherwise rounded.",
                    "unit": "mm",
                    "type": "float",
                    "default_value": 0.1,
                    "minimum_value": "0.0001",
                    "maximum_value_warning": "0.32",
                    "maximum_value": "layer_height * 8",
                    "value": "layer_height",
                    "settable_per_mesh": true
                },
                "infill_before_walls":
                {
                    "label": "Infill Before Walls",
                    "description": "Print the infill before printing the walls. Printing the walls first may lead to more accurate walls, but overhangs print worse. Printing the infill first leads to sturdier walls, but the infill pattern might sometimes show through the surface.",
                    "type": "bool",
                    "default_value": true,
                    "settable_per_mesh": true
                }
            }
        },
        "material":
        {
            "label": "Material",
            "icon": "category_material",
            "description": "Material",
            "type": "category",
            "children":
            {
                "material_flow_dependent_temperature":
                {
                    "label": "Auto Temperature",
                    "description": "Change the temperature for each layer automatically with the average flow speed of that layer.",
                    "type": "bool",
                    "default_value": false,
                    "enabled": "False",
                    "settable_per_mesh": false,
                    "settable_per_extruder": true
                },
                "material_print_temperature":
                {
                    "label": "Printing Temperature",
                    "description": "The temperature used for printing. Set at 0 to pre-heat the printer manually.",
                    "unit": "°C",
                    "type": "float",
                    "default_value": 210,
                    "minimum_value": "0",
                    "maximum_value_warning": "260",
                    "enabled": "not (material_flow_dependent_temperature)",
                    "settable_per_mesh": false,
                    "settable_per_extruder": true
                },
                "material_flow_temp_graph":
                {
                    "label": "Flow Temperature Graph",
                    "description": "Data linking material flow (in mm3 per second) to temperature (degrees Celsius).",
                    "unit": "",
                    "type": "str",
                    "default_value": "[[3.5,200],[7.0,240]]",
                    "enabled": "False",
                    "comments": "old enabled function: material_flow_dependent_temperature",
                    "settable_per_mesh": false,
                    "settable_per_extruder": true
                },
                "material_extrusion_cool_down_speed": {
                    "label": "Extrusion Cool Down Speed Modifier",
                    "description": "The extra speed by which the nozzle cools while extruding. The same value is used to signify the heat up speed lost when heating up while extruding.",
                    "unit": "°C/s",
                    "type": "float",
                    "default_value": 0.5,
                    "minimum_value": "0",
                    "maximum_value_warning": "10.0",
                    "enabled": "False",
                    "comments": "old enabled function: material_flow_dependent_temperature or machine_extruder_count > 1",
                    "settable_per_mesh": false,
                    "settable_per_extruder": true
                },
                "material_bed_temperature": {
                    "label": "Bed Temperature",
                    "description": "The temperature used for the heated bed. Set at 0 to pre-heat the printer manually.",
                    "unit": "°C",
                    "type": "float",
                    "default_value": 60,
                    "minimum_value": "0",
                    "maximum_value_warning": "260",
                    "enabled": "machine_heated_bed",
                    "settable_per_mesh": false,
                    "settable_per_extruder": false,
                    "settable_per_meshgroup": false
                },
                "material_diameter": {
                    "label": "Diameter",
                    "description": "Adjusts the diameter of the filament used. Match this value with the diameter of the used filament.",
                    "unit": "mm",
                    "type": "float",
                    "default_value": 2.85,
                    "minimum_value": "0.0001",
                    "minimum_value_warning": "0.4",
                    "maximum_value_warning": "3.5",
                    "settable_per_mesh": false,
                    "settable_per_extruder": true
                },
                "material_flow": {
                    "label": "Flow",
                    "description": "Flow compensation: the amount of material extruded is multiplied by this value.",
                    "unit": "%",
                    "default_value": 100,
                    "type": "float",
                    "minimum_value": "5",
                    "minimum_value_warning": "50",
                    "maximum_value_warning": "150",
                    "settable_per_mesh": true
                },
                "retraction_enable": {
                    "label": "Enable Retraction",
                    "description": "Retract the filament when the nozzle is moving over a non-printed area. ",
                    "type": "bool",
                    "default_value": true,
                    "settable_per_mesh": true
                },
                "retraction_amount": {
                    "label": "Retraction Distance",
                    "description": "The length of material retracted during a retraction move.",
                    "unit": "mm",
                    "type": "float",
                    "default_value": 6.5,
                    "minimum_value_warning": "-0.0001",
                    "maximum_value_warning": "10.0",
                    "enabled": "retraction_enable",
                    "settable_per_mesh": true
                },
                "retraction_speed": {
                    "label": "Retraction Speed",
                    "description": "The speed at which the filament is retracted and primed during a retraction move.",
                    "unit": "mm/s",
                    "type": "float",
                    "default_value": 25,
                    "minimum_value": "0",
                    "maximum_value": "299792458000",
                    "maximum_value_warning": "100",
                    "enabled": "retraction_enable",
                    "settable_per_mesh": true,
                    "children": {
                        "retraction_retract_speed": {
                            "label": "Retraction Retract Speed",
                            "description": "The speed at which the filament is retracted during a retraction move.",
                            "unit": "mm/s",
                            "type": "float",
                            "default_value": 25,
                            "minimum_value": "0",
                            "maximum_value": "299792458000",
                            "maximum_value_warning": "100",
                            "enabled": "retraction_enable",
                            "value": "retraction_speed",
                            "settable_per_mesh": true
                        },
                        "retraction_prime_speed": {
                            "label": "Retraction Prime Speed",
                            "description": "The speed at which the filament is primed during a retraction move.",
                            "unit": "mm/s",
                            "type": "float",
                            "default_value": 25,
                            "minimum_value": "0",
                            "maximum_value": "299792458000",
                            "maximum_value_warning": "100",
                            "enabled": "retraction_enable",
                            "value": "retraction_speed",
                            "settable_per_mesh": true
                        }
                    }
                },
                "retraction_extra_prime_amount": {
                    "label": "Retraction Extra Prime Amount",
                    "description": "Some material can ooze away during a travel move, which can be compensated for here.",
                    "unit": "mm³",
                    "type": "float",
                    "default_value": 0,
                    "minimum_value_warning": "-0.0001",
                    "maximum_value_warning": "5.0",
                    "enabled": "retraction_enable",
                    "settable_per_mesh": true
                },
                "retraction_min_travel": {
                    "label": "Retraction Minimum Travel",
                    "description": "The minimum distance of travel needed for a retraction to happen at all. This helps to get fewer retractions in a small area.",
                    "unit": "mm",
                    "type": "float",
                    "default_value": 1.5,
                    "value": "line_width * 2",
                    "minimum_value": "0",
                    "maximum_value_warning": "10",
                    "enabled": "retraction_enable",
                    "settable_per_mesh": true
                },
                "retraction_count_max": {
                    "label": "Maximum Retraction Count",
                    "description": "This setting limits the number of retractions occurring within the minimum extrusion distance window. Further retractions within this window will be ignored. This avoids retracting repeatedly on the same piece of filament, as that can flatten the filament and cause grinding issues.",
                    "default_value": 90,
                    "minimum_value": "0",
                    "maximum_value_warning": "100",
                    "type": "int",
                    "enabled": "retraction_enable",
                    "settable_per_mesh": true
                },
                "retraction_extrusion_window": {
                    "label": "Minimum Extrusion Distance Window",
                    "description": "The window in which the maximum retraction count is enforced. This value should be approximately the same as the retraction distance, so that effectively the number of times a retraction passes the same patch of material is limited.",
                    "unit": "mm",
                    "type": "float",
                    "default_value": 4.5,
                    "minimum_value": "0",
                    "maximum_value_warning": "retraction_amount * 2",
                    "value": "retraction_amount",
                    "enabled": "retraction_enable",
                    "settable_per_mesh": true
                },
                "retraction_hop": {
                    "label": "Z Hop when Retracting",
                    "description": "Whenever a retraction is done, the build plate is lowered to create clearance between the nozzle and the print. It prevents the nozzle from hitting the print during travel moves, reducing the chance to knock the print from the build plate.",
                    "unit": "mm",
                    "type": "float",
                    "default_value": 0,
                    "minimum_value_warning": "-0.0001",
                    "maximum_value_warning": "10",
                    "enabled": "retraction_enable",
                    "settable_per_mesh": true
                },
                "material_standby_temperature":
                {
                    "label": "Standby Temperature",
                    "description": "The temperature of the nozzle when another nozzle is currently used for printing.",
                    "type": "float",
                    "unit": "°C",
                    "default_value": 150,
                    "minimum_value": "0",
                    "maximum_value_warning": "260",
                    "settable_per_mesh": false,
                    "settable_per_extruder": true
                },
                "switch_extruder_retraction_amount":
                {
                    "label": "Nozzle Switch Retraction Distance",
                    "description": "The amount of retraction: Set at 0 for no retraction at all. This should generally be the same as the length of the heat zone.",
                    "type": "float",
                    "unit": "mm",
                    "enabled": "retraction_enable",
                    "default_value": 20,
                    "value": "machine_heat_zone_length",
                    "minimum_value_warning": "0",
                    "maximum_value_warning": "100",
                    "settable_per_mesh": false,
                    "settable_per_extruder": true
                },
                "switch_extruder_retraction_speeds":
                {
                    "label": "Nozzle Switch Retraction Speed",
                    "description": "The speed at which the filament is retracted. A higher retraction speed works better, but a very high retraction speed can lead to filament grinding.",
                    "type": "float",
                    "unit": "mm/s",
                    "enabled": "retraction_enable",
                    "default_value": 20,
                    "minimum_value": "0.1",
                    "maximum_value_warning": "300",
                    "settable_per_mesh": false,
                    "settable_per_extruder": true,
                    "children":
                    {
                        "switch_extruder_retraction_speed":
                        {
                            "label": "Nozzle Switch Retract Speed",
                            "description": "The speed at which the filament is retracted during a nozzle switch retract.",
                            "type": "float",
                            "unit": "mm/s",
                            "enabled": "retraction_enable",
                            "default_value": 20,
                            "value": "switch_extruder_retraction_speeds",
                            "minimum_value": "0.1",
                            "maximum_value_warning": "300",
                            "settable_per_mesh": false,
                            "settable_per_extruder": true
                        },
                        "switch_extruder_prime_speed":
                        {
                            "label": "Nozzle Switch Prime Speed",
                            "description": "The speed at which the filament is pushed back after a nozzle switch retraction.",
                            "type": "float",
                            "unit": "mm/s",
                            "enabled": "retraction_enable",
                            "default_value": 20,
                            "value": "switch_extruder_retraction_speeds",
                            "minimum_value": "0.1",
                            "maximum_value_warning": "300",
                            "settable_per_mesh": false,
                            "settable_per_extruder": true
                        }
                    }
                },
                "switch_extruder_retraction_hop":
                {
                    "label": "Nozzle Switch Z Hop",
                    "description": "Whenever the machine switches to another nozzle, the build plate is lowered to create clearance between the nozzle and the print. It prevents the nozzle which has been unused for a while from oozing material on the outside of the print.",
                    "type": "float",
                    "unit": "mm",
                    "default_value": 1,
                    "minimum_value_warning": "-0.0001",
                    "maximum_value_warning": "10",
                    "enabled": "retraction_enable",
                    "settable_per_mesh": false,
                    "settable_per_extruder": true
                }
            }
        },
        "speed":
        {
            "label": "Speed",
            "icon": "category_speed",
            "description": "Speed",
            "type": "category",
            "children":
            {
                "speed_print":
                {
                    "label": "Print Speed",
                    "description": "The speed at which printing happens.",
                    "unit": "mm/s",
                    "type": "float",
                    "minimum_value": "0.1",
                    "maximum_value_warning": "150",
                    "maximum_value": "299792458000",
                    "default_value": 60,
                    "settable_per_mesh": true,
                    "children":
                    {
                        "speed_infill":
                        {
                            "label": "Infill Speed",
                            "description": "The speed at which infill is printed.",
                            "unit": "mm/s",
                            "type": "float",
                            "minimum_value": "0.1",
                            "maximum_value": "299792458000",
                            "maximum_value_warning": "150",
                            "default_value": 60,
                            "value": "speed_print",
                            "settable_per_mesh": true
                        },
                        "speed_wall":
                        {
                            "label": "Wall Speed",
                            "description": "The speed at which the walls are printed.",
                            "unit": "mm/s",
                            "type": "float",
                            "minimum_value": "0.1",
                            "maximum_value": "299792458000",
                            "maximum_value_warning": "150",
                            "default_value": 30,
                            "value": "speed_print / 2",
                            "settable_per_mesh": true,
                            "children":
                            {
                                "speed_wall_0":
                                {
                                    "label": "Outer Wall Speed",
                                    "description": "The speed at which the outermost walls are printed. Printing the outer wall at a lower speed improves the final skin quality. However, having a large difference between the inner wall speed and the outer wall speed will affect quality in a negative way.",
                                    "unit": "mm/s",
                                    "type": "float",
                                    "minimum_value": "0.1",
                                    "maximum_value": "299792458000",
                                    "maximum_value_warning": "150",
                                    "default_value": 30,
                                    "value": "speed_wall",
                                    "settable_per_mesh": true
                                },
                                "speed_wall_x":
                                {
                                    "label": "Inner Wall Speed",
                                    "description": "The speed at which all inner walls are printed Printing the inner wall faster than the outer wall will reduce printing time. It works well to set this in between the outer wall speed and the infill speed.",
                                    "unit": "mm/s",
                                    "type": "float",
                                    "minimum_value": "0.1",
                                    "maximum_value": "299792458000",
                                    "maximum_value_warning": "150",
                                    "default_value": 60,
                                    "value": "speed_wall * 2",
                                    "settable_per_mesh": true
                                }
                            }
                        },
                        "speed_topbottom":
                        {
                            "label": "Top/Bottom Speed",
                            "description": "The speed at which top/bottom layers are printed.",
                            "unit": "mm/s",
                            "type": "float",
                            "minimum_value": "0.1",
                            "maximum_value": "299792458000",
                            "maximum_value_warning": "150",
                            "default_value": 30,
                            "value": "speed_print / 2",
                            "settable_per_mesh": true
                        },
                        "speed_support":
                        {
                            "label": "Support Speed",
                            "description": "The speed at which the support structure is printed. Printing support at higher speeds can greatly reduce printing time. The surface quality of the support structure is not important since it is removed after printing.",
                            "unit": "mm/s",
                            "type": "float",
                            "minimum_value": "0.1",
                            "maximum_value": "299792458000",
                            "maximum_value_warning": "150",
                            "default_value": 60,
                            "value": "speed_print",
                            "enabled": "support_roof_enable",
                            "settable_per_mesh": false,
                            "settable_per_extruder": false,
                            "children":
                            {
                                "speed_support_infill":
                                {
                                    "label": "Support Infill Speed",
                                    "description": "The speed at which the infill of support is printed. Printing the infill at lower speeds improves stability.",
                                    "unit": "mm/s",
                                    "type": "float",
                                    "default_value": 60,
                                    "minimum_value": "0.1",
                                    "maximum_value": "299792458000",
                                    "maximum_value_warning": "150",
                                    "value": "speed_support",
                                    "enabled": "support_enable",
                                    "settable_per_mesh": false,
                                    "settable_per_extruder": false
                                },
                                "speed_support_roof":
                                {
                                    "label": "Support Roof Speed",
                                    "description": "The speed at which the roofs of support are printed. Printing the support roof at lower speeds can improve overhang quality.",
                                    "unit": "mm/s",
                                    "type": "float",
                                    "default_value": 40,
                                    "minimum_value": "0.1",
                                    "maximum_value": "299792458000",
                                    "maximum_value_warning": "150",
                                    "enabled": "support_roof_enable and support_enable",
                                    "value": "speed_support / 1.5",
                                    "settable_per_mesh": false,
                                    "settable_per_extruder": false
                                }
                            }
                        },
                        "speed_prime_tower":
                        {
                            "label": "Prime Tower Speed",
                            "description": "The speed at which the prime tower is printed. Printing the prime tower slower can make it more stable when the adhesion between the different filaments is suboptimal.",
                            "type": "float",
                            "unit": "mm/s",
                            "enabled": "prime_tower_enable",
                            "default_value": 60,
                            "value": "speed_print",
                            "minimum_value": "0.1",
                            "maximum_value_warning": "150",
                            "settable_per_mesh": false,
                            "settable_per_extruder": true
                        }
                    }
                },
                "speed_travel":
                {
                    "label": "Travel Speed",
                    "description": "The speed at which travel moves are made.",
                    "unit": "mm/s",
                    "type": "float",
                    "default_value": 120,
                    "minimum_value": "0.1",
                    "maximum_value": "299792458000",
                    "maximum_value_warning": "300",
                    "value": "speed_print if magic_spiralize else 120",
                    "settable_per_mesh": false,
                    "settable_per_extruder": true
                },
                "speed_layer_0": {
                    "label": "Initial Layer Speed",
                    "description": "The print speed for the initial layer. A lower value is advised to improve adhesion to the build plate.",
                    "unit": "mm/s",
                    "type": "float",
                    "default_value": 30,
                    "minimum_value": "0.1",
                    "maximum_value": "299792458000",
                    "maximum_value_warning": "300",
                    "settable_per_mesh": true
                },
                "skirt_speed": {
                    "label": "Skirt Speed",
                    "description": "The speed at which the skirt and brim are printed. Normally this is done at the initial layer speed, but sometimes you might want to print the skirt at a different speed.",
                    "unit": "mm/s",
                    "type": "float",
                    "default_value": 30,
                    "minimum_value": "0.1",
                    "maximum_value": "299792458000",
                    "maximum_value_warning": "300",
                    "value": "speed_layer_0",
                    "settable_per_mesh": false,
                    "settable_per_extruder": true
                },
                "speed_slowdown_layers":
                {
                    "label": "Number of Slower Layers",
                    "description": "The first few layers are printed slower than the rest of the object, to get better adhesion to the build plate and improve the overall success rate of prints. The speed is gradually increased over these layers.",
                    "type": "int",
                    "default_value": 2,
                    "minimum_value": "0",
                    "maximum_value": "299792458000",
                    "maximum_value_warning": "300",
                    "settable_per_mesh": false,
                    "settable_per_extruder": false
                }
            }
        },
        "travel":
        {
            "label": "Travel",
            "icon": "category_travel",
            "description": "travel",
            "type": "category",
            "children":
            {
                "retraction_combing":
                {
                    "label": "Combing Mode",
                    "description": "Combing keeps the nozzle within already printed areas when traveling. This results in slightly longer travel moves but reduces the need for retractions. If combing is off, the material will retract and the nozzle moves in a straight line to the next point. It is also possible to avoid combing over top/bottom skin areas by combing within the infill only. It is also possible to avoid combing over top/bottom skin areas by combing within the infill only.",
                    "type": "enum",
                    "options":
                    {
                        "off": "Off",
                        "all": "All",
                        "noskin": "No Skin"
                    },
                    "default_value": "all",
                    "settable_per_mesh": true
                },
                "travel_avoid_other_parts":
                {
                    "label": "Avoid Printed Parts when Traveling",
                    "description": "The nozzle avoids already printed parts when traveling. This option is only available when combing is enabled.",
                    "type": "bool",
                    "default_value": true,
                    "enabled": "retraction_combing != \"off\"",
                    "settable_per_mesh": false,
                    "settable_per_extruder": true
                },
                "travel_avoid_distance":
                {
                    "label": "Travel Avoid Distance",
                    "description": "The distance between the nozzle and already printed parts when avoiding during travel moves.",
                    "unit": "mm",
                    "type": "float",
                    "default_value": 1.5,
                    "value": "machine_nozzle_tip_outer_diameter / 2 * 1.25",
                    "minimum_value": "0",
                    "maximum_value_warning": "machine_nozzle_tip_outer_diameter * 5",
                    "enabled": "retraction_combing != \"off\" and travel_avoid_other_parts",
                    "settable_per_mesh": false,
                    "settable_per_extruder": true
                }
            }
        },
        "cooling":
        {
            "label": "Cooling",
            "icon": "category_cool",
            "description": "Cooling",
            "type": "category",
            "children":
            {
                "cool_fan_enabled":
                {
                    "label": "Enable Cooling Fans",
                    "description": "Enables the cooling fans while printing. The fans improve print quality on layers with short layer times and bridging / overhangs.",
                    "type": "bool",
                    "default_value": true,
                    "settable_per_mesh": false,
                    "settable_per_extruder": true
                },
                "cool_fan_speed":
                {
                    "label": "Fan Speed",
                    "description": "The speed at which the cooling fans spin.",
                    "unit": "%",
                    "type": "float",
                    "minimum_value": "0",
                    "maximum_value": "100",
                    "default_value": 100,
                    "value": "100.0 if cool_fan_enabled else 0.0",
                    "enabled": "cool_fan_enabled",
                    "settable_per_mesh": false,
                    "settable_per_extruder": true,
                    "children":
                    {
                        "cool_fan_speed_min":
                        {
                            "label": "Regular Fan Speed",
                            "description": "The speed at which the fans spin before hitting the threshold. When a layer prints faster than the threshold, the fan speed gradually inclines towards the maximum fan speed.",
                            "unit": "%",
                            "type": "float",
                            "minimum_value": "0",
                            "maximum_value": "100",
                            "value": "cool_fan_speed",
                            "default_value": 100,
                            "enabled": "cool_fan_enabled",
                            "settable_per_mesh": false,
                            "settable_per_extruder": true
                        },
                        "cool_fan_speed_max":
                        {
                            "label": "Maximum Fan Speed",
                            "description": "The speed at which the fans spin on the minimum layer time. The fan speed gradually increases between the regular fan speed and maximum fan speed when the threshold is hit.",
                            "unit": "%",
                            "type": "float",
                            "minimum_value": "max(0, cool_fan_speed_min)",
                            "maximum_value": "100",
                            "default_value": 100,
                            "enabled": "cool_fan_enabled",
                            "value": "cool_fan_speed",
                            "settable_per_mesh": false,
                            "settable_per_extruder": true
                        }
                    }
                },
                "cool_min_layer_time_fan_speed_max":
                {
                    "label": "Regular/Maximum Fan Speed Threshold",
                    "description": "The layer time which sets the threshold between regular fan speed and maximum fan speed. Layers that print slower than this time use regular fan speed. For faster layers the fan speed gradually increases towards the maximum fan speed.",
                    "unit": "sec",
                    "type": "float",
                    "default_value": 10,
                    "minimum_value": "cool_min_layer_time",
                    "maximum_value_warning": "600",
                    "settable_per_mesh": false,
                    "settable_per_extruder": true
                },
                "cool_fan_full_at_height":
                {
                    "label": "Regular Fan Speed at Height",
                    "description": "The height at which the fans spin on regular fan speed. At the layers below the fan speed gradually increases from zero to regular fan speed.",
                    "unit": "mm",
                    "type": "float",
                    "default_value": 0.5,
                    "value": "layer_height_0",
                    "minimum_value": "0",
                    "maximum_value_warning": "10.0",
                    "settable_per_mesh": false,
                    "settable_per_extruder": true,
                    "children":
                    {
                        "cool_fan_full_layer":
                        {
                            "label": "Regular Fan Speed at Layer",
                            "description": "The layer at which the fans spin on regular fan speed. If regular fan speed at height is set, this value is calculated and rounded to a whole number.",
                            "type": "int",
                            "default_value": 1,
                            "minimum_value": "0",
                            "maximum_value_warning": "100",
                            "value": "max(0, int(round((cool_fan_full_at_height - layer_height_0) / layer_height, 0)))",
                            "settable_per_mesh": false,
                            "settable_per_extruder": true
                        }
                    }
                },
                "cool_min_layer_time":
                {
                    "label": "Minimum Layer Time",
                    "description": "The minimum time spent in a layer. This forces the printer to slow down, to at least spend the time set here in one layer. This allows the printed material to cool down properly before printing the next layer.",
                    "unit": "sec",
                    "type": "float",
                    "default_value": 5,
                    "minimum_value": "0",
                    "maximum_value_warning": "600",
                    "settable_per_mesh": false,
                    "settable_per_extruder": true
                },
                "cool_min_speed":
                {
                    "label": "Minimum Speed",
                    "description": "The minimum print speed, despite slowing down due to the minimum layer time. When the printer would slow down too much, the pressure in the nozzle would be too low and result in bad print quality.",
                    "unit": "mm/s",
                    "type": "float",
                    "default_value": 10,
                    "minimum_value": "0",
                    "maximum_value_warning": "100",
                    "settable_per_mesh": false,
                    "settable_per_extruder": true
                },
                "cool_lift_head":
                {
                    "label": "Lift Head",
                    "description": "When the minimum speed is hit because of minimum layer time, lift the head away from the print and wait the extra time until the minimum layer time is reached.",
                    "type": "bool",
                    "default_value": false,
                    "settable_per_mesh": false,
                    "settable_per_extruder": true
                }
            }
        },
        "support":
        {
            "label": "Support",
            "type": "category",
            "icon": "category_support",
            "description": "Support",
            "children":
            {
                "support_enable":
                {
                    "label": "Enable Support",
                    "description": "Enable support structures. These structures support parts of the model with severe overhangs.",
                    "type": "bool",
                    "default_value": false,
                    "settable_per_mesh": true
                },
                "support_type":
                {
                    "label": "Support Placement",
                    "description": "Adjusts the placement of the support structures. The placement can be set to touching build plate or everywhere. When set to everywhere the support structures will also be printed on the model.",
                    "type": "enum",
                    "options":
                    {
                        "buildplate": "Touching Buildplate",
                        "everywhere": "Everywhere"
                    },
                    "default_value": "everywhere",
                    "enabled": "support_enable",
                    "settable_per_mesh": false,
                    "settable_per_extruder": false
                },
                "support_angle":
                {
                    "label": "Support Overhang Angle",
                    "description": "The minimum angle of overhangs for which support is added. At a value of 0° all overhangs are supported, 90° will not provide any support.",
                    "unit": "°",
                    "type": "float",
                    "minimum_value": "0",
                    "maximum_value": "90",
                    "default_value": 50,
                    "enabled": "support_enable",
                    "settable_per_mesh": true
                },
                "support_pattern":
                {
                    "label": "Support Pattern",
                    "description": "The pattern of the support structures of the print. The different options available result in sturdy or easy to remove support.",
                    "type": "enum",
                    "options":
                    {
                        "lines": "Lines",
                        "grid": "Grid",
                        "triangles": "Triangles",
                        "concentric": "Concentric",
                        "zigzag": "Zig Zag"
                    },
                    "default_value": "zigzag",
                    "enabled": "support_enable",
                    "settable_per_mesh": false,
                    "settable_per_extruder": false
                },
                "support_connect_zigzags":
                {
                    "label": "Connect Support ZigZags",
                    "description": "Connect the ZigZags. This will increase the strength of the zig zag support structure.",
                    "type": "bool",
                    "default_value": true,
                    "enabled": "support_enable and (support_pattern == \"zigzag\")",
                    "settable_per_mesh": false,
                    "settable_per_extruder": false
                },
                "support_infill_rate":
                {
                    "label": "Support Density",
                    "description": "Adjusts the density of the support structure. A higher value results in better overhangs, but the supports are harder to remove.",
                    "unit": "%",
                    "type": "float",
                    "minimum_value": "0",
                    "maximum_value_warning": "100",
                    "default_value": 15,
                    "enabled": "support_enable",
                    "settable_per_mesh": false,
                    "settable_per_extruder": false,
                    "children": {
                        "support_line_distance":
                        {
                            "label": "Support Line Distance",
                            "description": "Distance between the printed support structure lines. This setting is calculated by the support density.",
                            "unit": "mm",
                            "type": "float",
                            "minimum_value": "0",
                            "default_value": 2.66,
                            "enabled": "support_enable",
                            "value": "(support_line_width * 100) / support_infill_rate * (2 if support_pattern == \"grid\" else (3 if support_pattern == \"triangles\" else 1))",
                            "settable_per_mesh": false,
                            "settable_per_extruder": false
                        }
                    }
                },
                "support_z_distance":
                {
                    "label": "Support Z Distance",
                    "description": "Distance from the top/bottom of the support structure to the print. This gap provides clearance to remove the supports after the model is printed. This value is rounded down to a multiple of the layer height.",
                    "unit": "mm",
                    "type": "float",
                    "minimum_value": "0",
                    "maximum_value_warning": "10",
                    "default_value": 0.15,
                    "enabled": "support_enable",
                    "settable_per_mesh": true,
                    "children":
                    {
                        "support_top_distance":
                        {
                            "label": "Support Top Distance",
                            "description": "Distance from the top of the support to the print.",
                            "unit": "mm",
                            "minimum_value": "0",
                            "maximum_value_warning": "10",
                            "default_value": 0.15,
                            "type": "float",
                            "enabled": "support_enable",
                            "value": "support_z_distance",
                            "settable_per_mesh": true
                        },
                        "support_bottom_distance":
                        {
                            "label": "Support Bottom Distance",
                            "description": "Distance from the print to the bottom of the support.",
                            "unit": "mm",
                            "minimum_value": "0",
                            "maximum_value_warning": "10",
                            "default_value": 0.1,
                            "value": "0.1 if support_type == 'everywhere' else 0",
                            "type": "float",
                            "enabled": "support_enable and support_type == 'everywhere'",
                            "settable_per_mesh": true
                        }
                    }
                },
                "support_xy_distance":
                {
                    "label": "Support X/Y Distance",
                    "description": "Distance of the support structure from the print in the X/Y directions.",
                    "unit": "mm",
                    "type": "float",
                    "minimum_value": "0",
                    "maximum_value_warning": "10",
                    "default_value": 0.7,
                    "enabled": "support_enable",
                    "settable_per_mesh": true
                },
                "support_xy_overrides_z": {
                    "label": "Support Distance Priority",
                    "description": "Whether the Support X/Y Distance overrides the Support Z Distance or vice versa. When X/Y overrides Z the X/Y distance can push away the support from the model, influencing the actual Z distance to the overhang. We can disable this by not applying the X/Y distance around overhangs.",
                    "type": "enum",
                    "options": {
                        "xy_overrides_z": "X/Y overrides Z",
                        "z_overrides_xy": "Z overrides X/Y"
                    },
                    "default_value": "z_overrides_xy",
                    "enabled": "support_enable",
                    "settable_per_mesh": true
                },
                "support_xy_distance_overhang": {
                    "label": "Minimum Support X/Y Distance",
                    "description": "Distance of the support structure from the overhang in the X/Y directions. ",
                    "unit": "mm",
                    "type": "float",
                    "minimum_value": "0",
                    "maximum_value_warning": "10",
                    "default_value": 0.2,
                    "value": "machine_nozzle_size / 2",
                    "enabled": "support_enable and support_xy_overrides_z=='z_overrides_xy'",
                    "settable_per_mesh": true
                },
                "support_bottom_stair_step_height":
                {
                    "label": "Support Stair Step Height",
                    "description": "The height of the steps of the stair-like bottom of support resting on the model. A low value makes the support harder to remove, but too high values can lead to unstable support structures.",
                    "unit": "mm",
                    "type": "float",
                    "default_value": 0.3,
                    "minimum_value": "0",
                    "maximum_value_warning": "1.0",
                    "enabled": "support_enable",
                    "settable_per_mesh": true
                },
                "support_join_distance":
                {
                    "label": "Support Join Distance",
                    "description": "The maximum distance between support structures in the X/Y directions. When seperate structures are closer together than this value, the structures merge into one.",
                    "unit": "mm",
                    "type": "float",
                    "default_value": 2.0,
                    "minimum_value_warning": "0",
                    "maximum_value_warning": "10",
                    "enabled": "support_enable",
                    "settable_per_mesh": true
                },
                "support_offset":
                {
                    "label": "Support Horizontal Expansion",
                    "description": "Amount of offset applied to all support polygons in each layer. Positive values can smooth out the support areas and result in more sturdy support.",
                    "unit": "mm",
                    "type": "float",
                    "default_value": 0.2,
                    "minimum_value_warning": "-0.5",
                    "maximum_value_warning": "5.0",
                    "enabled": "support_enable",
                    "settable_per_mesh": true
                },
                "support_area_smoothing":
                {
                    "label": "Support Area Smoothing",
                    "description": "Maximum distance in the X/Y directions of a line segment which is to be smoothed out. Ragged lines are introduced by the join distance and support bridge, which cause the machine to resonate. Smoothing the support areas won't cause them to break with the constraints, except it might change the overhang.",
                    "unit": "mm",
                    "type": "float",
                    "default_value": 0.6,
                    "minimum_value": "0",
                    "maximum_value_warning": "1.0",
                    "enabled": "support_enable",
                    "settable_per_mesh": true
                },
                "support_roof_enable":
                {
                    "label": "Enable Support Roof",
                    "description": "Generate a dense top skin at the top of the support on which the model is printed.",
                    "type": "bool",
                    "default_value": false,
                    "enabled": "support_enable",
                    "settable_per_mesh": true
                },
                "support_roof_height":
                {
                    "label": "Support Roof Thickness",
                    "description": "The thickness of the support roofs.",
                    "unit": "mm",
                    "type": "float",
                    "default_value": 1,
                    "minimum_value": "0",
                    "maximum_value_warning": "10",
                    "enabled": "support_roof_enable",
                    "settable_per_mesh": true
                },
                "support_roof_density":
                {
                    "label": "Support Roof Density",
                    "description": "Adjusts the density of the roof of the support structure. A higher value results in better overhangs, but the supports are harder to remove.",
                    "unit": "%",
                    "type": "float",
                    "default_value": 100,
                    "minimum_value": "0",
                    "maximum_value_warning": "100",
                    "enabled":"support_roof_enable",
                    "settable_per_mesh": false,
                    "settable_per_extruder": false,
                    "children":
                    {
                        "support_roof_line_distance":
                        {
                            "label": "Support Roof Line Distance",
                            "description": "Distance between the printed support roof lines. This setting is calculated by the support roof Density, but can be adjusted separately.",
                            "unit": "mm",
                            "type": "float",
                            "default_value": 0.4,
                            "minimum_value": "0",
                            "value": "0 if support_roof_density == 0 else (support_roof_line_width * 100) / support_roof_density * (2 if support_roof_pattern == \"grid\" else (3 if support_roof_pattern == \"triangles\" else 1))",
                            "enabled": "support_roof_enable",
                            "settable_per_mesh": false,
                            "settable_per_extruder": false
                        }
                    }
                },
                "support_roof_pattern":
                {
                    "label": "Support Roof Pattern",
                    "description": "The pattern with which the top of the support is printed.",
                    "type": "enum",
                    "options":
                    {
                        "lines": "Lines",
                        "grid": "Grid",
                        "triangles": "Triangles",
                        "concentric": "Concentric",
                        "zigzag": "Zig Zag"
                    },
                    "default_value": "concentric",
                    "enabled": "support_roof_enable",
                    "settable_per_mesh": false,
                    "settable_per_extruder": false
                },
                "support_use_towers":
                {
                    "label": "Use Towers",
                    "description": "Use specialized towers to support tiny overhang areas. These towers have a larger diameter than the region they support. Near the overhang the towers' diameter decreases, forming a roof.",
                    "type": "bool",
                    "default_value": true,
                    "enabled": "support_enable",
                    "settable_per_mesh": true
                },
                "support_tower_diameter":
                {
                    "label": "Tower Diameter",
                    "description": "The diameter of a special tower.",
                    "unit": "mm",
                    "type": "float",
                    "default_value": 3.0,
                    "minimum_value": "0",
                    "maximum_value_warning": "10",
                    "enabled": "support_enable and support_use_towers",
                    "settable_per_mesh": true
                },
                "support_minimal_diameter":
                {
                    "label": "Minimum Diameter",
                    "description": "Minimum diameter in the X/Y directions of a small area which is to be supported by a specialized support tower.",
                    "unit": "mm",
                    "type": "float",
                    "default_value": 3.0,
                    "minimum_value": "0",
                    "maximum_value_warning": "10",
                    "maximum_value": "support_tower_diameter",
                    "enabled": "support_enable and support_use_towers",
                    "settable_per_mesh": true
                },
                "support_tower_roof_angle":
                {
                    "label": "Tower Roof Angle",
                    "description": "The angle of a rooftop of a tower. A higher value results in pointed tower roofs, a lower value results in flattened tower roofs.",
                    "unit": "°",
                    "type": "int",
                    "minimum_value": "0",
                    "maximum_value": "90",
                    "default_value": 65,
                    "enabled": "support_enable and support_use_towers",
                    "settable_per_mesh": true
                }
            }
        },
        "platform_adhesion":
        {
            "label": "Platform Adhesion",
            "type": "category",
            "icon": "category_adhesion",
            "description": "Adhesion",
            "children":
            {
                "adhesion_type":
                {
                    "label": "Platform Adhesion Type",
                    "description": "Different options that help to improve both priming your extrusion and adhesion to the build plate. Brim adds a single layer flat area around the base of your object to prevent warping. Raft adds a thick grid with a roof below the object. Skirt is a line printed around the object, but not connected to the model.",
                    "type": "enum",
                    "options":
                    {
                        "skirt": "Skirt",
                        "brim": "Brim",
                        "raft": "Raft"
                    },
                    "default_value": "brim",
                    "settable_per_mesh": false,
                    "settable_per_extruder": false
                },
                "skirt_line_count":
                {
                    "label": "Skirt Line Count",
                    "description": "Multiple skirt lines help to prime your extrusion better for small objects. Setting this to 0 will disable the skirt.",
                    "type": "int",
                    "default_value": 1,
                    "minimum_value": "0",
                    "maximum_value_warning": "10",
                    "enabled": "adhesion_type == \"skirt\"",
                    "settable_per_mesh": false,
                    "settable_per_extruder": true
                },
                "skirt_gap":
                {
                    "label": "Skirt Distance",
                    "description": "The horizontal distance between the skirt and the first layer of the print.\nThis is the minimum distance, multiple skirt lines will extend outwards from this distance.",
                    "unit": "mm",
                    "type": "float",
                    "default_value": 3,
                    "minimum_value_warning": "0",
                    "maximum_value_warning": "100",
                    "enabled": "adhesion_type == \"skirt\"",
                    "settable_per_mesh": false,
                    "settable_per_extruder": true
                },
                "skirt_minimal_length":
                {
                    "label": "Skirt Minimum Length",
                    "description": "The minimum length of the skirt. If this length is not reached by the skirt line count, more skirt lines will be added until the minimum length is reached. Note: If the line count is set to 0 this is ignored.",
                    "unit": "mm",
                    "type": "float",
                    "default_value": 250,
                    "minimum_value": "0",
                    "minimum_value_warning": "25",
                    "maximum_value_warning": "2500",
                    "enabled": "adhesion_type == \"skirt\"",
                    "settable_per_mesh": false,
                    "settable_per_extruder": true
                },
                "brim_width":
                {
                    "label": "Brim Width",
                    "description": "The distance from the model to the outermost brim line. A larger brim enhances adhesion to the build plate, but also reduces the effective print area.",
                    "type": "float",
                    "unit": "mm",
                    "default_value": 8.0,
                    "minimum_value": "0.0",
                    "maximum_value_warning": "100.0",
                    "enabled": "adhesion_type == \"brim\"",
                    "settable_per_mesh": false,
                    "settable_per_extruder": true,
                    "children":
                    {
                        "brim_line_count":
                        {
                            "label": "Brim Line Count",
                            "description": "The number of lines used for a brim. More brim lines enhance adhesion to the build plate, but also reduces the effective print area.",
                            "type": "int",
                            "default_value": 20,
                            "minimum_value": "0",
                            "maximum_value_warning": "300",
                            "value": "math.ceil(brim_width / skirt_line_width)",
                            "enabled": "adhesion_type == \"brim\"",
                            "settable_per_mesh": false,
                            "settable_per_extruder": true
                        }
                    }
                },
                "raft_margin":
                {
                    "label": "Raft Extra Margin",
                    "description": "If the raft is enabled, this is the extra raft area around the object which is also given a raft. Increasing this margin will create a stronger raft while using more material and leaving less area for your print.",
                    "unit": "mm",
                    "type": "float",
                    "default_value": 5,
                    "minimum_value_warning": "0",
                    "maximum_value_warning": "10",
                    "enabled": "adhesion_type == \"raft\""
                },
                "raft_airgap":
                {
                    "label": "Raft Air Gap",
                    "description": "The gap between the final raft layer and the first layer of the object. Only the first layer is raised by this amount to lower the bonding between the raft layer and the object. Makes it easier to peel off the raft.",
                    "unit": "mm",
                    "type": "float",
                    "default_value": 0.3,
                    "minimum_value": "0",
                    "maximum_value_warning": "1.0",
                    "enabled": "adhesion_type == \"raft\"",
                    "settable_per_mesh": false,
                    "settable_per_extruder": true
                },
                "layer_0_z_overlap": {
                    "label": "Initial Layer Z Overlap",
                    "description": "Make the first and second layer of the object overlap in the Z direction to compensate for the filament lost in the airgap. All models above the first model layer will be shifted down by this amount.",
                    "unit": "mm",
                    "type": "float",
                    "default_value": 0.22,
                    "value": "raft_airgap / 2",
                    "minimum_value": "0",
                    "maximum_value_warning": "layer_height",
                    "enabled": "adhesion_type == 'raft'",
                    "settable_per_mesh": false,
                    "settable_per_extruder": true
                },
                "raft_surface_layers":
                {
                    "label": "Raft Top Layers",
                    "description": "The number of top layers on top of the 2nd raft layer. These are fully filled layers that the object sits on. 2 layers result in a smoother top surface than 1.",
                    "type": "int",
                    "default_value": 2,
                    "minimum_value": "0",
                    "maximum_value_warning": "20",
                    "enabled": "adhesion_type == \"raft\"",
                    "settable_per_mesh": false,
                    "settable_per_extruder": true
                },
                "raft_surface_thickness":
                {
                    "label": "Raft Top Layer Thickness",
                    "description": "Layer thickness of the top raft layers.",
                    "unit": "mm",
                    "type": "float",
                    "default_value": 0.1,
                    "minimum_value": "0",
                    "maximum_value_warning": "2.0",
                    "enabled": "adhesion_type == \"raft\"",
                    "settable_per_mesh": false,
                    "settable_per_extruder": true
                },
                "raft_surface_line_width":
                {
                    "label": "Raft Top Line Width",
                    "description": "Width of the lines in the top surface of the raft. These can be thin lines so that the top of the raft becomes smooth.",
                    "unit": "mm",
                    "type": "float",
                    "default_value": 0.3,
                    "minimum_value": "0.0001",
                    "maximum_value_warning": "machine_nozzle_size * 2",
                    "enabled": "adhesion_type == \"raft\"",
                    "settable_per_mesh": false,
                    "settable_per_extruder": true
                },
                "raft_surface_line_spacing":
                {
                    "label": "Raft Top Spacing",
                    "description": "The distance between the raft lines for the top raft layers. The spacing should be equal to the line width, so that the surface is solid.",
                    "unit": "mm",
                    "type": "float",
                    "default_value": 0.3,
                    "minimum_value": "0.0001",
                    "maximum_value_warning": "5.0",
                    "enabled": "adhesion_type == \"raft\"",
                    "value": "raft_surface_line_width",
                    "settable_per_mesh": false,
                    "settable_per_extruder": true
                },
                "raft_interface_thickness":
                {
                    "label": "Raft Middle Thickness",
                    "description": "Layer thickness of the middle raft layer.",
                    "unit": "mm",
                    "type": "float",
                    "default_value": 0.27,
                    "minimum_value": "0",
                    "maximum_value_warning": "5.0",
                    "enabled": "adhesion_type == \"raft\"",
                    "settable_per_mesh": false,
                    "settable_per_extruder": true
                },
                "raft_interface_line_width":
                {
                    "label": "Raft Middle Line Width",
                    "description": "Width of the lines in the middle raft layer. Making the second layer extrude more causes the lines to stick to the bed.",
                    "unit": "mm",
                    "type": "float",
                    "default_value": 1,
                    "value": "line_width * 2",
                    "minimum_value": "0.0001",
                    "maximum_value_warning": "machine_nozzle_size * 2",
                    "enabled": "adhesion_type == \"raft\"",
                    "settable_per_mesh": false,
                    "settable_per_extruder": true
                },
                "raft_interface_line_spacing":
                {
                    "label": "Raft Middle Spacing",
                    "description": "The distance between the raft lines for the middle raft layer. The spacing of the middle should be quite wide, while being dense enough to support the top raft layers.",
                    "unit": "mm",
                    "type": "float",
                    "default_value": 1.0,
                    "minimum_value": "0",
                    "maximum_value_warning": "15.0",
                    "enabled": "adhesion_type == \"raft\"",
                    "settable_per_mesh": false,
                    "settable_per_extruder": true
                },
                "raft_base_thickness":
                {
                    "label": "Raft Base Thickness",
                    "description": "Layer thickness of the base raft layer. This should be a thick layer which sticks firmly to the printer bed.",
                    "unit": "mm",
                    "type": "float",
                    "default_value": 0.3,
                    "minimum_value": "0",
                    "maximum_value_warning": "5.0",
                    "enabled": "adhesion_type == \"raft\"",
                    "settable_per_mesh": false,
                    "settable_per_extruder": true
                },
                "raft_base_line_width":
                {
                    "label": "Raft Base Line Width",
                    "description": "Width of the lines in the base raft layer. These should be thick lines to assist in bed adhesion.",
                    "unit": "mm",
                    "type": "float",
                    "default_value": 1,
                    "minimum_value": "0.0001",
                    "value": "line_width * 2",
                    "maximum_value_warning": "machine_nozzle_size * 2",
                    "enabled": "adhesion_type == \"raft\"",
                    "settable_per_mesh": false,
                    "settable_per_extruder": true
                },
                "raft_base_line_spacing":
                {
                    "label": "Raft Line Spacing",
                    "description": "The distance between the raft lines for the base raft layer. Wide spacing makes for easy removal of the raft from the build plate.",
                    "unit": "mm",
                    "type": "float",
                    "default_value": 3.0,
                    "minimum_value": "0.0001",
                    "maximum_value_warning": "100",
                    "enabled": "adhesion_type == \"raft\"",
                    "settable_per_mesh": false,
                    "settable_per_extruder": true
                },
                "raft_speed":
                {
                    "label": "Raft Print Speed",
                    "description": "The speed at which the raft is printed.",
                    "unit": "mm/s",
                    "type": "float",
                    "default_value": 30,
                    "minimum_value": "0.1",
                    "maximum_value": "299792458000",
                    "maximum_value_warning": "200",
                    "enabled": "adhesion_type == \"raft\"",
                    "value": "speed_print / 60 * 30",
                    "settable_per_mesh": false,
                    "settable_per_extruder": true,
                    "children":
                    {
                        "raft_surface_speed":
                        {
                            "label": "Raft Surface Print Speed",
                            "description": "The speed at which the surface raft layers are printed. These should be printed a bit slower, so that the nozzle can slowly smooth out adjacent surface lines.",
                            "unit": "mm/s",
                            "type": "float",
                            "default_value": 30,
                            "minimum_value": "0.1",
                            "maximum_value": "299792458000",
                            "maximum_value_warning": "100",
                            "enabled": "adhesion_type == \"raft\"",
                            "value": "raft_speed",
                            "settable_per_mesh": false,
                            "settable_per_extruder": true
                        },
                        "raft_interface_speed":
                        {
                            "label": "Raft Interface Print Speed",
                            "description": "The speed at which the interface raft layer is printed. This should be printed quite slowly, as the volume of material coming out of the nozzle is quite high.",
                            "unit": "mm/s",
                            "type": "float",
                            "default_value": 15,
                            "minimum_value": "0.1",
                            "maximum_value": "299792458000",
                            "maximum_value_warning": "150",
                            "enabled": "adhesion_type == \"raft\"",
                            "value": "0.5 * raft_speed",
                            "settable_per_mesh": false,
                            "settable_per_extruder": true
                        },
                        "raft_base_speed":
                        {
                            "label": "Raft Base Print Speed",
                            "description": "The speed at which the base raft layer is printed. This should be printed quite slowly, as the volume of material coming out of the nozzle is quite high.",
                            "unit": "mm/s",
                            "type": "float",
                            "default_value": 15,
                            "minimum_value": "0.1",
                            "maximum_value": "299792458000",
                            "maximum_value_warning": "200",
                            "enabled": "adhesion_type == \"raft\"",
                            "value": "0.5 * raft_speed",
                            "settable_per_mesh": false,
                            "settable_per_extruder": true
                        }
                    }
                },
                "raft_fan_speed":
                {
                    "label": "Raft Fan Speed",
                    "description": "The fan speed for the raft.",
                    "unit": "%",
                    "type": "float",
                    "minimum_value": "0",
                    "maximum_value": "100",
                    "default_value": 0,
                    "settable_per_mesh": false,
                    "settable_per_extruder": true,
                    "enabled": "adhesion_type == \"raft\"",
                    "children":
                    {
                        "raft_surface_fan_speed":
                        {
                            "label": "Raft Surface Fan Speed",
                            "description": "The fan speed for the surface raft layers.",
                            "unit": "%",
                            "type": "float",
                            "minimum_value": "0",
                            "maximum_value": "100",
                            "default_value": 0,
                            "value": "raft_fan_speed",
                            "enabled": "adhesion_type == \"raft\"",
                            "settable_per_mesh": false,
                            "settable_per_extruder": true
                        },
                        "raft_interface_fan_speed":
                        {
                            "label": "Raft Interface Fan Speed",
                            "description": "The fan speed for the interface raft layer.",
                            "unit": "%",
                            "type": "float",
                            "minimum_value": "0",
                            "maximum_value": "100",
                            "default_value": 0,
                            "value": "raft_fan_speed",
                            "enabled": "adhesion_type == \"raft\"",
                            "settable_per_mesh": false,
                            "settable_per_extruder": true
                        },
                        "raft_base_fan_speed":
                        {
                            "label": "Raft Base Fan Speed",
                            "description": "The fan speed for the base raft layer.",
                            "unit": "%",
                            "type": "float",
                            "minimum_value": "0",
                            "maximum_value": "100",
                            "default_value": 0,
                            "value": "raft_fan_speed",
                            "enabled": "adhesion_type == \"raft\"",
                            "settable_per_mesh": false,
                            "settable_per_extruder": true
                        }
                    }
                }
            }
        },
        "meshfix":
        {
            "label": "Mesh Fixes",
            "type": "category",
            "icon": "category_fixes",
            "description": "category_fixes",
            "children":
            {
                "meshfix_union_all":
                {
                    "label": "Union Overlapping Volumes",
                    "description": "Ignore the internal geometry arising from overlapping volumes and print the volumes as one. This may cause internal cavities to disappear.",
                    "type": "bool",
                    "default_value": true,
                    "settable_per_mesh": true
                },
                "meshfix_union_all_remove_holes":
                {
                    "label": "Remove All Holes",
                    "description": "Remove the holes in each layer and keep only the outside shape. This will ignore any invisible internal geometry. However, it also ignores layer holes which can be viewed from above or below.",
                    "type": "bool",
                    "default_value": false,
                    "settable_per_mesh": true
                },
                "meshfix_extensive_stitching":
                {
                    "label": "Extensive Stitching",
                    "description": "Extensive stitching tries to stitch up open holes in the mesh by closing the hole with touching polygons. This option can introduce a lot of processing time.",
                    "type": "bool",
                    "default_value": false,
                    "settable_per_mesh": true
                },
                "meshfix_keep_open_polygons":
                {
                    "label": "Keep Disconnected Faces",
                    "description": "Normally Cura tries to stitch up small holes in the mesh and remove parts of a layer with big holes. Enabling this option keeps those parts which cannot be stitched. This option should be used as a last resort option when everything else fails to produce proper GCode.",
                    "type": "bool",
                    "default_value": false,
                    "settable_per_mesh": true
                }
            }
        },
        "blackmagic":
        {
            "label": "Special Modes",
            "type": "category",
            "icon": "category_blackmagic",
            "description": "category_blackmagic",
            "children":
            {
                "print_sequence":
                {
                    "label": "Print Sequence",
                    "description": "Whether to print all objects one layer at a time or to wait for one object to finish, before moving on to the next. One at a time mode is only possible if all models are separated in such a way that the whole print head can move in between and all models are lower than the distance between the nozzle and the X/Y axes.",
                    "type": "enum",
                    "options":
                    {
                        "all_at_once": "All at Once",
                        "one_at_a_time": "One at a Time"
                    },
                    "default_value": "all_at_once",
                    "settable_per_mesh": false,
                    "settable_per_extruder": false,
                    "settable_per_meshgroup": false
                },
                "magic_mesh_surface_mode":
                {
                    "label": "Surface Mode",
                    "description": "Treat the model as a surface only, a volume, or volumes with loose surfaces. The normal print mode only prints enclosed volumes. \"Surface\" prints a single wall tracing the mesh surface with no infill and no top/bottom skin. \"Both\" prints enclosed volumes like normal and any remaining polygons as surfaces.",
                    "type": "enum",
                    "options":
                    {
                        "normal": "Normal",
                        "surface": "Surface",
                        "both": "Both"
                    },
                    "default_value": "normal",
                    "settable_per_mesh": true
                },
                "magic_spiralize":
                {
                    "label": "Spiralize Outer Contour",
                    "description": "Spiralize smooths out the Z move of the outer edge. This will create a steady Z increase over the whole print. This feature turns a solid object into a single walled print with a solid bottom. This feature used to be called Joris in older versions.",
                    "type": "bool",
                    "default_value": false,
                    "settable_per_mesh": true
                }
            }
        },
        "dual":
        {
            "label": "Dual Extrusion",
            "type": "category",
            "icon": "category_dual",
            "description": "Settings used for printing with multiple extruders.",
            "children":
            {
                "adhesion_extruder_nr":
                {
                    "label": "Platform Adhesion Extruder",
                    "description": "The extruder train to use for printing the skirt/brim/raft. This is used in multi-extrusion.",
                    "type": "extruder",
                    "default_value": 0,
                    "minimum_value": "0",
                    "maximum_value": "machine_extruder_count - 1",
                    "settable_per_mesh": false,
                    "settable_per_extruder": false
                },
                "support_extruder_nr":
                {
                    "label": "Support Extruder",
                    "description": "The extruder train to use for printing the support. This is used in multi-extrusion.",
                    "type": "extruder",
                    "default_value": 0,
                    "minimum_value": "0",
                    "maximum_value": "machine_extruder_count - 1",
<<<<<<< HEAD
                    "enabled": "support_enable",
                    "global_only": "True",
=======
                    "settable_per_mesh": false,
                    "settable_per_extruder": false,
>>>>>>> 56b00ad4
                    "children": {
                        "support_infill_extruder_nr":
                        {
                            "label": "Support Infill Extruder",
                            "description": "The extruder train to use for printing the infill of the support. This is used in multi-extrusion.",
                            "type": "extruder",
                            "default_value": 0,
                            "value": "support_extruder_nr",
                            "minimum_value": "0",
                            "maximum_value": "machine_extruder_count - 1",
                            "settable_per_mesh": false,
                            "settable_per_extruder": false
                        },
                        "support_extruder_nr_layer_0":
                        {
                            "label": "First Layer Support Extruder",
                            "description": "The extruder train to use for printing the first layer of support infill. This is used in multi-extrusion.",
                            "type": "extruder",
                            "default_value": 0,
                            "value": "support_extruder_nr",
                            "minimum_value": "0",
                            "maximum_value": "machine_extruder_count - 1",
                            "settable_per_mesh": false,
                            "settable_per_extruder": false
                        },
                        "support_roof_extruder_nr":
                        {
                            "label": "Support Roof Extruder",
                            "description": "The extruder train to use for printing the roof of the support. This is used in multi-extrusion.",
                            "type": "extruder",
                            "default_value": 0,
                            "value": "support_extruder_nr",
                            "minimum_value": "0",
                            "maximum_value": "machine_extruder_count - 1",
                            "settable_per_mesh": false,
                            "settable_per_extruder": false
                        }
                    }
                },
                "prime_tower_enable":
                {
                    "label": "Enable Prime Tower",
                    "description": "Print a tower next to the print which serves to prime the material after each nozzle switch.",
                    "type": "bool",
                    "default_value": false,
                    "settable_per_mesh": false,
                    "settable_per_extruder": false
                },
                "prime_tower_size":
                {
                    "label": "Prime Tower Size",
                    "description": "The width of the prime tower.",
                    "type": "float",
                    "unit": "mm",
                    "enabled": "prime_tower_enable",
                    "default_value": 15,
                    "value": "15 if prime_tower_enable else 0",
                    "minimum_value": "0",
                    "maximum_value_warning": "20",
                    "settable_per_mesh": false,
                    "settable_per_extruder": false
                },
                "prime_tower_position_x":
                {
                    "label": "Prime Tower X Position",
                    "description": "The x coordinate of the position of the prime tower.",
                    "type": "float",
                    "unit": "mm",
                    "enabled": "prime_tower_enable",
                    "default_value": 200,
                    "minimum_value_warning": "-1000",
                    "maximum_value_warning": "1000",
                    "settable_per_mesh": false,
                    "settable_per_extruder": false
                },
                "prime_tower_position_y":
                {
                    "label": "Prime Tower Y Position",
                    "description": "The y coordinate of the position of the prime tower.",
                    "type": "float",
                    "unit": "mm",
                    "enabled": "prime_tower_enable",
                    "default_value": 200,
                    "minimum_value_warning": "-1000",
                    "maximum_value_warning": "1000",
                    "settable_per_mesh": false,
                    "settable_per_extruder": false
                },
                "prime_tower_flow":
                {
                    "label": "Prime Tower Flow",
                    "description": "Flow compensation: the amount of material extruded is multiplied by this value.",
                    "type": "float",
                    "unit": "%",
                    "enabled": "prime_tower_enable",
                    "default_value": 100,
                    "minimum_value": "0.0001",
                    "minimum_value_warning": "50",
                    "maximum_value_warning": "150",
                    "settable_per_mesh": false,
                    "settable_per_extruder": true
                },
                "prime_tower_wipe_enabled":
                {
                    "label": "Wipe Nozzle on Prime Tower",
                    "description": "After printing the prime tower with one nozzle, wipe the oozed material from the other nozzle off on the prime tower.",
                    "type": "bool",
                    "enabled": "prime_tower_enable",
                    "default_value": false,
                    "settable_per_mesh": false,
                    "settable_per_extruder": false
                },
                "multiple_mesh_overlap":
                {
                    "label": "Dual Extrusion Overlap",
                    "description": "Make the objects printed with different extruder trains overlap a bit. This makes the different materials bond together better.",
                    "type": "float",
                    "unit": "mm",
                    "default_value": 0.15,
                    "minimum_value": "0",
                    "maximum_value_warning": "1.0",
                    "settable_per_mesh": true
                },
                "ooze_shield_enabled":
                {
                    "label": "Enable Ooze Shield",
                    "description": "Enable exterior ooze shield. This will create a shell around the object which is likely to wipe a second nozzle if it's at the same height as the first nozzle.",
                    "type": "bool",
                    "default_value": false,
                    "settable_per_mesh": false,
                    "settable_per_extruder": false
                },
                "ooze_shield_angle":
                {
                    "label": "Ooze Shield Angle",
                    "description": "The maximum angle a part in the ooze shield will have. With 0 degrees being vertical, and 90 degrees being horizontal. A smaller angle leads to less failed ooze shields, but more material.",
                    "type": "float",
                    "unit": "°",
                    "enabled": "ooze_shield_enabled",
                    "default_value": 60,
                    "minimum_value": "0",
                    "maximum_value": "90",
                    "settable_per_mesh": false,
                    "settable_per_extruder": false
                },
                "ooze_shield_dist":
                {
                    "label": "Ooze Shield Distance",
                    "description": "Distance of the ooze shield from the print, in the X/Y directions.",
                    "type": "float",
                    "unit": "mm",
                    "enabled": "ooze_shield_enabled",
                    "default_value": 2,
                    "minimum_value": "0",
                    "maximum_value_warning": "30",
                    "settable_per_mesh": false,
                    "settable_per_extruder": false
                }
            }
        },
        "experimental":
        {
            "label": "Experimental Modes",
            "type": "category",
            "icon": "category_blackmagic",
            "description": "experimental!",
            "children":
            {
                "draft_shield_enabled":
                {
                    "label": "Enable Draft Shield",
                    "description": "This will create a wall around the object, which traps (hot) air and shields against exterior airflow. Especially useful for materials which warp easily.",
                    "type": "bool",
                    "default_value": false,
                    "settable_per_mesh": false,
                    "settable_per_extruder": false
                },
                "draft_shield_dist":
                {
                    "label": "Draft Shield X/Y Distance",
                    "description": "Distance of the draft shield from the print, in the X/Y directions.",
                    "unit": "mm",
                    "type": "float",
                    "minimum_value": "0",
                    "maximum_value_warning": "100",
                    "default_value": 10,
                    "enabled": "draft_shield_enabled",
                    "settable_per_mesh": false,
                    "settable_per_extruder": false
                },
                "draft_shield_height_limitation":
                {
                    "label": "Draft Shield Limitation",
                    "description": "Set the height of the draft shield. Choose to print the draft shield at the full height of the object or at a limited height.",
                    "type": "enum",
                    "options":
                    {
                        "full": "Full",
                        "limited": "Limited"
                    },
                    "default_value": "full",
                    "enabled": "draft_shield_enabled",
                    "settable_per_mesh": false,
                    "settable_per_extruder": false
                },
                "draft_shield_height":
                {
                    "label": "Draft Shield Height",
                    "description": "Height limitation of the draft shield. Above this height no draft shield will be printed.",
                    "unit": "mm",
                    "type": "float",
                    "minimum_value": "0",
                    "maximum_value_warning": "9999",
                    "default_value": 0,
                    "value": "9999 if draft_shield_height_limitation == 'full' and draft_shield_enabled else 0.0",
                    "enabled": "draft_shield_height_limitation == \"limited\"",
                    "settable_per_mesh": false,
                    "settable_per_extruder": false
                },
                "conical_overhang_enabled": {
                    "label": "Make Overhang Printable",
                    "description": "Change the geometry of the printed model such that minimal support is required. Steep overhangs will become shallow overhangs. Overhanging areas will drop down to become more vertical.",
                    "type": "bool",
                    "default_value": false
                },
                "conical_overhang_angle": {
                    "label": "Maximum Model Angle",
                    "description": "The maximum angle of overhangs after the they have been made printable. At a value of 0° all overhangs are replaced by a piece of model connected to the build plate, 90° will not change the model in any way.",
                    "unit": "°",
                    "type": "float",
                    "minimum_value": "0",
                    "maximum_value": "89",
                    "default_value": 50,
                    "enabled": "conical_overhang_enabled"
                },
                "coasting_enable":
                {
                    "label": "Enable Coasting",
                    "description": "Coasting replaces the last part of an extrusion path with a travel path. The oozed material is used to print the last piece of the extrusion path in order to reduce stringing.",
                    "type": "bool",
                    "default_value": false,
                    "settable_per_mesh": false,
                    "settable_per_extruder": true
                },
                "coasting_volume":
                {
                    "label": "Coasting Volume",
                    "description": "The volume otherwise oozed. This value should generally be close to the nozzle diameter cubed.",
                    "unit": "mm³",
                    "type": "float",
                    "default_value": 0.064,
                    "minimum_value": "0",
                    "maximum_value_warning": "2.0",
                    "enabled": "coasting_enable",
                    "settable_per_mesh": false,
                    "settable_per_extruder": true
                },
                "coasting_min_volume":
                {
                    "label": "Minimum Volume Before Coasting",
                    "description": "The smallest volume an extrusion path should have before allowing coasting. For smaller extrusion paths, less pressure has been built up in the bowden tube and so the coasted volume is scaled linearly. This value should always be larger than the Coasting Volume.",
                    "unit": "mm³",
                    "type": "float",
                    "default_value": 0.8,
                    "minimum_value": "0",
                    "maximum_value_warning": "10.0",
                    "enabled": "coasting_enable",
                    "settable_per_mesh": false,
                    "settable_per_extruder": true
                },
                "coasting_speed":
                {
                    "label": "Coasting Speed",
                    "description": "The speed by which to move during coasting, relative to the speed of the extrusion path. A value slightly under 100% is advised, since during the coasting move the pressure in the bowden tube drops.",
                    "unit": "%",
                    "type": "float",
                    "default_value": 90,
                    "minimum_value": "0.0001",
                    "maximum_value_warning": "100",
                    "enabled": "coasting_enable",
                    "settable_per_mesh": false,
                    "settable_per_extruder": true
                },
                "skin_outline_count":
                {
                    "label": "Extra Skin Wall Count",
                    "description": "Replaces the outermost part of the top/bottom pattern with a number of concentric lines. Using one or two lines improves roofs that start on infill material.",
                    "default_value": 0,
                    "minimum_value": "0",
                    "maximum_value_warning": "10",
                    "type": "int",
                    "settable_per_mesh": true
                },
                "skin_alternate_rotation":
                {
                    "label": "Alternate Skin Rotation",
                    "description": "Alternate the direction in which the top/bottom layers are printed. Normally they are printed diagonally only. This setting adds the X-only and Y-only directions.",
                    "type": "bool",
                    "default_value": false,
                    "enabled": "top_bottom_pattern != \"concentric\"",
                    "settable_per_mesh": true
                },
                "support_conical_enabled":
                {
                    "label": "Enable Conical Support",
                    "description": "Experimental feature: Make support areas smaller at the bottom than at the overhang.",
                    "type": "bool",
                    "default_value": false,
                    "enabled": "support_enable",
                    "settable_per_mesh": true
                },
                "support_conical_angle":
                {
                    "label": "Conical Support Angle",
                    "description": "The angle of the tilt of conical support. With 0 degrees being vertical, and 90 degrees being horizontal. Smaller angles cause the support to be more sturdy, but consist of more material. Negative angles cause the base of the support to be wider than the top.",
                    "unit": "°",
                    "type": "float",
                    "minimum_value": "-90",
                    "minimum_value_warning": "-45",
                    "maximum_value_warning": "45",
                    "maximum_value": "90",
                    "default_value": 30,
                    "enabled": "support_conical_enabled and support_enable",
                    "settable_per_mesh": true
                },
                "support_conical_min_width":
                {
                    "label": "Conical Support Minimum Width",
                    "description": "Minimum width to which the base of the conical support area is reduced. Small widths can lead to unstable support structures.",
                    "unit": "mm",
                    "default_value": 5.0,
                    "minimum_value": "0",
                    "minimum_value_warning": "machine_nozzle_size * 3",
                    "maximum_value_warning": "100.0",
                    "type": "float",
                    "enabled": "support_conical_enabled and support_enable",
                    "settable_per_mesh": true
                },
                "magic_fuzzy_skin_enabled":
                {
                    "label": "Fuzzy Skin",
                    "description": "Randomly jitter while printing the outer wall, so that the surface has a rough and fuzzy look.",
                    "type": "bool",
                    "default_value": false,
                    "settable_per_mesh": true
                },
                "magic_fuzzy_skin_thickness":
                {
                    "label": "Fuzzy Skin Thickness",
                    "description": "The width within which to jitter. It's advised to keep this below the outer wall width, since the inner walls are unaltered.",
                    "type": "float",
                    "unit": "mm",
                    "default_value": 0.3,
                    "minimum_value": "0.001",
                    "maximum_value_warning": "wall_line_width_0",
                    "enabled": "magic_fuzzy_skin_enabled",
                    "settable_per_mesh": true
                },
                "magic_fuzzy_skin_point_density":
                {
                    "label": "Fuzzy Skin Density",
                    "description": "The average density of points introduced on each polygon in a layer. Note that the original points of the polygon are discarded, so a low density results in a reduction of the resolution.",
                    "type": "float",
                    "unit": "1/mm",
                    "default_value": 1.25,
                    "minimum_value": "0.008",
                    "minimum_value_warning": "0.1",
                    "maximum_value_warning": "10",
                    "maximum_value": "2 / magic_fuzzy_skin_thickness",
                    "enabled": "magic_fuzzy_skin_enabled",
                    "settable_per_mesh": true,
                    "children":
                    {
                        "magic_fuzzy_skin_point_dist":
                        {
                            "label": "Fuzzy Skin Point Distance",
                            "description": "The average distance between the random points introduced on each line segment. Note that the original points of the polygon are discarded, so a high smoothness results in a reduction of the resolution. This value must be higher than half the Fuzzy Skin Thickness.",
                            "type": "float",
                            "unit": "mm",
                            "default_value": 0.8,
                            "minimum_value": "magic_fuzzy_skin_thickness / 2",
                            "minimum_value_warning": "0.1",
                            "maximum_value_warning": "10",
                            "value": "10000 if magic_fuzzy_skin_point_density == 0 else 1 / magic_fuzzy_skin_point_density",
                            "enabled": "magic_fuzzy_skin_enabled",
                            "settable_per_mesh": true
                        }
                    }
                },
                "wireframe_enabled":
                {
                    "label": "Wire Printing",
                    "description": "Print only the outside surface with a sparse webbed structure, printing 'in thin air'. This is realized by horizontally printing the contours of the model at given Z intervals which are connected via upward and diagonally downward lines.",
                    "type": "bool",
                    "default_value": false,
                    "settable_per_mesh": false,
                    "settable_per_extruder": false,
                    "settable_per_meshgroup": false
                },
                "wireframe_height":
                {
                    "label": "WP Connection Height",
                    "description": "The height of the upward and diagonally downward lines between two horizontal parts. This determines the overall density of the net structure. Only applies to Wire Printing.",
                    "type": "float",
                    "unit": "mm",
                    "default_value": 3,
                    "minimum_value": "0.0001",
                    "maximum_value_warning": "20",
                    "enabled": "wireframe_enabled",
                    "settable_per_mesh": false,
                    "settable_per_extruder": false,
                    "settable_per_meshgroup": false
                },
                "wireframe_roof_inset":
                {
                    "label": "WP Roof Inset Distance",
                    "description": "The distance covered when making a connection from a roof outline inward. Only applies to Wire Printing.",
                    "type": "float",
                    "unit": "mm",
                    "default_value": 3,
                    "minimum_value": "0",
                    "minimum_value_warning": "machine_nozzle_size",
                    "maximum_value_warning": "20",
                    "enabled": "wireframe_enabled",
                    "value": "wireframe_height",
                    "settable_per_mesh": false,
                    "settable_per_extruder": false,
                    "settable_per_meshgroup": false
                },
                "wireframe_printspeed":
                {
                    "label": "WP Speed",
                    "description": "Speed at which the nozzle moves when extruding material. Only applies to Wire Printing.",
                    "unit": "mm/s",
                    "type": "float",
                    "default_value": 5,
                    "minimum_value": "0.1",
                    "maximum_value": "299792458000",
                    "maximum_value_warning": "50",
                    "enabled": "wireframe_enabled",
                    "settable_per_mesh": false,
                    "settable_per_extruder": false,
                    "settable_per_meshgroup": false,
                    "children":
                    {
                        "wireframe_printspeed_bottom":
                        {
                            "label": "WP Bottom Printing Speed",
                            "description": "Speed of printing the first layer, which is the only layer touching the build platform. Only applies to Wire Printing.",
                            "unit": "mm/s",
                            "type": "float",
                            "default_value": 5,
                            "minimum_value": "0.1",
                            "maximum_value": "299792458000",
                            "maximum_value_warning": "50",
                            "enabled": "wireframe_enabled",
                            "value": "wireframe_printspeed",
                            "settable_per_mesh": false,
                            "settable_per_extruder": false,
                            "settable_per_meshgroup": false
                        },
                        "wireframe_printspeed_up":
                        {
                            "label": "WP Upward Printing Speed",
                            "description": "Speed of printing a line upward 'in thin air'. Only applies to Wire Printing.",
                            "unit": "mm/s",
                            "type": "float",
                            "default_value": 5,
                            "minimum_value": "0.1",
                            "maximum_value": "299792458000",
                            "maximum_value_warning": "50",
                            "enabled": "wireframe_enabled",
                            "value": "wireframe_printspeed",
                            "settable_per_mesh": false,
                            "settable_per_extruder": false,
                            "settable_per_meshgroup": false
                        },
                        "wireframe_printspeed_down":
                        {
                            "label": "WP Downward Printing Speed",
                            "description": "Speed of printing a line diagonally downward. Only applies to Wire Printing.",
                            "unit": "mm/s",
                            "type": "float",
                            "default_value": 5,
                            "minimum_value": "0.1",
                            "maximum_value": "299792458000",
                            "maximum_value_warning": "50",
                            "enabled": "wireframe_enabled",
                            "value": "wireframe_printspeed",
                            "settable_per_mesh": false,
                            "settable_per_extruder": false,
                            "settable_per_meshgroup": false
                        },
                        "wireframe_printspeed_flat":
                        {
                            "label": "WP Horizontal Printing Speed",
                            "description": "Speed of printing the horizontal contours of the object. Only applies to Wire Printing.",
                            "unit": "mm/s",
                            "type": "float",
                            "default_value": 5,
                            "minimum_value": "0.1",
                            "maximum_value": "299792458000",
                            "maximum_value_warning": "100",
                            "value": "wireframe_printspeed",
                            "enabled": "wireframe_enabled",
                            "settable_per_mesh": false,
                            "settable_per_extruder": false,
                            "settable_per_meshgroup": false
                        }
                    }
                },
                "wireframe_flow":
                {
                    "label": "WP Flow",
                    "description": "Flow compensation: the amount of material extruded is multiplied by this value. Only applies to Wire Printing.",
                    "unit": "%",
                    "default_value": 100,
                    "minimum_value": "0",
                    "maximum_value_warning": "100",
                    "type": "float",
                    "enabled": "wireframe_enabled",
                    "settable_per_mesh": false,
                    "settable_per_extruder": false,
                    "settable_per_meshgroup": false,
                    "children":
                    {
                        "wireframe_flow_connection":
                        {
                            "label": "WP Connection Flow",
                            "description": "Flow compensation when going up or down. Only applies to Wire Printing.",
                            "unit": "%",
                            "default_value": 100,
                            "minimum_value": "0",
                            "maximum_value_warning": "100",
                            "type": "float",
                            "enabled": "wireframe_enabled",
                            "value": "wireframe_flow",
                            "settable_per_mesh": false,
                            "settable_per_extruder": false,
                            "settable_per_meshgroup": false
                        },
                        "wireframe_flow_flat":
                        {
                            "label": "WP Flat Flow",
                            "description": "Flow compensation when printing flat lines. Only applies to Wire Printing.",
                            "unit": "%",
                            "default_value": 100,
                            "minimum_value": "0",
                            "maximum_value_warning": "100",
                            "type": "float",
                            "enabled": "wireframe_enabled",
                            "value": "wireframe_flow",
                            "settable_per_mesh": false,
                            "settable_per_extruder": false,
                            "settable_per_meshgroup": false
                        }
                    }
                },
                "wireframe_top_delay":
                {
                    "label": "WP Top Delay",
                    "description": "Delay time after an upward move, so that the upward line can harden. Only applies to Wire Printing.",
                    "unit": "sec",
                    "type": "float",
                    "default_value": 0,
                    "minimum_value": "0",
                    "maximum_value_warning": "1",
                    "enabled": "wireframe_enabled",
                    "settable_per_mesh": false,
                    "settable_per_extruder": false,
                    "settable_per_meshgroup": false
                },
                "wireframe_bottom_delay":
                {
                    "label": "WP Bottom Delay",
                    "description": "Delay time after a downward move. Only applies to Wire Printing.",
                    "unit": "sec",
                    "type": "float",
                    "default_value": 0,
                    "minimum_value": "0",
                    "maximum_value_warning": "1",
                    "enabled": "wireframe_enabled",
                    "settable_per_mesh": false,
                    "settable_per_extruder": false,
                    "settable_per_meshgroup": false
                },
                "wireframe_flat_delay":
                {
                    "label": "WP Flat Delay",
                    "description": "Delay time between two horizontal segments. Introducing such a delay can cause better adhesion to previous layers at the connection points, while too long delays cause sagging. Only applies to Wire Printing.",
                    "unit": "sec",
                    "type": "float",
                    "default_value": 0.1,
                    "minimum_value": "0",
                    "maximum_value_warning": "0.5",
                    "enabled": "wireframe_enabled",
                    "settable_per_mesh": false,
                    "settable_per_extruder": false,
                    "settable_per_meshgroup": false
                },
                "wireframe_up_half_speed":
                {
                    "label": "WP Ease Upward",
                    "description": "Distance of an upward move which is extruded with half speed.\nThis can cause better adhesion to previous layers, while not heating the material in those layers too much. Only applies to Wire Printing.",
                    "type": "float",
                    "unit": "mm",
                    "default_value": 0.3,
                    "minimum_value": "0",
                    "maximum_value_warning": "5.0",
                    "enabled": "wireframe_enabled",
                    "settable_per_mesh": false,
                    "settable_per_extruder": false,
                    "settable_per_meshgroup": false
                },
                "wireframe_top_jump":
                {
                    "label": "WP Knot Size",
                    "description": "Creates a small knot at the top of an upward line, so that the consecutive horizontal layer has a better chance to connect to it. Only applies to Wire Printing.",
                    "type": "float",
                    "unit": "mm",
                    "default_value": 0.6,
                    "minimum_value": "0",
                    "maximum_value_warning": "2.0",
                    "enabled": "wireframe_enabled",
                    "settable_per_mesh": false,
                    "settable_per_extruder": false,
                    "settable_per_meshgroup": false
                },
                "wireframe_fall_down":
                {
                    "label": "WP Fall Down",
                    "description": "Distance with which the material falls down after an upward extrusion. This distance is compensated for. Only applies to Wire Printing.",
                    "type": "float",
                    "unit": "mm",
                    "default_value": 0.5,
                    "minimum_value": "0",
                    "maximum_value_warning": "wireframe_height",
                    "enabled": "wireframe_enabled",
                    "settable_per_mesh": false,
                    "settable_per_extruder": false,
                    "settable_per_meshgroup": false
                },
                "wireframe_drag_along":
                {
                    "label": "WP Drag Along",
                    "description": "Distance with which the material of an upward extrusion is dragged along with the diagonally downward extrusion. This distance is compensated for. Only applies to Wire Printing.",
                    "type": "float",
                    "unit": "mm",
                    "default_value": 0.6,
                    "minimum_value": "0",
                    "maximum_value_warning": "wireframe_height",
                    "enabled": "wireframe_enabled",
                    "settable_per_mesh": false,
                    "settable_per_extruder": false,
                    "settable_per_meshgroup": false
                },
                "wireframe_strategy":
                {
                    "label": "WP Strategy",
                    "description": "Strategy for making sure two consecutive layers connect at each connection point. Retraction lets the upward lines harden in the right position, but may cause filament grinding. A knot can be made at the end of an upward line to heighten the chance of connecting to it and to let the line cool; however, it may require slow printing speeds. Another strategy is to compensate for the sagging of the top of an upward line; however, the lines won't always fall down as predicted.",
                    "type": "enum",
                    "options":
                    {
                        "compensate": "Compensate",
                        "knot": "Knot",
                        "retract": "Retract"
                    },
                    "default_value": "compensate",
                    "enabled": "wireframe_enabled",
                    "settable_per_mesh": false,
                    "settable_per_extruder": false,
                    "settable_per_meshgroup": false
                },
                "wireframe_straight_before_down":
                {
                    "label": "WP Straighten Downward Lines",
                    "description": "Percentage of a diagonally downward line which is covered by a horizontal line piece. This can prevent sagging of the top most point of upward lines. Only applies to Wire Printing.",
                    "type": "float",
                    "unit": "%",
                    "default_value": 20,
                    "minimum_value": "0",
                    "maximum_value": "100",
                    "enabled": "wireframe_enabled",
                    "settable_per_mesh": false,
                    "settable_per_extruder": false,
                    "settable_per_meshgroup": false
                },
                "wireframe_roof_fall_down":
                {
                    "label": "WP Roof Fall Down",
                    "description": "The distance which horizontal roof lines printed 'in thin air' fall down when being printed. This distance is compensated for. Only applies to Wire Printing.",
                    "type": "float",
                    "unit": "mm",
                    "default_value": 2,
                    "minimum_value_warning": "0",
                    "maximum_value_warning": "wireframe_roof_inset",
                    "enabled": "wireframe_enabled",
                    "settable_per_mesh": false,
                    "settable_per_extruder": false,
                    "settable_per_meshgroup": false
                },
                "wireframe_roof_drag_along":
                {
                    "label": "WP Roof Drag Along",
                    "description": "The distance of the end piece of an inward line which gets dragged along when going back to the outer outline of the roof. This distance is compensated for. Only applies to Wire Printing.",
                    "type": "float",
                    "unit": "mm",
                    "default_value": 0.8,
                    "minimum_value": "0",
                    "maximum_value_warning": "10",
                    "enabled": "wireframe_enabled",
                    "settable_per_mesh": false,
                    "settable_per_extruder": false,
                    "settable_per_meshgroup": false
                },
                "wireframe_roof_outer_delay":
                {
                    "label": "WP Roof Outer Delay",
                    "description": "Time spent at the outer perimeters of hole which is to become a roof. Longer times can ensure a better connection. Only applies to Wire Printing.",
                    "type": "float",
                    "unit": "sec",
                    "default_value": 0.2,
                    "minimum_value": "0",
                    "maximum_value_warning": "2.0",
                    "enabled": "wireframe_enabled",
                    "settable_per_mesh": false,
                    "settable_per_extruder": false,
                    "settable_per_meshgroup": false
                },
                "wireframe_nozzle_clearance":
                {
                    "label": "WP Nozzle Clearance",
                    "description": "Distance between the nozzle and horizontally downward lines. Larger clearance results in diagonally downward lines with a less steep angle, which in turn results in less upward connections with the next layer. Only applies to Wire Printing.",
                    "type": "float",
                    "unit": "mm",
                    "default_value": 1,
                    "minimum_value_warning": "0",
                    "maximum_value_warning": "10.0",
                    "enabled": "wireframe_enabled",
                    "settable_per_mesh": false,
                    "settable_per_extruder": false,
                    "settable_per_meshgroup": false
                }
            }
        }
    }
}<|MERGE_RESOLUTION|>--- conflicted
+++ resolved
@@ -2339,13 +2339,9 @@
                     "default_value": 0,
                     "minimum_value": "0",
                     "maximum_value": "machine_extruder_count - 1",
-<<<<<<< HEAD
                     "enabled": "support_enable",
-                    "global_only": "True",
-=======
-                    "settable_per_mesh": false,
-                    "settable_per_extruder": false,
->>>>>>> 56b00ad4
+                    "settable_per_mesh": false,
+                    "settable_per_extruder": false,
                     "children": {
                         "support_infill_extruder_nr":
                         {
