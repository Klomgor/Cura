{
    "version": 2,
    "name": "Ultimaker",
    "inherits": "fdmprinter",
    "metadata": {
        "author": "Ultimaker",
        "manufacturer": "Ultimaker B.V.",
        "visible": false,
        "exclude_materials": [ "generic_hips", "structur3d_dap100silicone" ]
    },
    "overrides": {
        "machine_max_feedrate_e": {
            "default_value": 45
        },
        "material_print_temperature": {
            "minimum_value": "0"
        },
        "material_bed_temperature": {
            "minimum_value": "0",
            "maximum_value_warning": "125"
        },
        "material_bed_temperature_layer_0":
        {
            "maximum_value_warning": "125"
        },
        "material_standby_temperature": {
            "minimum_value": "0"
        },
        "extruder_prime_pos_y":
        {
            "minimum_value": "0",
            "maximum_value": "machine_depth"
        },
        "extruder_prime_pos_x":
        {
            "minimum_value": "0",
            "maximum_value": "machine_width"
        },
        "relative_extrusion":
        {
            "value": false,
            "enabled": false
        },
        "skin_angles": {
            "value": "[] if infill_pattern not in ['cross', 'cross_3d'] else [20, 110]"
        },
        "line_width": {
            "value": "machine_nozzle_size"
        },
        "wall_thickness": {
            "value": "wall_line_width_0 + wall_line_width_x"
        },
        "infill_before_walls": {
            "value": "False"
        },
        "infill_material_flow": {
            "value": "(1.95-infill_sparse_density / 100 if infill_sparse_density > 95 else 1) * material_flow"
        },
        "retraction_combing": {
            "value": "'no_outer_surfaces'"
        },
        "roofing_layer_count": {
            "value": "0"
        },
        "roofing_material_flow": {
            "value": "material_flow"
        },
        "skin_material_flow": {
            "value": "0.97 * material_flow"
        },
        "skin_monotonic" : {
            "value": true
        },
        "speed_equalize_flow_width_factor": {
            "value": "110.0"
        },
        "top_layers": {
            "value": "math.ceil(round(top_thickness / resolveOrValue('layer_height'), 4))"
        },
        "bottom_layers": {
            "value": "math.ceil(round(bottom_thickness / resolveOrValue('layer_height'), 4))"
        },
        "xy_offset": {
<<<<<<< HEAD
            "value": "-layer_height * 0.2"
        },
        "meshfix_maximum_resolution": {
            "value": "max(speed_wall_0 / 75, 0.5)"
        },
        "meshfix_maximum_deviation": {
            "value": "machine_nozzle_size / 10"
        },
        "jerk_travel": {
            "value": "jerk_print"
        },
        "acceleration_travel": {
            "value": "acceleration_wall"
=======
            "value": "-layer_height * 0.1"
>>>>>>> 706c3270
        }
    }
}<|MERGE_RESOLUTION|>--- conflicted
+++ resolved
@@ -81,8 +81,7 @@
             "value": "math.ceil(round(bottom_thickness / resolveOrValue('layer_height'), 4))"
         },
         "xy_offset": {
-<<<<<<< HEAD
-            "value": "-layer_height * 0.2"
+            "value": "-layer_height * 0.1"
         },
         "meshfix_maximum_resolution": {
             "value": "max(speed_wall_0 / 75, 0.5)"
@@ -95,9 +94,6 @@
         },
         "acceleration_travel": {
             "value": "acceleration_wall"
-=======
-            "value": "-layer_height * 0.1"
->>>>>>> 706c3270
         }
     }
 }