{
    "name": "Creality Ender-3 Pro",
    "version": 2,
    "inherits": "creality_base",
    "metadata": {
        "quality_definition": "creality_base",
        "visible": true,
        "platform": "creality_ender3.3mf"
    },
    "overrides": {
<<<<<<< HEAD
        "machine_name": { "default_value": "Creality Ender-3 Pro" },
        "machine_width": { "default_value": 220 },
        "machine_depth": { "default_value": 220 },
        "machine_height": { "default_value": 250 },
=======
        "machine_name": { "default_value": "Creality Ender-6" },
        "machine_start_gcode": { "default_value": "\nG28 ;Home\n\nG92 E0 ;Reset Extruder\nG1 Z2.0 F3000 ;Move Z Axis up\nG1 X10.1 Y20 Z0.28 F5000.0 ;Move to start position\nG1 X10.1 Y200.0 Z0.28 F1500.0 E15 ;Draw the first line\nG1 X10.4 Y200.0 Z0.28 F5000.0 ;Move to side a little\nG1 X10.4 Y20 Z0.28 F1500.0 E30 ;Draw the second line\nG92 E0 ;Reset Extruder\nG1 Z2.0 F3000 ;Move Z Axis up\n"},
        "machine_end_gcode": { "default_value": "G91 ;Relative positioning\nG1 E-2 F2700 ;Retract a bit\nG1 E-2 Z0.2 F2400 ;Retract and raise Z\nG1 X5 Y5 F3000 ;Wipe out\nG1 Z10 ;Raise Z more\nG90 ;Absolute positioning\n\nG28 X Y ;Present print\nM106 S0 ;Turn-off fan\nM104 S0 ;Turn-off hotend\nM140 S0 ;Turn-off bed\n\nM84 X Y E ;Disable all steppers but Z\n" },
        "machine_width": { "default_value": 260 },
        "machine_depth": { "default_value": 260 },
        "machine_height": { "default_value": 400 },
        "z_seam_type": { "value": "'sharpest_corner'"},
        "z_seam_corner": { "value": "'z_seam_corner_inner'"},
        "infill_sparse_density": { "value": "10"},
        "infill_pattern": { "value": "'lines' if infill_sparse_density > 50 else 'grid'"},
        "infill_overlap":{"value": 10},    
        "default_material_print_temperature":{"value": 220},
        "default_material_bed_temperature":{"value": 50},
        "retraction_amount":{"value": 10},  
        "speed_travel": { "value": 80.0 },
        "coasting_enable": { "value": true},
        "coasting_min_volume": { "value": 0.5},
>>>>>>> 89fbac74
        "machine_head_with_fans_polygon": { "default_value": [
                [-26, 34],
                [-26, -32],
                [32, -32],
                [32, 34]
            ]
        },
        "machine_start_gcode": {
            "default_value": "; Ender 3 Custom Start G-code\nG92 E0 ; Reset Extruder\nG28 ; Home all axes\nM104 S{material_standby_temperature} ; Start heating up the nozzle most of the way\nM190 S{material_bed_temperature_layer_0} ; Start heating the bed, wait until target temperature reached\nM109 S{material_print_temperature_layer_0} ; Finish heating the nozzle\nG1 Z2.0 F3000 ; Move Z Axis up little to prevent scratching of Heat Bed\nG1 X0.1 Y20 Z0.3 F5000.0 ; Move to start position\nG1 X0.1 Y200.0 Z0.3 F1500.0 E15 ; Draw the first line\nG1 X0.4 Y200.0 Z0.3 F5000.0 ; Move to side a little\nG1 X0.4 Y20 Z0.3 F1500.0 E30 ; Draw the second line\nG92 E0 ; Reset Extruder\nG1 Z2.0 F3000 ; Move Z Axis up little to prevent scratching of Heat Bed\nG1 X5 Y20 Z0.3 F5000.0 ; Move over to prevent blob squish"
        },

        "gantry_height": { "value": 25 }
    }
}
<|MERGE_RESOLUTION|>--- conflicted
+++ resolved
@@ -1,48 +1,29 @@
-{
-    "name": "Creality Ender-3 Pro",
-    "version": 2,
-    "inherits": "creality_base",
-    "metadata": {
-        "quality_definition": "creality_base",
-        "visible": true,
-        "platform": "creality_ender3.3mf"
-    },
-    "overrides": {
-<<<<<<< HEAD
-        "machine_name": { "default_value": "Creality Ender-3 Pro" },
-        "machine_width": { "default_value": 220 },
-        "machine_depth": { "default_value": 220 },
-        "machine_height": { "default_value": 250 },
-=======
-        "machine_name": { "default_value": "Creality Ender-6" },
-        "machine_start_gcode": { "default_value": "\nG28 ;Home\n\nG92 E0 ;Reset Extruder\nG1 Z2.0 F3000 ;Move Z Axis up\nG1 X10.1 Y20 Z0.28 F5000.0 ;Move to start position\nG1 X10.1 Y200.0 Z0.28 F1500.0 E15 ;Draw the first line\nG1 X10.4 Y200.0 Z0.28 F5000.0 ;Move to side a little\nG1 X10.4 Y20 Z0.28 F1500.0 E30 ;Draw the second line\nG92 E0 ;Reset Extruder\nG1 Z2.0 F3000 ;Move Z Axis up\n"},
-        "machine_end_gcode": { "default_value": "G91 ;Relative positioning\nG1 E-2 F2700 ;Retract a bit\nG1 E-2 Z0.2 F2400 ;Retract and raise Z\nG1 X5 Y5 F3000 ;Wipe out\nG1 Z10 ;Raise Z more\nG90 ;Absolute positioning\n\nG28 X Y ;Present print\nM106 S0 ;Turn-off fan\nM104 S0 ;Turn-off hotend\nM140 S0 ;Turn-off bed\n\nM84 X Y E ;Disable all steppers but Z\n" },
-        "machine_width": { "default_value": 260 },
-        "machine_depth": { "default_value": 260 },
-        "machine_height": { "default_value": 400 },
-        "z_seam_type": { "value": "'sharpest_corner'"},
-        "z_seam_corner": { "value": "'z_seam_corner_inner'"},
-        "infill_sparse_density": { "value": "10"},
-        "infill_pattern": { "value": "'lines' if infill_sparse_density > 50 else 'grid'"},
-        "infill_overlap":{"value": 10},    
-        "default_material_print_temperature":{"value": 220},
-        "default_material_bed_temperature":{"value": 50},
-        "retraction_amount":{"value": 10},  
-        "speed_travel": { "value": 80.0 },
-        "coasting_enable": { "value": true},
-        "coasting_min_volume": { "value": 0.5},
->>>>>>> 89fbac74
-        "machine_head_with_fans_polygon": { "default_value": [
-                [-26, 34],
-                [-26, -32],
-                [32, -32],
-                [32, 34]
-            ]
-        },
-        "machine_start_gcode": {
-            "default_value": "; Ender 3 Custom Start G-code\nG92 E0 ; Reset Extruder\nG28 ; Home all axes\nM104 S{material_standby_temperature} ; Start heating up the nozzle most of the way\nM190 S{material_bed_temperature_layer_0} ; Start heating the bed, wait until target temperature reached\nM109 S{material_print_temperature_layer_0} ; Finish heating the nozzle\nG1 Z2.0 F3000 ; Move Z Axis up little to prevent scratching of Heat Bed\nG1 X0.1 Y20 Z0.3 F5000.0 ; Move to start position\nG1 X0.1 Y200.0 Z0.3 F1500.0 E15 ; Draw the first line\nG1 X0.4 Y200.0 Z0.3 F5000.0 ; Move to side a little\nG1 X0.4 Y20 Z0.3 F1500.0 E30 ; Draw the second line\nG92 E0 ; Reset Extruder\nG1 Z2.0 F3000 ; Move Z Axis up little to prevent scratching of Heat Bed\nG1 X5 Y20 Z0.3 F5000.0 ; Move over to prevent blob squish"
-        },
-
-        "gantry_height": { "value": 25 }
-    }
-}
+{
+    "name": "Creality Ender-6",
+    "version": 2,
+    "inherits": "creality_base",
+    "overrides": {
+        "machine_name": { "default_value": "Creality Ender-6" },
+        "machine_start_gcode": { "default_value": "\nG28 ;Home\n\nG92 E0 ;Reset Extruder\nG1 Z2.0 F3000 ;Move Z Axis up\nG1 X10.1 Y20 Z0.28 F5000.0 ;Move to start position\nG1 X10.1 Y200.0 Z0.28 F1500.0 E15 ;Draw the first line\nG1 X10.4 Y200.0 Z0.28 F5000.0 ;Move to side a little\nG1 X10.4 Y20 Z0.28 F1500.0 E30 ;Draw the second line\nG92 E0 ;Reset Extruder\nG1 Z2.0 F3000 ;Move Z Axis up\n"},
+        "machine_end_gcode": { "default_value": "G91 ;Relative positioning\nG1 E-2 F2700 ;Retract a bit\nG1 E-2 Z0.2 F2400 ;Retract and raise Z\nG1 X5 Y5 F3000 ;Wipe out\nG1 Z10 ;Raise Z more\nG90 ;Absolute positioning\n\nG28 X Y ;Present print\nM106 S0 ;Turn-off fan\nM104 S0 ;Turn-off hotend\nM140 S0 ;Turn-off bed\n\nM84 X Y E ;Disable all steppers but Z\n" },
+        "machine_width": { "default_value": 260 },
+        "machine_depth": { "default_value": 260 },
+        "machine_height": { "default_value": 400 },
+        "machine_head_with_fans_polygon": { "default_value": [
+                [-26, 34],
+                [-26, -32],
+                [32, -32],
+                [32, 34]
+            ]
+        },
+
+        "gantry_height": { "value": 25 },
+
+        "speed_print": { "value": 80.0 }
+        
+    },
+    "metadata": {
+        "quality_definition": "creality_base",
+        "visible": true
+    }
+}