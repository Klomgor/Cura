{
    "version": 2,
    "name": "Hyper S",
    "inherits": "fdmprinter",
    "metadata":
    {
        "visible": true,
        "author": "Mixware",
        "manufacturer": "Mixware",
        "file_formats": "text/x-gcode",
        "platform": "mixware_hyper_s_platform.stl",
        "has_machine_quality": true,
        "has_materials": true,
        "machine_extruder_trains": { "0": "mixware_hyper_s_extruder_0" },
        "preferred_material": "generic_pla",
        "preferred_quality": "coarse"
    },
    "overrides":
    {
        "acceleration_enabled": { "default_value": false },
        "acceleration_print": { "default_value": 1000 },
        "acceleration_roofing": { "enabled": "acceleration_enabled and roofing_layer_count > 0 and top_layers > 0" },
        "acceleration_travel": { "value": 1000 },
        "acceleration_travel_layer_0": { "value": "acceleration_travel" },
        "adaptive_layer_height_variation": { "default_value": 0.04 },
        "adaptive_layer_height_variation_step": { "default_value": 0.04 },
        "adhesion_type": { "default_value": "skirt" },
        "brim_replaces_support": { "default_value": false },
        "brim_width": { "default_value": 3 },
        "cool_fan_enabled": { "default_value": true },
        "cool_fan_full_at_height": { "value": "layer_height_0 + 2 * layer_height" },
        "cool_min_layer_time": { "default_value": 10 },
        "fill_outline_gaps": { "default_value": false },
        "gantry_height": { "value": 25 },
        "infill_before_walls": { "default_value": false },
        "infill_overlap": { "value": 30.0 },
        "infill_sparse_density": { "default_value": 15 },
        "infill_wipe_dist": { "value": 0.0 },
        "ironing_line_spacing": { "default_value": 0.4 },
        "ironing_pattern": { "default_value": "concentric" },
        "jerk_enabled": { "default_value": false },
        "jerk_print": { "default_value": 10 },
        "jerk_travel": { "value": "jerk_print" },
        "jerk_travel_layer_0": { "value": "jerk_travel" },
        "line_width": { "value": 0.4 },
        "machine_acceleration": { "default_value": 500 },
        "machine_depth": { "default_value": 300 },
        "machine_end_gcode": { "default_value": "G91; relative positioning\nG1 Z1.0 F3000 ; move z up little to prevent scratching of print\nG90; absolute positioning\nG1 X0 Y200 F1000 ; prepare for part removal\nM104 S0; turn off extruder\nM140 S0 ; turn off bed\nG1 X0 Y220 F1000 ; prepare for part removal\nM84 ; disable motors\nM106 S0 ; turn off fan" },
        "machine_heated_bed": { "default_value": true },
        "machine_height": { "default_value": 400 },
        "machine_max_acceleration_e": { "default_value": 500 },
        "machine_max_acceleration_x": { "default_value": 500 },
        "machine_max_acceleration_y": { "default_value": 500 },
        "machine_max_acceleration_z": { "default_value": 100 },
        "machine_max_feedrate_e": { "default_value": 50 },
        "machine_max_feedrate_x": { "default_value": 500 },
        "machine_max_feedrate_y": { "default_value": 500 },
        "machine_max_feedrate_z": { "default_value": 10 },
        "machine_max_jerk_e": { "default_value": 5 },
        "machine_max_jerk_xy": { "default_value": 10 },
        "machine_max_jerk_z": { "default_value": 0.4 },
        "machine_name": { "default_value": "Hyper S" },
        "machine_start_gcode": { "default_value": "M140 S{material_bed_temperature} ; Heat bed\nM109 S{material_print_temperature} ; Heat nozzle\nM190 S{material_bed_temperature} ; Wait for bed heating\nG28 ; home all axes\nM117 Purge extruder\nG92 E0 ; reset extruder\nG1 Z5.0 F1000 ; move z up little to prevent scratching of surface\nG1 X0.1 Y20 Z0.3 F5000.0 ; move to start-line position\nG1 X0.1 Y100.0 Z0.3 F1500.0 E15 ; draw 1st line\nG1 X0.4 Y100.0 Z0.3 F5000.0 ; move to side a little\nG1 X0.4 Y20 Z0.3 F1500.0 E30 ; draw 2nd line\nG92 E0 ; reset extruder\nG1 Z5.0 F1000 ; move z up little to prevent scratching of surface" },
        "machine_width": { "default_value": 300 },
        "material_diameter": { "default_value": 1.75 },
        "material_final_print_temperature": { "value": "material_print_temperature" },
        "material_flow": { "default_value": 100 },
        "material_initial_print_temperature": { "value": "material_print_temperature" },
        "material_print_temperature": { "maximum_value_warning": "330" },
        "meshfix_maximum_travel_resolution": { "value": "meshfix_maximum_resolution" },
        "minimum_interface_area": { "default_value": 10 },
        "minimum_support_area": { "default_value": 2 },
        "optimize_wall_printing_order": { "default_value": "True" },
        "raft_airgap": { "default_value": 0.24 },
        "raft_margin":
        {
            "default_value": 3,
            "minimum_value_warning": "0.01"
        },
        "retraction_amount": { "default_value": 2 },
        "retraction_combing": { "value": "off" },
        "retraction_combing_max_distance": { "default_value": 0.5 },
        "retraction_count_max": { "default_value": 100 },
        "retraction_extrusion_window":
        {
            "maximum_value_warning": "20",
            "value": 10
        },
        "retraction_hop": { "default_value": 0.2 },
        "retraction_hop_enabled": { "default_value": false },
        "retraction_min_travel": { "value": 1.5 },
        "retraction_prime_speed":
        {
            "maximum_value": "200",
            "maximum_value_warning": "machine_max_feedrate_e if retraction_enable else float('inf')"
        },
        "retraction_retract_speed":
        {
            "maximum_value": "200",
            "maximum_value_warning": "machine_max_feedrate_e if retraction_enable else float('inf')"
        },
        "retraction_speed":
        {
            "default_value": 40,
            "maximum_value": "200",
            "maximum_value_warning": "machine_max_feedrate_e if retraction_enable else float('inf')"
        },
        "skin_overlap": { "value": 10.0 },
        "skirt_line_count": { "default_value": 3 },
        "speed_prime_tower": { "value": "speed_topbottom" },
        "speed_print": { "default_value": 40.0 },
        "speed_support": { "value": "speed_wall_0" },
        "speed_support_interface": { "value": "speed_topbottom" },
        "speed_topbottom": { "value": "speed_print / 2" },
        "speed_travel": { "value": "120.0 if speed_print < 60 else 250.0 if speed_print > 100 else speed_print * 2.5" },
        "speed_travel_layer_0": { "value": "60 if speed_layer_0 < 20 else 120 if speed_layer_0 > 30 else speed_layer_0 * 5" },
        "speed_wall_x": { "value": "speed_wall" },
        "speed_z_hop": { "default_value": 5 },
        "support_angle": { "default_value": 60 },
<<<<<<< HEAD
        "support_brim_enable": { "value": false },
=======
        "support_bottom_stair_step_height": { "value": 0.2 },
        "support_brim_width": { "default_value": 4 },
>>>>>>> ba16f791
        "support_enable": { "default_value": true },
        "support_interface_density": { "default_value": 80 },
        "support_interface_enable": { "default_value": true },
        "support_interface_height": { "value": "layer_height * 4" },
        "support_interface_pattern": { "default_value": "grid" },
        "support_pattern": { "default_value": "zigzag" },
        "support_type": { "default_value": "buildplate" },
        "support_wall_count": { "value": 1 },
        "support_xy_distance": { "value": "wall_line_width_0 * 2" },
        "support_xy_distance_overhang": { "value": "wall_line_width_0" },
        "support_xy_overrides_z": { "default_value": "xy_overrides_z" },
        "support_z_distance": { "value": "layer_height" },
        "top_bottom_pattern": { "default_value": "zigzag" },
        "travel_avoid_other_parts": { "default_value": false },
        "travel_avoid_supports": { "default_value": true },
        "travel_retract_before_outer_wall": { "default_value": true },
        "wall_0_wipe_dist": { "value": 0.0 },
        "wall_thickness": { "value": "line_width * 2" },
        "z_seam_corner": { "default_value": "z_seam_corner_weighted" },
        "z_seam_type": { "default_value": "back" }
    }
}<|MERGE_RESOLUTION|>--- conflicted
+++ resolved
@@ -117,12 +117,9 @@
         "speed_wall_x": { "value": "speed_wall" },
         "speed_z_hop": { "default_value": 5 },
         "support_angle": { "default_value": 60 },
-<<<<<<< HEAD
         "support_brim_enable": { "value": false },
-=======
         "support_bottom_stair_step_height": { "value": 0.2 },
         "support_brim_width": { "default_value": 4 },
->>>>>>> ba16f791
         "support_enable": { "default_value": true },
         "support_interface_density": { "default_value": 80 },
         "support_interface_enable": { "default_value": true },
