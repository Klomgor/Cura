--- conflicted
+++ resolved
@@ -12,8 +12,4 @@
 
 [values]
 speed_infill = =speed_print
-<<<<<<< HEAD
 speed_print = =round(20 / layer_height / machine_nozzle_size, -1)
-=======
-speed_print = 50
->>>>>>> 5739b9c5
