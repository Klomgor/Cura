--- conflicted
+++ resolved
@@ -4,7 +4,7 @@
 definition = ultimaker_s3
 
 [metadata]
-setting_version = 18
+setting_version = 19
 type = quality
 quality_type = fast
 weight = -1
@@ -18,11 +18,6 @@
 cool_fan_speed_max = 85
 cool_min_layer_time_fan_speed_max = 5
 cool_min_speed = 7
-<<<<<<< HEAD
-infill_line_width = =round(line_width * 0.4 / 0.35, 2)
-=======
-
->>>>>>> 2000f814
 infill_overlap_mm = =0 if infill_sparse_density > 80 else 0.05
 infill_pattern = ='zigzag' if infill_sparse_density > 80 else 'triangles'
 infill_wipe_dist = 0.1
