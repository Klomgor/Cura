[general]
version = 4
name = Sprint
definition = ultimaker_s3

[metadata]
setting_version = 20
type = quality
quality_type = superdraft
weight = -4
material = generic_petg
variant = AA 0.8

[values]
brim_width = 7

material_print_temperature = =default_material_print_temperature - 5
material_standby_temperature = 100
material_shrinkage_percentage_xy = 100.5
material_shrinkage_percentage_z = 100.1
prime_tower_enable = True
retraction_combing_max_distance = 8
speed_print = 45
speed_topbottom = =math.ceil(speed_print * 30 / 45)
speed_wall = =math.ceil(speed_print * 33 / 45)
speed_wall_0 = =math.ceil(speed_wall * 30 / 40)
<<<<<<< HEAD
cool_fan_speed = 20
=======
speed_infill = =math.ceil(speed_print * 33 / 45)
jerk_travel = 50
cool_fan_speed = 20 
>>>>>>> 706c3270
initial_layer_line_width_factor = 100<|MERGE_RESOLUTION|>--- conflicted
+++ resolved
@@ -24,11 +24,6 @@
 speed_topbottom = =math.ceil(speed_print * 30 / 45)
 speed_wall = =math.ceil(speed_print * 33 / 45)
 speed_wall_0 = =math.ceil(speed_wall * 30 / 40)
-<<<<<<< HEAD
+speed_infill = =math.ceil(speed_print * 33 / 45)
 cool_fan_speed = 20
-=======
-speed_infill = =math.ceil(speed_print * 33 / 45)
-jerk_travel = 50
-cool_fan_speed = 20 
->>>>>>> 706c3270
 initial_layer_line_width_factor = 100