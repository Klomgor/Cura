--- conflicted
+++ resolved
@@ -4,7 +4,7 @@
 definition = ultimaker_s5
 
 [metadata]
-setting_version = 18
+setting_version = 19
 type = quality
 quality_type = normal
 weight = 0
@@ -17,16 +17,10 @@
 cool_fan_speed_max = 100
 cool_min_layer_time_fan_speed_max = 5
 cool_min_speed = 2.5
-<<<<<<< HEAD
-infill_line_width = =round(line_width * 0.38 / 0.38, 2)
-=======
-
->>>>>>> 2000f814
 infill_pattern = ='zigzag' if infill_sparse_density > 80 else 'tetrahedral'
 infill_wipe_dist = 0.1
 jerk_enabled = True
 jerk_print = 25
-
 machine_min_cool_heat_time_window = 15
 material_bed_temperature_layer_0 = =material_bed_temperature + 5
 material_final_print_temperature = =material_print_temperature - 10
@@ -56,5 +50,4 @@
 top_bottom_thickness = 1
 travel_avoid_distance = 3
 wall_0_inset = 0
-
 wall_thickness = =line_width * 3