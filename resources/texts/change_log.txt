--- conflicted
+++ resolved
@@ -1,4 +1,3 @@
-<<<<<<< HEAD
 [Arachne engine beta]
 <h1>Arachne engine beta</h1>
 
@@ -151,7 +150,7 @@
 Overlapping skin and alternating wall. The extra wall at each alternating step will overlap with the skin
 
 Assertion failure in SkeletalTrapezoidation. Can cause the engine to crash on certain models.
-=======
+
 [4.9.0 Beta]
 
 * "Line type" is now the default color scheme.
@@ -242,7 +241,6 @@
 - Update Hellbot Magna 1 and Hellbot Magna dual, contributed by DevelopmentHellbot.
 - Update Rigid3D and added Rigid3D Mucit2, contributed by mehmetsutas.
 - ZAV series, contributed by kimer2002.
->>>>>>> 8e106b2f
 
 [4.8.0]
 <i>For an overview of the new features in Cura 4.8, please see this video: <a href="https://www.youtube.com/watch?v=BI1n4IDHbuA">Change log overview</a>.</i>
