--- conflicted
+++ resolved
@@ -177,15 +177,9 @@
 
         Text
         {
-<<<<<<< HEAD
-            id: printCoreLabel
-            text: Cura.MachineManager.activeDefinitionVariantsName;
-            width: parent.width * 0.45 - UM.Theme.getSize("sidebar_margin").width
-=======
             id: materialLabel
             text: catalog.i18nc("@label","Material");
             width: parent.width * 0.45 - UM.Theme.getSize("default_margin").width
->>>>>>> 2ac67a7d
             font: UM.Theme.getFont("default");
             color: UM.Theme.getColor("text");
         }
@@ -239,15 +233,9 @@
 
         Text
         {
-<<<<<<< HEAD
-            id: materialLabel
-            text: catalog.i18nc("@label","Material");
-            width: parent.width * 0.45 - UM.Theme.getSize("sidebar_margin").width
-=======
             id: printCoreLabel
             text: Cura.MachineManager.activeDefinitionVariantsName;
             width: parent.width * 0.45 - UM.Theme.getSize("default_margin").width
->>>>>>> 2ac67a7d
             font: UM.Theme.getFont("default");
             color: UM.Theme.getColor("text");
         }
