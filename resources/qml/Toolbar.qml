// Copyright (c) 2018 Ultimaker B.V.
// Cura is released under the terms of the LGPLv3 or higher.

import QtQuick 2.2
import QtQuick.Controls 2.3

import UM 1.2 as UM
import Cura 1.0 as Cura

Item
{
    id: base

    width: buttons.width
    height: buttons.height
    property int activeY

    Item
    {
        id: buttons
        width: parent.visible ? toolButtons.width : 0
        height: childrenRect.height

        Behavior on width { NumberAnimation { duration: 100 } }

        // Used to create a rounded rectangle behind the toolButtons
        Rectangle
        {
            anchors
            {
                fill: toolButtons
                leftMargin: -radius - border.width
                rightMargin: -border.width
                topMargin: -border.width
                bottomMargin: -border.width
            }
            radius: UM.Theme.getSize("default_radius").width
            color: UM.Theme.getColor("lining")
        }

        Column
        {
            id: toolButtons

            anchors.top: parent.top
            anchors.right: parent.right
            spacing: UM.Theme.getSize("default_lining").height

            Repeater
            {
                id: repeat

                model: UM.ToolModel { id: toolsModel }
                width: childrenRect.width
                height: childrenRect.height

                delegate: ToolbarButton
                {
                    text: model.name + (model.shortcut ? (" (" + model.shortcut + ")") : "")
                    checkable: true
                    checked: model.active
                    enabled: model.enabled && UM.Selection.hasSelection && UM.Controller.toolsEnabled

<<<<<<< HEAD
                    property bool isFirstElement: toolsModel.getItem(0).id == model.id
                    property bool isLastElement: toolsModel.getItem(toolsModel.count - 1).id == model.id
=======
                    isTopElement: toolsModel.getItem(0).id == model.id
                    isBottomElement: toolsModel.getItem(toolsModel.rowCount() - 1).id == model.id

                    toolItem: UM.RecolorImage
                    {
                        source: UM.Theme.getIcon(model.icon) != "" ? UM.Theme.getIcon(model.icon) : "file:///" + model.location + "/" + model.icon
                        color: UM.Theme.getColor("toolbar_button_text")

                        sourceSize: UM.Theme.getSize("button_icon")
                    }
>>>>>>> c688f0ea

                    onCheckedChanged:
                    {
                        if (checked)
                        {
                            base.activeY = y;
                        }
                    }

                    //Workaround since using ToolButton's onClicked would break the binding of the checked property, instead
                    //just catch the click so we do not trigger that behaviour.
                    MouseArea
                    {
                        anchors.fill: parent;
                        onClicked:
                        {
                            forceActiveFocus() //First grab focus, so all the text fields are updated
                            if(parent.checked)
                            {
                                UM.Controller.setActiveTool(null);
                            }
                            else
                            {
                                UM.Controller.setActiveTool(model.id);
                            }
                        }
                    }
                }
            }
        }

        // Used to create a rounded rectangle behind the extruderButtons
        Rectangle
        {
            anchors
            {
                fill: extruderButtons
                leftMargin: -radius - border.width
                rightMargin: -border.width
                topMargin: -border.width
                bottomMargin: -border.width
            }
            radius: UM.Theme.getSize("default_radius").width
            color: UM.Theme.getColor("lining")
        }

        Column
        {
            id: extruderButtons

            anchors.topMargin: UM.Theme.getSize("default_margin").height
            anchors.top: toolButtons.bottom
            anchors.right: parent.right
            spacing: UM.Theme.getSize("default_lining").height

            Repeater
            {
                id: extruders
                width: childrenRect.width
                height: childrenRect.height
                property var _model: Cura.ExtrudersModel { id: extrudersModel }
                model: _model.items.length > 1 ? _model : 0

                delegate: ExtruderButton
                {
                    extruder: model
                    isTopElement: extrudersModel.getItem(0).id == model.id
                    isBottomElement: extrudersModel.getItem(extrudersModel.rowCount() - 1).id == model.id
                }
            }
        }
    }

    UM.PointingRectangle
    {
        id: panelBorder;

        anchors.left: parent.right;
        anchors.leftMargin: UM.Theme.getSize("default_margin").width;
        anchors.top: base.top;
        anchors.topMargin: base.activeY
        z: buttons.z - 1

        target: Qt.point(parent.right, base.activeY +  Math.round(UM.Theme.getSize("button").height/2))
        arrowSize: UM.Theme.getSize("default_arrow").width

        width:
        {
            if (panel.item && panel.width > 0)
            {
                 return Math.max(panel.width + 2 * UM.Theme.getSize("default_margin").width);
            }
            else
            {
                return 0;
            }
        }
        height: panel.item ? panel.height + 2 * UM.Theme.getSize("default_margin").height : 0;

        opacity: panel.item && panel.width > 0 ? 1 : 0
        Behavior on opacity { NumberAnimation { duration: 100 } }

        color: UM.Theme.getColor("tool_panel_background")
        borderColor: UM.Theme.getColor("lining")
        borderWidth: UM.Theme.getSize("default_lining").width

        MouseArea //Catch all mouse events (so scene doesnt handle them)
        {
            anchors.fill: parent
        }

        Loader
        {
            id: panel

            x: UM.Theme.getSize("default_margin").width;
            y: UM.Theme.getSize("default_margin").height;

            source: UM.ActiveTool.valid ? UM.ActiveTool.activeToolPanel : ""
            enabled: UM.Controller.toolsEnabled;
        }
    }

    // This rectangle displays the information about the current angle etc. when
    // dragging a tool handle.
    Rectangle
    {
        x: -base.x + base.mouseX + UM.Theme.getSize("default_margin").width
        y: -base.y + base.mouseY + UM.Theme.getSize("default_margin").height

        width: toolHint.width + UM.Theme.getSize("default_margin").width
        height: toolHint.height;
        color: UM.Theme.getColor("tooltip")
        Label
        {
            id: toolHint
            text: UM.ActiveTool.properties.getValue("ToolHint") != undefined ? UM.ActiveTool.properties.getValue("ToolHint") : ""
            color: UM.Theme.getColor("tooltip_text")
            font: UM.Theme.getFont("default")
            anchors.horizontalCenter: parent.horizontalCenter
        }

        visible: toolHint.text != ""
    }
}<|MERGE_RESOLUTION|>--- conflicted
+++ resolved
@@ -61,12 +61,8 @@
                     checked: model.active
                     enabled: model.enabled && UM.Selection.hasSelection && UM.Controller.toolsEnabled
 
-<<<<<<< HEAD
-                    property bool isFirstElement: toolsModel.getItem(0).id == model.id
-                    property bool isLastElement: toolsModel.getItem(toolsModel.count - 1).id == model.id
-=======
                     isTopElement: toolsModel.getItem(0).id == model.id
-                    isBottomElement: toolsModel.getItem(toolsModel.rowCount() - 1).id == model.id
+                    isBottomElement: toolsModel.getItem(toolsModel.count - 1).id == model.id
 
                     toolItem: UM.RecolorImage
                     {
@@ -75,7 +71,6 @@
 
                         sourceSize: UM.Theme.getSize("button_icon")
                     }
->>>>>>> c688f0ea
 
                     onCheckedChanged:
                     {
