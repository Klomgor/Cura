// Copyright (c) 2019 Ultimaker B.V.
// Cura is released under the terms of the LGPLv3 or higher.

import QtQuick 2.10
import QtQuick.Controls 2.3

import UM 1.3 as UM
import Cura 1.1 as Cura


//
// Cura-style TextField
//
TextField
{
    id: textField

    UM.I18nCatalog { id: catalog; name: "cura" }

    hoverEnabled: true
    selectByMouse: true
    font: UM.Theme.getFont("default")
    renderType: Text.NativeRendering

    states: [
        State
        {
            name: "disabled"
            when: !textField.enabled
            PropertyChanges { target: backgroundRectangle.border; color: UM.Theme.getColor("setting_control_disabled_border")}
            PropertyChanges { target: backgroundRectangle; color: UM.Theme.getColor("setting_control_disabled")}
        },
        State
        {
            name: "invalid"
            when: !textField.acceptableInput
            PropertyChanges { target: backgroundRectangle.border; color: UM.Theme.getColor("setting_validation_error")}
            PropertyChanges { target: backgroundRectangle; color: UM.Theme.getColor("setting_validation_error_background")}
        },
        State
        {
            name: "hovered"
            when: textField.hovered || textField.activeFocus
            PropertyChanges { target: backgroundRectangle.border; color: UM.Theme.getColor("setting_control_border_highlight") }
        }
    ]

    background: Rectangle
    {
        id: backgroundRectangle
<<<<<<< HEAD
=======

>>>>>>> 0e49d3dc
        anchors.fill: parent
        anchors.margins: Math.round(UM.Theme.getSize("default_lining").width)
        radius: UM.Theme.getSize("setting_control_radius").width

        border.color: UM.Theme.getColor("setting_control_border")

        color: UM.Theme.getColor("setting_control")
    }
}<|MERGE_RESOLUTION|>--- conflicted
+++ resolved
@@ -48,16 +48,21 @@
     background: Rectangle
     {
         id: backgroundRectangle
-<<<<<<< HEAD
-=======
 
->>>>>>> 0e49d3dc
-        anchors.fill: parent
         anchors.margins: Math.round(UM.Theme.getSize("default_lining").width)
         radius: UM.Theme.getSize("setting_control_radius").width
 
-        border.color: UM.Theme.getColor("setting_control_border")
-
-        color: UM.Theme.getColor("setting_control")
+        border.color:
+        {
+            if (!textField.enabled)
+            {
+                return UM.Theme.getColor("setting_control_disabled_border")
+            }
+            if (textField.hovered || textField.activeFocus)
+            {
+                return UM.Theme.getColor("setting_control_border_highlight")
+            }
+            return UM.Theme.getColor("setting_control_border")
+        }
     }
 }