<<<<<<< HEAD
// Copyright (c) 2022 Ultimaker B.V.
// Cura is released under the terms of the LGPLv3 or higher.
=======
//Copyright (c) 2022 Ultimaker B.V.
//Cura is released under the terms of the LGPLv3 or higher.
>>>>>>> b96f5879

import Qt.labs.qmlmodels 1.0
import QtQuick 2.1
import QtQuick.Controls 1.1 as OldControls
import QtQuick.Controls 2.15
import QtQuick.Dialogs 1.2
import QtQuick.Window 2.1

import UM 1.2 as UM
import Cura 1.6 as Cura

UM.Dialog
{
    id: base
    title: catalog.i18nc("@title:window", "Discard or Keep changes")

    onAccepted: CuraApplication.discardOrKeepProfileChangesClosed("discard")
    onRejected: CuraApplication.discardOrKeepProfileChangesClosed("keep")

    minimumWidth: UM.Theme.getSize("popup_dialog").width
    minimumHeight: UM.Theme.getSize("popup_dialog").height
    width: minimumWidth
    height: minimumHeight
    property var changesModel: Cura.UserChangesModel{ id: userChangesModel}
    onVisibilityChanged:
    {
        if(visible)
        {
            changesModel.forceUpdate()

            discardOrKeepProfileChangesDropDownButton.currentIndex = 0;
            for (var i = 0; i < discardOrKeepProfileChangesDropDownButton.model.count; ++i)
            {
                var code = discardOrKeepProfileChangesDropDownButton.model.get(i).code;
                if (code == UM.Preferences.getValue("cura/choice_on_profile_override"))
                {
                    discardOrKeepProfileChangesDropDownButton.currentIndex = i;
                    break;
                }
            }
        }
    }

    Row
    {
        id: infoTextRow
        height: childrenRect.height
        anchors.margins: UM.Theme.getSize("default_margin").width
        anchors.left: parent.left
        anchors.right: parent.right
        spacing: UM.Theme.getSize("default_margin").width

        UM.I18nCatalog
        {
            id: catalog;
            name: "cura"
        }

        Label
        {
            text: catalog.i18nc("@text:window, %1 is a profile name", "You have customized some profile settings.\nWould you like to Keep these changed settings after switching profiles?\nAlternatively, you can discard the changes to load the defaults from '%1'.").arg(Cura.MachineManager.activeQualityDisplayNameMap["main"])
            anchors.margins: UM.Theme.getSize("default_margin").width
            wrapMode: Text.WordWrap
        }
    }

    Item
    {
        anchors.margins: UM.Theme.getSize("default_margin").width
        anchors.top: infoTextRow.bottom
        anchors.bottom: optionRow.top
        anchors.left: parent.left
        anchors.right: parent.right
<<<<<<< HEAD
        OldControls.TableView
=======

        Cura.TableView
>>>>>>> b96f5879
        {
            id: tableView
            anchors
            {
                top: parent.top
                left: parent.left
                right: parent.right
            }
            height: base.height - 150

<<<<<<< HEAD
            OldControls.TableViewColumn
            {
                role: "label"
                title: catalog.i18nc("@title:column", "Profile settings")
                delegate: labelDelegate
                width: (tableView.width * 0.4) | 0
            }
            OldControls.TableViewColumn
            {
                role: "original_value"
                title: Cura.MachineManager.activeQualityDisplayNameMap["main"]
                width: (tableView.width * 0.3) | 0
                delegate: defaultDelegate
            }
            OldControls.TableViewColumn
            {
                role: "user_value"
                title: catalog.i18nc("@title:column", "Current changes")
                width: (tableView.width * 0.3) | 0
            }
            section.property: "category"
            section.delegate: Label
=======
            columnHeaders: [
                catalog.i18nc("@title:column", "Profile settings"),
                Cura.MachineManager.activeQualityDisplayNameMap["main"],
                catalog.i18nc("@title:column", "Current changes")
            ]
            model: TableModel
>>>>>>> b96f5879
            {
                TableModelColumn { display: "label" }
                TableModelColumn { display: "original_value" }
                TableModelColumn { display: "user_value" }
                rows: userChangesModel.items
            }
            sectionRole: "category"
        }
    }

    Item
    {
        id: optionRow
        anchors.bottom: parent.bottom
        anchors.right: parent.right
        anchors.left: parent.left
        anchors.margins: UM.Theme.getSize("default_margin").width
        height: childrenRect.height

        ComboBox
        {
            id: discardOrKeepProfileChangesDropDownButton
            width: 300
            textRole: "text"

            model: ListModel
            {
                id: discardOrKeepProfileListModel

                Component.onCompleted: {
                    append({ text: catalog.i18nc("@option:discardOrKeep", "Always ask me this"), code: "always_ask" })
                    append({ text: catalog.i18nc("@option:discardOrKeep", "Discard and never ask again"), code: "always_discard" })
                    append({ text: catalog.i18nc("@option:discardOrKeep", "Keep and never ask again"), code: "always_keep" })
                }
            }

            onActivated:
            {
                var code = model.get(index).code;
                UM.Preferences.setValue("cura/choice_on_profile_override", code);

                if (code == "always_keep") {
                    keepButton.enabled = true;
                    discardButton.enabled = false;
                }
                else if (code == "always_discard") {
                    keepButton.enabled = false;
                    discardButton.enabled = true;
                }
                else {
                    keepButton.enabled = true;
                    discardButton.enabled = true;
                }
            }
        }
    }

    Item
    {
        ButtonGroup
        {
            buttons: [discardButton, keepButton]
            checkedButton: discardButton
        }
    }

<<<<<<< HEAD
    rightButtons: [
        Button
=======
        OldControls.Button
>>>>>>> b96f5879
        {
            id: discardButton
            text: catalog.i18nc("@action:button", "Discard changes");
            onClicked:
            {
                CuraApplication.discardOrKeepProfileChangesClosed("discard")
                base.hide()
            }
<<<<<<< HEAD
        },
        Button
=======
            isDefault: true
        }

        OldControls.Button
>>>>>>> b96f5879
        {
            id: keepButton
            text: catalog.i18nc("@action:button", "Keep changes");
            onClicked:
            {
                CuraApplication.discardOrKeepProfileChangesClosed("keep")
                base.hide()
            }
        }
    ]
}<|MERGE_RESOLUTION|>--- conflicted
+++ resolved
@@ -1,10 +1,5 @@
-<<<<<<< HEAD
-// Copyright (c) 2022 Ultimaker B.V.
-// Cura is released under the terms of the LGPLv3 or higher.
-=======
 //Copyright (c) 2022 Ultimaker B.V.
 //Cura is released under the terms of the LGPLv3 or higher.
->>>>>>> b96f5879
 
 import Qt.labs.qmlmodels 1.0
 import QtQuick 2.1
@@ -78,12 +73,8 @@
         anchors.bottom: optionRow.top
         anchors.left: parent.left
         anchors.right: parent.right
-<<<<<<< HEAD
-        OldControls.TableView
-=======
 
         Cura.TableView
->>>>>>> b96f5879
         {
             id: tableView
             anchors
@@ -94,37 +85,12 @@
             }
             height: base.height - 150
 
-<<<<<<< HEAD
-            OldControls.TableViewColumn
-            {
-                role: "label"
-                title: catalog.i18nc("@title:column", "Profile settings")
-                delegate: labelDelegate
-                width: (tableView.width * 0.4) | 0
-            }
-            OldControls.TableViewColumn
-            {
-                role: "original_value"
-                title: Cura.MachineManager.activeQualityDisplayNameMap["main"]
-                width: (tableView.width * 0.3) | 0
-                delegate: defaultDelegate
-            }
-            OldControls.TableViewColumn
-            {
-                role: "user_value"
-                title: catalog.i18nc("@title:column", "Current changes")
-                width: (tableView.width * 0.3) | 0
-            }
-            section.property: "category"
-            section.delegate: Label
-=======
             columnHeaders: [
                 catalog.i18nc("@title:column", "Profile settings"),
                 Cura.MachineManager.activeQualityDisplayNameMap["main"],
                 catalog.i18nc("@title:column", "Current changes")
             ]
             model: TableModel
->>>>>>> b96f5879
             {
                 TableModelColumn { display: "label" }
                 TableModelColumn { display: "original_value" }
@@ -191,12 +157,8 @@
         }
     }
 
-<<<<<<< HEAD
     rightButtons: [
         Button
-=======
-        OldControls.Button
->>>>>>> b96f5879
         {
             id: discardButton
             text: catalog.i18nc("@action:button", "Discard changes");
@@ -205,15 +167,8 @@
                 CuraApplication.discardOrKeepProfileChangesClosed("discard")
                 base.hide()
             }
-<<<<<<< HEAD
         },
         Button
-=======
-            isDefault: true
-        }
-
-        OldControls.Button
->>>>>>> b96f5879
         {
             id: keepButton
             text: catalog.i18nc("@action:button", "Keep changes");
