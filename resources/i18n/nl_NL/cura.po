--- conflicted
+++ resolved
@@ -8,7 +8,7 @@
 msgstr ""
 "Project-Id-Version: PACKAGE VERSION\n"
 "Report-Msgid-Bugs-To: \n"
-"POT-Creation-Date: 2023-03-28 11:57+0000\n"
+"POT-Creation-Date: 2023-03-07 09:01+0100\n"
 "PO-Revision-Date: YEAR-MO-DA HO:MI+ZONE\n"
 "Last-Translator: FULL NAME <EMAIL@ADDRESS>\n"
 "Language-Team: LANGUAGE <LL@li.org>\n"
@@ -812,18 +812,18 @@
 msgid "Unknown error."
 msgstr "Onbekende fout."
 
-#: plugins/3MFReader/ThreeMFWorkspaceReader.py:558
+#: plugins/3MFReader/ThreeMFWorkspaceReader.py:547
 #, python-brace-format
 msgctxt "@info:status Don't translate the XML tags <filename> or <message>!"
 msgid "Project file <filename>{0}</filename> contains an unknown machine type <message>{1}</message>. Cannot import the machine. Models will be imported instead."
 msgstr "Projectbestand <filename>{0}</filename> bevat een onbekend type machine <message>{1}</message>. Kan de machine niet importeren. In plaats daarvan worden er modellen geïmporteerd."
 
-#: plugins/3MFReader/ThreeMFWorkspaceReader.py:561
+#: plugins/3MFReader/ThreeMFWorkspaceReader.py:550
 msgctxt "@info:title"
 msgid "Open Project File"
 msgstr "Projectbestand Openen"
 
-#: plugins/3MFReader/ThreeMFWorkspaceReader.py:642
+#: plugins/3MFReader/ThreeMFWorkspaceReader.py:631
 #: plugins/3MFReader/WorkspaceDialog.qml:99
 #: plugins/3MFReader/WorkspaceDialog.qml:127
 #: plugins/3MFReader/WorkspaceDialog.qml:134
@@ -831,27 +831,27 @@
 msgid "Create new"
 msgstr "Nieuw maken"
 
-#: plugins/3MFReader/ThreeMFWorkspaceReader.py:692
+#: plugins/3MFReader/ThreeMFWorkspaceReader.py:681
 #, python-brace-format
 msgctxt "@info:error Don't translate the XML tags <filename> or <message>!"
 msgid "Project file <filename>{0}</filename> is suddenly inaccessible: <message>{1}</message>."
 msgstr "Projectbestand <filename>{0}</filename> is plotseling ontoegankelijk: <message>{1}</message>."
 
-#: plugins/3MFReader/ThreeMFWorkspaceReader.py:693
-#: plugins/3MFReader/ThreeMFWorkspaceReader.py:701
-#: plugins/3MFReader/ThreeMFWorkspaceReader.py:720
+#: plugins/3MFReader/ThreeMFWorkspaceReader.py:682
+#: plugins/3MFReader/ThreeMFWorkspaceReader.py:690
+#: plugins/3MFReader/ThreeMFWorkspaceReader.py:709
 msgctxt "@info:title"
 msgid "Can't Open Project File"
 msgstr "Kan projectbestand niet openen"
 
-#: plugins/3MFReader/ThreeMFWorkspaceReader.py:700
-#: plugins/3MFReader/ThreeMFWorkspaceReader.py:718
+#: plugins/3MFReader/ThreeMFWorkspaceReader.py:689
+#: plugins/3MFReader/ThreeMFWorkspaceReader.py:707
 #, python-brace-format
 msgctxt "@info:error Don't translate the XML tags <filename> or <message>!"
 msgid "Project file <filename>{0}</filename> is corrupt: <message>{1}</message>."
 msgstr "Projectbestand <filename>{0}</filename> is corrupt: <message>{1}</message>."
 
-#: plugins/3MFReader/ThreeMFWorkspaceReader.py:765
+#: plugins/3MFReader/ThreeMFWorkspaceReader.py:754
 #, python-brace-format
 msgctxt "@info:error Don't translate the XML tag <filename>!"
 msgid "Project file <filename>{0}</filename> is made using profiles that are unknown to this version of UltiMaker Cura."
@@ -1279,45 +1279,45 @@
 msgid "Report a bug on UltiMaker Cura's issue tracker."
 msgstr "Meld een fout via de issue tracker van UltiMaker Cura."
 
-#: plugins/CuraEngineBackend/CuraEngineBackend.py:416
+#: plugins/CuraEngineBackend/CuraEngineBackend.py:401
 msgctxt "@info:status"
 msgid "Unable to slice with the current material as it is incompatible with the selected machine or configuration."
 msgstr "Met het huidige materiaal is slicen niet mogelijk, omdat het materiaal niet compatibel is met de geselecteerde machine of configuratie."
 
-#: plugins/CuraEngineBackend/CuraEngineBackend.py:417
-#: plugins/CuraEngineBackend/CuraEngineBackend.py:450
-#: plugins/CuraEngineBackend/CuraEngineBackend.py:477
-#: plugins/CuraEngineBackend/CuraEngineBackend.py:489
-#: plugins/CuraEngineBackend/CuraEngineBackend.py:501
-#: plugins/CuraEngineBackend/CuraEngineBackend.py:514
+#: plugins/CuraEngineBackend/CuraEngineBackend.py:402
+#: plugins/CuraEngineBackend/CuraEngineBackend.py:435
+#: plugins/CuraEngineBackend/CuraEngineBackend.py:462
+#: plugins/CuraEngineBackend/CuraEngineBackend.py:474
+#: plugins/CuraEngineBackend/CuraEngineBackend.py:486
+#: plugins/CuraEngineBackend/CuraEngineBackend.py:499
 msgctxt "@info:title"
 msgid "Unable to slice"
 msgstr "Kan niet slicen"
 
-#: plugins/CuraEngineBackend/CuraEngineBackend.py:449
+#: plugins/CuraEngineBackend/CuraEngineBackend.py:434
 #, python-brace-format
 msgctxt "@info:status"
 msgid "Unable to slice with the current settings. The following settings have errors: {0}"
 msgstr "Met de huidige instellingen is slicing niet mogelijk. De volgende instellingen bevatten fouten: {0}"
 
-#: plugins/CuraEngineBackend/CuraEngineBackend.py:476
+#: plugins/CuraEngineBackend/CuraEngineBackend.py:461
 #, python-brace-format
 msgctxt "@info:status"
 msgid "Unable to slice due to some per-model settings. The following settings have errors on one or more models: {error_labels}"
 msgstr "Slicing is niet mogelijk vanwege enkele instellingen per model. De volgende instellingen bevatten fouten voor een of meer modellen: {error_labels}"
 
-#: plugins/CuraEngineBackend/CuraEngineBackend.py:488
+#: plugins/CuraEngineBackend/CuraEngineBackend.py:473
 msgctxt "@info:status"
 msgid "Unable to slice because the prime tower or prime position(s) are invalid."
 msgstr "Slicen is niet mogelijk omdat de terugduwpijler of terugduwpositie(s) ongeldig zijn."
 
-#: plugins/CuraEngineBackend/CuraEngineBackend.py:500
+#: plugins/CuraEngineBackend/CuraEngineBackend.py:485
 #, python-format
 msgctxt "@info:status"
 msgid "Unable to slice because there are objects associated with disabled Extruder %s."
 msgstr "Slicen is niet mogelijk omdat er objecten gekoppeld zijn aan uitgeschakelde Extruder %s."
 
-#: plugins/CuraEngineBackend/CuraEngineBackend.py:510
+#: plugins/CuraEngineBackend/CuraEngineBackend.py:495
 msgctxt "@info:status"
 msgid ""
 "Please review settings and check if your models:\n"
@@ -1926,17 +1926,17 @@
 msgid "Number of Extruders"
 msgstr "Aantal extruders"
 
-#: plugins/MachineSettingsAction/MachineSettingsPrinterTab.qml:342
+#: plugins/MachineSettingsAction/MachineSettingsPrinterTab.qml:341
 msgctxt "@label"
 msgid "Apply Extruder offsets to GCode"
 msgstr "Pas extruderoffsets toe op GCode"
 
-#: plugins/MachineSettingsAction/MachineSettingsPrinterTab.qml:390
+#: plugins/MachineSettingsAction/MachineSettingsPrinterTab.qml:389
 msgctxt "@title:label"
 msgid "Start G-code"
 msgstr "Start G-code"
 
-#: plugins/MachineSettingsAction/MachineSettingsPrinterTab.qml:401
+#: plugins/MachineSettingsAction/MachineSettingsPrinterTab.qml:400
 msgctxt "@title:label"
 msgid "End G-code"
 msgstr "Eind G-code"
@@ -2719,15 +2719,25 @@
 
 #: plugins/SimulationView/SimulationView.py:129
 msgctxt "@info:status"
+msgid "Cura does not accurately display layers when Wire Printing is enabled."
+msgstr "Als Draadprinten is ingeschakeld, geeft Cura lagen niet goed weer."
+
+#: plugins/SimulationView/SimulationView.py:130
+msgctxt "@info:title"
+msgid "Simulation View"
+msgstr "Simulatieweergave"
+
+#: plugins/SimulationView/SimulationView.py:133
+msgctxt "@info:status"
 msgid "Nothing is shown because you need to slice first."
 msgstr "Er wordt niets weergegeven omdat u eerst moet slicen."
 
-#: plugins/SimulationView/SimulationView.py:130
+#: plugins/SimulationView/SimulationView.py:134
 msgctxt "@info:title"
 msgid "No layers to show"
 msgstr "Geen lagen om weer te geven"
 
-#: plugins/SimulationView/SimulationView.py:132
+#: plugins/SimulationView/SimulationView.py:136
 #: plugins/SolidView/SolidView.py:74
 msgctxt "@info:option_text"
 msgid "Do not show this message again"
@@ -4047,16 +4057,6 @@
 msgctxt "name"
 msgid "Version Upgrade 5.2 to 5.3"
 msgstr "Versie-upgrade van 5.2 naar 5.3"
-
-#: plugins/VersionUpgrade/VersionUpgrade53to54/plugin.json
-msgctxt "description"
-msgid "Upgrades configurations from Cura 5.3 to Cura 5.4."
-msgstr ""
-
-#: plugins/VersionUpgrade/VersionUpgrade53to54/plugin.json
-msgctxt "name"
-msgid "Version Upgrade 5.3 to 5.4"
-msgstr ""
 
 #: plugins/X3DReader/__init__.py:13
 msgctxt "@item:inlistbox"
@@ -6574,17 +6574,17 @@
 msgid "Affected By"
 msgstr "Beïnvloed door"
 
-#: resources/qml/Settings/SettingItem.qml:196
+#: resources/qml/Settings/SettingItem.qml:190
 msgctxt "@label"
 msgid "This setting is always shared between all extruders. Changing it here will change the value for all extruders."
 msgstr "Deze instelling wordt altijd door alle extruders gedeeld. Als u hier de instelling wijzigt, wordt de waarde voor alle extruders gewijzigd."
 
-#: resources/qml/Settings/SettingItem.qml:200
+#: resources/qml/Settings/SettingItem.qml:194
 msgctxt "@label"
 msgid "This setting is resolved from conflicting extruder-specific values:"
 msgstr "Deze instelling wordt afgeleid van strijdige extruderspecifieke waarden:"
 
-#: resources/qml/Settings/SettingItem.qml:240
+#: resources/qml/Settings/SettingItem.qml:234
 msgctxt "@label"
 msgid ""
 "This setting has a value that is different from the profile.\n"
@@ -6595,7 +6595,7 @@
 "\n"
 "Klik om de waarde van het profiel te herstellen."
 
-#: resources/qml/Settings/SettingItem.qml:340
+#: resources/qml/Settings/SettingItem.qml:334
 msgctxt "@label"
 msgid ""
 "This setting is normally calculated, but it currently has an absolute value set.\n"
@@ -6922,110 +6922,4 @@
 #: resources/qml/Widgets/ComboBox.qml:18
 msgctxt "@label"
 msgid "No items to select from"
-<<<<<<< HEAD
-msgstr "Geen items om uit te kiezen"
-
-#~ msgctxt "@label"
-#~ msgid "Add cloud printer"
-#~ msgstr "Een cloudprinter toevoegen"
-
-#~ msgctxt "@label"
-#~ msgid "Aluminum"
-#~ msgstr "Aluminium"
-
-#~ msgctxt "@label"
-#~ msgid "Change build plate to %1 (This cannot be overridden)."
-#~ msgstr "Wijzig het platform naar %1 (kan niet worden overschreven)."
-
-#~ msgctxt "@info:status"
-#~ msgid "Cura does not accurately display layers when Wire Printing is enabled."
-#~ msgstr "Als Draadprinten is ingeschakeld, geeft Cura lagen niet goed weer."
-
-#~ msgctxt "@text"
-#~ msgid "Data collected by UltiMaker Cura will not contain any personal information."
-#~ msgstr "De gegevens die UltiMaker Cura verzamelt, bevatten geen persoonlijke informatie."
-
-#~ msgctxt "@button"
-#~ msgid "Get started"
-#~ msgstr "Aan de slag"
-
-#~ msgctxt "@label"
-#~ msgid "Glass"
-#~ msgstr "Glas"
-
-#~ msgctxt "@label"
-#~ msgid "Gradual infill"
-#~ msgstr "Geleidelijke vulling"
-
-#~ msgctxt "@label"
-#~ msgid "Gradual infill will gradually increase the amount of infill towards the top."
-#~ msgstr "Met geleidelijke vulling neemt de hoeveelheid vulling naar boven toe."
-
-#~ msgctxt "@label"
-#~ msgid "Help us to improve UltiMaker Cura"
-#~ msgstr "Help ons UltiMaker Cura te verbeteren"
-
-#~ msgctxt "@info:tooltip"
-#~ msgid "How should the conflict in the machine be resolved?"
-#~ msgstr "Hoe dient het conflict in de machine te worden opgelost?"
-
-#~ msgctxt "@info:tooltip"
-#~ msgid "How should the conflict in the material be resolved?"
-#~ msgstr "Hoe dient het materiaalconflict te worden opgelost?"
-
-#~ msgctxt "@info:tooltip"
-#~ msgid "How should the conflict in the profile be resolved?"
-#~ msgstr "Hoe dient het conflict in het profiel te worden opgelost?"
-
-#~ msgctxt "@text"
-#~ msgid "Machine types"
-#~ msgstr "Machinetypen"
-
-#~ msgctxt "@text"
-#~ msgid "Material usage"
-#~ msgstr "Materiaalgebruik"
-
-#~ msgctxt "@text"
-#~ msgid "More information"
-#~ msgstr "Meer informatie"
-
-#~ msgctxt "@text"
-#~ msgid "Number of slices"
-#~ msgstr "Aantal slices"
-
-#~ msgctxt "@text"
-#~ msgid "Please follow these steps to set up UltiMaker Cura. This will only take a few moments."
-#~ msgstr ""
-#~ "Volg deze stappen voor het instellen van\n"
-#~ "UltiMaker Cura. Dit duurt slechts even."
-
-#~ msgctxt "@description"
-#~ msgid "Please sign in to get verified plugins and materials for Ultimaker Cura Enterprise"
-#~ msgstr "Meld u aan voor geverifieerde plug-ins en materialen voor Ultimaker Cura Enterprise"
-
-#~ msgctxt "@text"
-#~ msgid "Print settings"
-#~ msgstr "Instellingen voor printen"
-
-#~ msgctxt "@info:title"
-#~ msgid "Simulation View"
-#~ msgstr "Simulatieweergave"
-
-#~ msgctxt "@info"
-#~ msgid "Some settings were changed."
-#~ msgstr "Bepaalde instellingen zijn gewijzigd."
-
-#~ msgctxt "@text"
-#~ msgid "UltiMaker Cura collects anonymous data to improve print quality and user experience, including:"
-#~ msgstr "UltiMaker Cura verzamelt anonieme gegevens om de printkwaliteit en gebruikerservaring te verbeteren, waaronder:"
-
-#~ msgctxt "@action:label"
-#~ msgid "Visible settings:"
-#~ msgstr "Zichtbare instellingen:"
-
-#~ msgctxt "@label"
-#~ msgid "Welcome to UltiMaker Cura"
-#~ msgstr "Welkom bij UltiMaker Cura"
-=======
-msgstr "Geen items om uit te kiezen"
->>>>>>> 061a09f8
+msgstr "Geen items om uit te kiezen"