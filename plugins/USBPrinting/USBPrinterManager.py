--- conflicted
+++ resolved
@@ -140,16 +140,10 @@
         else:
             baudrate = 250000
 
-<<<<<<< HEAD
+        # NOTE: The keyword used here is the id of the machine. You can find the id of your machine in the *.json file, eg.
+        # https://github.com/Ultimaker/Cura/blob/master/resources/machines/ultimaker_original.json#L2
         machine_without_heated_bed = {"bq_witbox"                : "MarlinWitbox.hex",
                                       "ultimaker_original"       : "MarlinUltimaker-{baudrate}.hex",
-=======
-        # NOTE: The keyword used here is the id of the machine. You can find the id of your machine in the *.json file, eg.
-        # https://github.com/Ultimaker/Cura/blob/master/resources/machines/ultimaker_original.json#L2
-        machine_without_heated_bed = {"ultimaker_original"       : "MarlinUltimaker-{baudrate}.hex",
-                                      "ultimaker_original_plus"  : "MarlinUltimaker-UMOP-{baudrate}.hex",
-                                      "bq_witbox"                : "MarlinWitbox.hex",
->>>>>>> 8422356d
                                       "ultimaker2_go"            : "MarlinUltimaker2go.hex",
                                       }
         machine_with_heated_bed    = {"ultimaker_original"       : "MarlinUltimaker-HBK-{baudrate}.hex",
