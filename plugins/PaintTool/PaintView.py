# Copyright (c) 2025 UltiMaker
# Cura is released under the terms of the LGPLv3 or higher.

import os
from PyQt6.QtCore import QRect
from typing import Optional, List, Tuple, Dict, cast

from PyQt6.QtGui import QImage, QColor, QPainter, QUndoStack

from cura.CuraApplication import CuraApplication
from cura.BuildVolume import BuildVolume
from UM.PluginRegistry import PluginRegistry
from UM.View.View import View
from UM.View.GL.ShaderProgram import ShaderProgram
from UM.View.GL.Texture import Texture
from UM.Scene.Iterator.DepthFirstIterator import DepthFirstIterator
from UM.Scene.Selection import Selection
from UM.View.GL.OpenGL import OpenGL
from UM.i18n import i18nCatalog
from UM.Math.Color import Color

from .PaintUndoCommand import PaintUndoCommand

catalog = i18nCatalog("cura")


class PaintView(View):
    """View for model-painting."""

    class PaintType:
        def __init__(self, display_color: Color, value: int):
            self.display_color: Color = display_color
            self.value: int = value

    def __init__(self) -> None:
        super().__init__()
        self._paint_shader: Optional[ShaderProgram] = None
        self._current_paint_texture: Optional[Texture] = None
        self._current_bits_ranges: tuple[int, int] = (0, 0)
        self._current_paint_type = ""
        self._paint_modes: Dict[str, Dict[str, "PaintView.PaintType"]] = {}

        self._paint_undo_stack: QUndoStack = QUndoStack()
        self._paint_undo_stack.setUndoLimit(32) # Set a quite low amount since every command copies the full texture

        self._force_opaque_mask = QImage(2, 2, QImage.Format.Format_Mono)
        self._force_opaque_mask.fill(1)

        application = CuraApplication.getInstance()
        application.engineCreatedSignal.connect(self._makePaintModes)
        self._scene = application.getController().getScene()

        self._solid_view = None

    def _makePaintModes(self):
        theme = CuraApplication.getInstance().getTheme()
        usual_types = {"none":      self.PaintType(Color(*theme.getColor("paint_normal_area").getRgb()), 0),
                       "preferred": self.PaintType(Color(*theme.getColor("paint_preferred_area").getRgb()), 1),
                       "avoid":     self.PaintType(Color(*theme.getColor("paint_avoid_area").getRgb()), 2)}
        self._paint_modes = {
            "seam":    usual_types,
            "support": usual_types,
        }

        self._current_paint_type = "seam"

    def _checkSetup(self):
        if not self._paint_shader:
            shader_filename = os.path.join(PluginRegistry.getInstance().getPluginPath("PaintTool"), "paint.shader")
            self._paint_shader = OpenGL.getInstance().createShaderProgram(shader_filename)

    def addStroke(self, stroke_mask: QImage, start_x: int, start_y: int, brush_color: str, merge_with_previous: bool) -> None:
        if self._current_paint_texture is None or self._current_paint_texture.getImage() is None:
            return

<<<<<<< HEAD
        current_image = self._current_paint_texture.getImage()
        texture_rect = QRect(0, 0, current_image.width(), current_image.height())
        stroke_rect = QRect(start_x, start_y, stroke_mask.width(), stroke_mask.height())
        intersect_rect = texture_rect.intersected(stroke_rect)
        if intersect_rect != stroke_rect:
            # Stroke doesn't fully fit into the image, we have to crop it
            stroke_mask = stroke_mask.copy(intersect_rect.x() - start_x,
                                           intersect_rect.y() - start_y,
                                           intersect_rect.width(),
                                           intersect_rect.height())
            start_x = intersect_rect.x()
            start_y = intersect_rect.y()
=======
        self._prepareDataMapping()

        actual_image = self._current_paint_texture.getImage()
>>>>>>> 63843b59

        bit_range_start, bit_range_end = self._current_bits_ranges
        set_value = self._paint_modes[self._current_paint_type][brush_color].value << bit_range_start

        self._paint_undo_stack.push(PaintUndoCommand(self._current_paint_texture,
                                                     stroke_mask,
                                                     start_x,
                                                     start_y,
                                                     set_value,
                                                     (bit_range_start, bit_range_end),
                                                     merge_with_previous))

    def undoStroke(self) -> None:
        self._paint_undo_stack.undo()

    def redoStroke(self) -> None:
        self._paint_undo_stack.redo()

    def getUvTexDimensions(self):
        if self._current_paint_texture is not None:
            return self._current_paint_texture.getWidth(), self._current_paint_texture.getHeight()
        return 0, 0

    def getPaintType(self) -> str:
        return self._current_paint_type

    def setPaintType(self, paint_type: str) -> None:
        self._current_paint_type = paint_type

    def _prepareDataMapping(self):
        node = Selection.getAllSelectedObjects()[0]
        if node is None:
            return

        paint_data_mapping = node.callDecoration("getTextureDataMapping")

        if self._current_paint_type not in paint_data_mapping:
            new_mapping = self._add_mapping(paint_data_mapping, len(self._paint_modes[self._current_paint_type]))
            paint_data_mapping[self._current_paint_type] = new_mapping
            node.callDecoration("setTextureDataMapping", paint_data_mapping)

        self._current_bits_ranges = paint_data_mapping[self._current_paint_type]

    @staticmethod
    def _add_mapping(actual_mapping: Dict[str, tuple[int, int]], nb_storable_values: int) -> tuple[int, int]:
        start_index = 0
        if actual_mapping:
            start_index = max(end_index for _, end_index in actual_mapping.values()) + 1

        end_index = start_index + int.bit_length(nb_storable_values - 1) - 1

        return start_index, end_index

    def beginRendering(self) -> None:
        if self._current_paint_type not in self._paint_modes:
            return

        if self._solid_view is None:
            plugin_registry = PluginRegistry.getInstance()
            solid_view = plugin_registry.getPluginObject("SolidView")
            if isinstance(solid_view, View):
                self._solid_view = solid_view

        display_objects = Selection.getAllSelectedObjects().copy()
        if len(display_objects) != 1 and self._solid_view is not None:
            # Display the classic view until a single object is selected
            self._solid_view.beginRendering()
            return

        self._checkSetup()
        renderer = self.getRenderer()

        for node in DepthFirstIterator(self._scene.getRoot()):
            if isinstance(node, BuildVolume):
                node.render(renderer)

        paint_batch = renderer.createRenderBatch(shader=self._paint_shader)
        renderer.addRenderBatch(paint_batch)

        for node in display_objects:
            paint_batch.addItem(node.getWorldTransformation(copy=False), node.getMeshData(), normal_transformation=node.getCachedNormalMatrix())
            self._current_paint_texture = node.callDecoration("getPaintTexture")
            self._paint_shader.setTexture(0, self._current_paint_texture)

        self._paint_shader.setUniformValue("u_bitsRangesStart", self._current_bits_ranges[0])
        self._paint_shader.setUniformValue("u_bitsRangesEnd", self._current_bits_ranges[1])

        colors = [paint_type_obj.display_color for paint_type_obj in self._paint_modes[self._current_paint_type].values()]
        colors_values = [[int(color_part * 255) for color_part in [color.r, color.g, color.b]] for color in colors]
        self._paint_shader.setUniformValueArray("u_renderColors", colors_values)<|MERGE_RESOLUTION|>--- conflicted
+++ resolved
@@ -73,7 +73,8 @@
         if self._current_paint_texture is None or self._current_paint_texture.getImage() is None:
             return
 
-<<<<<<< HEAD
+        self._prepareDataMapping()
+
         current_image = self._current_paint_texture.getImage()
         texture_rect = QRect(0, 0, current_image.width(), current_image.height())
         stroke_rect = QRect(start_x, start_y, stroke_mask.width(), stroke_mask.height())
@@ -86,11 +87,6 @@
                                            intersect_rect.height())
             start_x = intersect_rect.x()
             start_y = intersect_rect.y()
-=======
-        self._prepareDataMapping()
-
-        actual_image = self._current_paint_texture.getImage()
->>>>>>> 63843b59
 
         bit_range_start, bit_range_end = self._current_bits_ranges
         set_value = self._paint_modes[self._current_paint_type][brush_color].value << bit_range_start
