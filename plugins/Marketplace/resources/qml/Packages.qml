// Copyright (c) 2021 Ultimaker B.V.
// Cura is released under the terms of the LGPLv3 or higher.

import QtQuick 2.15
import QtQuick.Controls 2.15
import UM 1.4 as UM


ListView
{
    id: packages
    width: parent.width

    property string pageTitle
    property var selectedPackage
<<<<<<< HEAD
=======
    property string searchInBrowserUrl
    property bool bannerVisible
    property var bannerIcon
    property string bannerText
    property string bannerReadMoreUrl
    property var onRemoveBanner
>>>>>>> 21608043

    clip: true

    Component.onCompleted: model.updatePackages()
    Component.onDestruction: model.abortUpdating()

    spacing: UM.Theme.getSize("default_margin").height

    section.property: "package.sectionTitle"
    section.delegate: Rectangle
    {
        width: packages.width
        height: sectionHeaderText.height + UM.Theme.getSize("default_margin").height

        color: UM.Theme.getColor("detail_background")

        Label
        {
            id: sectionHeaderText
            anchors.verticalCenter: parent.verticalCenter
            anchors.left: parent.left

            text: section
            font: UM.Theme.getFont("large")
            color: UM.Theme.getColor("text")
        }
    }

    ScrollBar.vertical: ScrollBar
    {
        // Vertical ScrollBar, styled similarly to the scrollBar in the settings panel
        id: verticalScrollBar
        visible: packages.contentHeight > packages.height

        background: Item{}

        contentItem: Rectangle
        {
            id: scrollViewHandle
            implicitWidth: UM.Theme.getSize("scrollbar").width
            radius: Math.round(implicitWidth / 2)
            color: verticalScrollBar.pressed ? UM.Theme.getColor("scrollbar_handle_down") : verticalScrollBar.hovered ? UM.Theme.getColor("scrollbar_handle_hover") : UM.Theme.getColor("scrollbar_handle")
            Behavior on color { ColorAnimation { duration: 50; } }
        }
    }

    delegate: MouseArea
<<<<<<< HEAD
    {
        id: cardMouseArea
        width: parent ? parent.width : 0
        height: childrenRect.height

        hoverEnabled: true
        onClicked:
        {
            packages.selectedPackage = model.package;
            contextStack.push(packageDetailsComponent);
        }

        PackageCard
        {
            packageData: model.package
            width: parent.width - UM.Theme.getSize("default_margin").width - UM.Theme.getSize("narrow_margin").width
            color: cardMouseArea.containsMouse ? UM.Theme.getColor("action_button_hovered") : UM.Theme.getColor("main_background")
        }
    }

    Component
    {
=======
    {
        id: cardMouseArea
        width: parent ? parent.width : 0
        height: childrenRect.height

        hoverEnabled: true
        onClicked:
        {
            packages.selectedPackage = model.package;
            contextStack.push(packageDetailsComponent);
        }

        PackageCard
        {
            packageData: model.package
            width: parent.width - UM.Theme.getSize("default_margin").width - UM.Theme.getSize("narrow_margin").width
            color: cardMouseArea.containsMouse ? UM.Theme.getColor("action_button_hovered") : UM.Theme.getColor("main_background")
        }
    }

    Component
    {
>>>>>>> 21608043
        id: packageDetailsComponent

        PackageDetails
        {
            packageData: packages.selectedPackage
            title: packages.pageTitle
        }
    }

    //Wrapper item to add spacing between content and footer.
    footer: Item
    {
        width: parent.width - UM.Theme.getSize("default_margin").width - UM.Theme.getSize("narrow_margin").width
        height: model.hasFooter || packages.model.errorMessage != "" ? UM.Theme.getSize("card").height + packages.spacing : 0
        visible: model.hasFooter || packages.model.errorMessage != ""
        Button
        {
            id: loadMoreButton
            width: parent.width
            height: UM.Theme.getSize("card").height
            anchors.bottom: parent.bottom

            enabled: packages.model.hasMore && !packages.model.isLoading || packages.model.errorMessage != ""
            onClicked: packages.model.updatePackages()  //Load next page in plug-in list.

            background: Rectangle
            {
                anchors.fill: parent
                radius: UM.Theme.getSize("default_radius").width
                color: UM.Theme.getColor("main_background")
            }

            Row
            {
                anchors.centerIn: parent

                spacing: UM.Theme.getSize("thin_margin").width

                states:
                [
                    State
                    {
                        name: "Error"
                        when: packages.model.errorMessage != ""
                        PropertyChanges
                        {
                            target: errorIcon
                            visible: true
                        }
                        PropertyChanges
                        {
                            target: loadMoreIcon
                            visible: false
                        }
                        PropertyChanges
                        {
                            target: loadMoreLabel
                            text: catalog.i18nc("@button", "Failed to load packages:") + " " + packages.model.errorMessage + "\n" + catalog.i18nc("@button", "Retry?")
                        }
                    },
                    State
                    {
                        name: "Loading"
                        when: packages.model.isLoading
                        PropertyChanges
                        {
                            target: loadMoreIcon
                            source: UM.Theme.getIcon("ArrowDoubleCircleRight")
                            color: UM.Theme.getColor("action_button_disabled_text")
                        }
                        PropertyChanges
                        {
                            target: loadMoreLabel
                            text: catalog.i18nc("@button", "Loading")
                            color: UM.Theme.getColor("action_button_disabled_text")
                        }
                    },
                    State
                    {
                        name: "LastPage"
                        when: !packages.model.hasMore
                        PropertyChanges
                        {
                            target: loadMoreIcon
                            visible: false
                        }
                        PropertyChanges
                        {
                            target: loadMoreLabel
                            text: packages.model.count > 0 ? catalog.i18nc("@message", "No more results to load") : catalog.i18nc("@message", "No results found with current filter")
                            color: UM.Theme.getColor("action_button_disabled_text")
                        }
                    }
                ]

                Item
                {
                    width: (errorIcon.visible || loadMoreIcon.visible) ? UM.Theme.getSize("small_button_icon").width : 0
                    height: UM.Theme.getSize("small_button_icon").height
                    anchors.verticalCenter: loadMoreLabel.verticalCenter

                    UM.StatusIcon
                    {
                        id: errorIcon
                        anchors.fill: parent

                        status: UM.StatusIcon.Status.ERROR
                        visible: false
                    }
                    UM.RecolorImage
                    {
                        id: loadMoreIcon
                        anchors.fill: parent

                        source: UM.Theme.getIcon("ArrowDown")
                        color: UM.Theme.getColor("secondary_button_text")

                        RotationAnimator
                        {
                            target: loadMoreIcon
                            from: 0
                            to: 360
                            duration: 1000
                            loops: Animation.Infinite
                            running: packages.model.isLoading
                            alwaysRunToEnd: true
                        }
                    }
                }
                Label
                {
                    id: loadMoreLabel
                    text: catalog.i18nc("@button", "Load more")
                    font: UM.Theme.getFont("medium_bold")
                    color: UM.Theme.getColor("secondary_button_text")
                }
            }
        }
    }
}<|MERGE_RESOLUTION|>--- conflicted
+++ resolved
@@ -13,15 +13,12 @@
 
     property string pageTitle
     property var selectedPackage
-<<<<<<< HEAD
-=======
     property string searchInBrowserUrl
     property bool bannerVisible
     property var bannerIcon
     property string bannerText
     property string bannerReadMoreUrl
     property var onRemoveBanner
->>>>>>> 21608043
 
     clip: true
 
@@ -69,7 +66,6 @@
     }
 
     delegate: MouseArea
-<<<<<<< HEAD
     {
         id: cardMouseArea
         width: parent ? parent.width : 0
@@ -92,30 +88,6 @@
 
     Component
     {
-=======
-    {
-        id: cardMouseArea
-        width: parent ? parent.width : 0
-        height: childrenRect.height
-
-        hoverEnabled: true
-        onClicked:
-        {
-            packages.selectedPackage = model.package;
-            contextStack.push(packageDetailsComponent);
-        }
-
-        PackageCard
-        {
-            packageData: model.package
-            width: parent.width - UM.Theme.getSize("default_margin").width - UM.Theme.getSize("narrow_margin").width
-            color: cardMouseArea.containsMouse ? UM.Theme.getColor("action_button_hovered") : UM.Theme.getColor("main_background")
-        }
-    }
-
-    Component
-    {
->>>>>>> 21608043
         id: packageDetailsComponent
 
         PackageDetails
