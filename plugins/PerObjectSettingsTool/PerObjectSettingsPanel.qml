// Copyright (c) 2022 Ultimaker B.V.
// Cura is released under the terms of the LGPLv3 or higher.

import QtQuick 2.2
<<<<<<< HEAD
import QtQuick.Controls 2.1
=======
>>>>>>> b96f5879
import QtQuick.Controls 1.2 as OldControls
import QtQuick.Controls.Styles 1.2
import QtQuick.Controls 2.15

import UM 1.5 as UM
import Cura 1.0 as Cura
import ".."


Item
{
    id: base
    width: childrenRect.width
    height: childrenRect.height
    property var allCategoriesExceptSupport: [ "machine_settings", "resolution", "shell", "infill", "material", "speed",
                                    "travel", "cooling", "platform_adhesion", "dual", "meshfix", "blackmagic", "experimental"]

    readonly property string normalMeshType: ""
    readonly property string supportMeshType: "support_mesh"
    readonly property string cuttingMeshType: "cutting_mesh"
    readonly property string infillMeshType: "infill_mesh"
    readonly property string antiOverhangMeshType: "anti_overhang_mesh"

    property var currentMeshType: UM.ActiveTool.properties.getValue("MeshType")

    // Update the view every time the currentMeshType changes
    onCurrentMeshTypeChanged:
    {
        var type = currentMeshType

        // set checked state of mesh type buttons
        updateMeshTypeCheckedState(type)

        // update active type label
        for (var button in meshTypeButtons.children)
        {
            if (meshTypeButtons.children[button].checked)
            {
                meshTypeLabel.text = catalog.i18nc("@label", "Mesh Type") + ": " + meshTypeButtons.children[button].text
                break
            }
        }
        visibility_handler.addSkipResetSetting(currentMeshType)
    }

    function updateMeshTypeCheckedState(type)
    {
        // set checked state of mesh type buttons
        normalButton.checked = type === normalMeshType
        supportMeshButton.checked = type === supportMeshType
        overlapMeshButton.checked = type === infillMeshType || type === cuttingMeshType
        antiOverhangMeshButton.checked = type === antiOverhangMeshType
    }

    function setMeshType(type)
    {
        UM.ActiveTool.setProperty("MeshType", type)
        updateMeshTypeCheckedState(type)
    }

    UM.I18nCatalog { id: catalog; name: "cura"}

    Column
    {
        id: items
        anchors.top: parent.top;
        anchors.left: parent.left;

        spacing: UM.Theme.getSize("default_margin").height

        Row // Mesh type buttons
        {
            id: meshTypeButtons
            spacing: UM.Theme.getSize("default_margin").width

<<<<<<< HEAD
            Cura.ToolbarButton
=======
            OldControls.Button
>>>>>>> b96f5879
            {
                id: normalButton
                text: catalog.i18nc("@label", "Normal model")
                toolItem: UM.RecolorImage
                {
                    source: UM.Theme.getIcon("Infill0")
                    color: UM.Theme.getColor("icon")
                }
                property bool needBorder: true
                checkable: true
                onClicked: setMeshType(normalMeshType);
                z: 4
            }

<<<<<<< HEAD
            Cura.ToolbarButton
=======
            OldControls.Button
>>>>>>> b96f5879
            {
                id: supportMeshButton
                text: catalog.i18nc("@label", "Print as support")
                toolItem: UM.RecolorImage
                {
                    source: UM.Theme.getIcon("MeshTypeSupport")
                    color: UM.Theme.getColor("icon")
                }
                property bool needBorder: true
                checkable:true
                onClicked: setMeshType(supportMeshType)
                z: 3
            }

<<<<<<< HEAD
            Cura.ToolbarButton
=======
            OldControls.Button
>>>>>>> b96f5879
            {
                id: overlapMeshButton
                text: catalog.i18nc("@label", "Modify settings for overlaps")
                toolItem: UM.RecolorImage
                {
                    source: UM.Theme.getIcon("MeshTypeIntersect")
                    color: UM.Theme.getColor("icon")
                }
                property bool needBorder: true
                checkable:true
                onClicked: setMeshType(infillMeshType)
                z: 2
            }

<<<<<<< HEAD
            Cura.ToolbarButton
=======
            OldControls.Button
>>>>>>> b96f5879
            {
                id: antiOverhangMeshButton
                text:  catalog.i18nc("@label", "Don't support overlaps")
                toolItem: UM.RecolorImage
                {
                    source: UM.Theme.getIcon("BlockSupportOverlaps")
                    color: UM.Theme.getColor("icon")
                }
                property bool needBorder: true
                checkable: true
                onClicked: setMeshType(antiOverhangMeshType)
                z: 1
            }

        }

        UM.Label
        {
            id: meshTypeLabel
            height: UM.Theme.getSize("setting").height
        }


        Cura.ComboBox
        {
            id: infillOnlyComboBox
            width: parent.width / 2 - UM.Theme.getSize("default_margin").width
            height: UM.Theme.getSize("setting_control").height
            textRole: "text"

            model: ListModel
            {
                id: infillOnlyComboBoxModel

                Component.onCompleted: {
                    append({ text: catalog.i18nc("@item:inlistbox", "Infill mesh only") })
                    append({ text: catalog.i18nc("@item:inlistbox", "Cutting mesh") })
                }
            }

            visible: currentMeshType === infillMeshType || currentMeshType === cuttingMeshType


            onActivated:
            {
                if (index == 0){
                    setMeshType(infillMeshType)
                } else {
                    setMeshType(cuttingMeshType)
                }
            }

            Binding
            {
                target: infillOnlyComboBox
                property: "currentIndex"
                value: currentMeshType === infillMeshType ? 0 : 1
            }
        }

        Column // List of selected Settings to override for the selected object
        {
            // This is to ensure that the panel is first increasing in size up to 200 and then shows a scrollbar.
            // It kinda looks ugly otherwise (big panel, no content on it)
            id: currentSettings
            property int maximumHeight: 200 * screenScaleFactor
            height: Math.min(contents.count * (UM.Theme.getSize("section").height + UM.Theme.getSize("default_lining").height), maximumHeight)
            visible: currentMeshType != "anti_overhang_mesh"

<<<<<<< HEAD
            OldControls.ScrollView
=======
            ListView
>>>>>>> b96f5879
            {
                id: contents
                height: parent.height
                width: UM.Theme.getSize("setting").width + UM.Theme.getSize("default_margin").width

                ScrollBar.vertical: UM.ScrollBar {}
                clip: true
                spacing: UM.Theme.getSize("default_lining").height

                model: UM.SettingDefinitionsModel
                {
                    id: addedSettingsModel
                    containerId: Cura.MachineManager.activeMachine != null ? Cura.MachineManager.activeMachine.definition.id: ""
                    expanded: [ "*" ]
                    filter:
                    {
                        if (printSequencePropertyProvider.properties.value == "one_at_a_time")
                        {
                            return {"settable_per_meshgroup": true}
                        }
                        return {"settable_per_mesh": true}
                    }
                    exclude:
                    {
                        var excluded_settings = [ "support_mesh", "anti_overhang_mesh", "cutting_mesh", "infill_mesh" ]

                        if (currentMeshType == "support_mesh")
                        {
                            excluded_settings = excluded_settings.concat(base.allCategoriesExceptSupport)
                        }
                        return excluded_settings
                    }

                    visibilityHandler: Cura.PerObjectSettingVisibilityHandler
                    {
                        id: visibility_handler
                        selectedObjectId: UM.ActiveTool.properties.getValue("SelectedObjectId")
                    }

                    // For some reason the model object is updated after removing him from the memory and
                    // it happens only on Windows. For this reason, set the destroyed value manually.
                    Component.onDestruction:
                    {
                        setDestroyed(true)
                    }
                }

                delegate: Row
                {
                    spacing: - UM.Theme.getSize("default_margin").width
                    Loader
                    {
                        id: settingLoader
                        width: UM.Theme.getSize("setting").width
                        height: UM.Theme.getSize("section").height
                        enabled: provider.properties.enabled === "True"
                        property var definition: model
                        property var settingDefinitionsModel: addedSettingsModel
                        property var propertyProvider: provider
                        property var globalPropertyProvider: inheritStackProvider
                        property var externalResetHandler: false

                        //Qt5.4.2 and earlier has a bug where this causes a crash: https://bugreports.qt.io/browse/QTBUG-35989
                        //In addition, while it works for 5.5 and higher, the ordering of the actual combo box drop down changes,
                        //causing nasty issues when selecting different options. So disable asynchronous loading of enum type completely.
                        asynchronous: model.type != "enum" && model.type != "extruder"

                        onLoaded:
                        {
                            settingLoader.item.showRevertButton = false
                            settingLoader.item.showInheritButton = false
                            settingLoader.item.showLinkedSettingIcon = false
                            settingLoader.item.doDepthIndentation = false
                            settingLoader.item.doQualityUserSettingEmphasis = false
                        }

                        sourceComponent:
                        {
                            switch(model.type)
                            {
                                case "int":
                                    return settingTextField
                                case "[int]":
                                    return settingTextField
                                case "float":
                                    return settingTextField
                                case "enum":
                                    return settingComboBox
                                case "extruder":
                                    return settingExtruder
                                case "optional_extruder":
                                    return settingOptionalExtruder
                                case "bool":
                                    return settingCheckBox
                                case "str":
                                    return settingTextField
                                case "category":
                                    return settingCategory
                                default:
                                    return settingUnknown
                            }
                        }
                    }

                    OldControls.Button
                    {
                        width: Math.round(UM.Theme.getSize("setting").height / 2)
                        height: UM.Theme.getSize("setting").height

                        onClicked: addedSettingsModel.setVisible(model.key, false)

<<<<<<< HEAD
=======
                        style: ButtonStyle
                        {
>>>>>>> b96f5879
                            background: Item
                            {
                                UM.RecolorImage
                                {
                                    anchors.verticalCenter: parent.verticalCenter
                                    width: parent.width
                                    height: width
                                    sourceSize.height: width
<<<<<<< HEAD
                                    color: parent.hovered ? UM.Theme.getColor("setting_control_button_hover") : UM.Theme.getColor("setting_control_button")
=======
                                    color: control.hovered ? UM.Theme.getColor("setting_control_button_hover") : UM.Theme.getColor("setting_control_button")
>>>>>>> b96f5879
                                    source: UM.Theme.getIcon("Minus")
                                }
                            }
                        }
                    }

                    // Specialty provider that only watches global_inherits (we can't filter on what property changed we get events
                    // so we bypass that to make a dedicated provider).
                    UM.SettingPropertyProvider
                    {
                        id: provider

                        containerStackId: UM.ActiveTool.properties.getValue("ContainerID")
                        key: model.key
                        watchedProperties: [ "value", "enabled", "validationState" ]
                        storeIndex: 0
                        removeUnusedValue: false
                    }

                    UM.SettingPropertyProvider
                    {
                        id: inheritStackProvider
                        containerStackId: UM.ActiveTool.properties.getValue("ContainerID")
                        key: model.key
                        watchedProperties: [ "limit_to_extruder" ]
                    }

                    Connections
                    {
                        target: inheritStackProvider
                        function onPropertiesChanged() { provider.forcePropertiesChanged() }
                    }

                    Connections
                    {
                        target: UM.ActiveTool
                        function onPropertiesChanged()
                        {
                            // the values cannot be bound with UM.ActiveTool.properties.getValue() calls,
                            // so here we connect to the signal and update the those values.
                            if (typeof UM.ActiveTool.properties.getValue("SelectedObjectId") !== "undefined")
                            {
                                const selectedObjectId = UM.ActiveTool.properties.getValue("SelectedObjectId")
                                if (addedSettingsModel.visibilityHandler.selectedObjectId != selectedObjectId)
                                {
                                    addedSettingsModel.visibilityHandler.selectedObjectId = selectedObjectId
                                }
                            }
                            if (typeof UM.ActiveTool.properties.getValue("ContainerID") !== "undefined")
                            {
                                const containerId = UM.ActiveTool.properties.getValue("ContainerID")
                                if (provider.containerStackId != containerId)
                                {
                                    provider.containerStackId = containerId
                                }
                                if (inheritStackProvider.containerStackId != containerId)
                                {
                                    inheritStackProvider.containerStackId = containerId
                                }
                            }
                        }
                    }
                }
            }
        }

        Cura.SecondaryButton
        {
            id: customiseSettingsButton;
            height: UM.Theme.getSize("setting_control").height;
            visible: currentSettings.visible

            text: catalog.i18nc("@action:button", "Select settings");

            onClicked:
            {
                settingPickDialog.visible = true;
                if (currentMeshType == "support_mesh")
                {
                    settingPickDialog.additional_excluded_settings = base.allCategoriesExceptSupport;
                }
                else
                {
                    settingPickDialog.additional_excluded_settings = []
                }
            }
        }

    }

    SettingPickDialog
    {
        id: settingPickDialog
    }

    UM.SettingPropertyProvider
    {
        id: machineExtruderCount

        containerStack: Cura.MachineManager.activeMachine
        key: "machine_extruder_count"
        watchedProperties: [ "value" ]
        storeIndex: 0
    }

    UM.SettingPropertyProvider
    {
        id: printSequencePropertyProvider

        containerStack: Cura.MachineManager.activeMachine
        key: "print_sequence"
        watchedProperties: [ "value" ]
        storeIndex: 0
    }

    SystemPalette { id: palette }

    Component
    {
        id: settingTextField

        Cura.SettingTextField { }
    }

    Component
    {
        id: settingComboBox

        Cura.SettingComboBox { }
    }

    Component
    {
        id: settingExtruder

        Cura.SettingExtruder { }
    }

    Component
    {
        id: settingOptionalExtruder

        Cura.SettingOptionalExtruder { }
    }

    Component
    {
        id: settingCheckBox

        Cura.SettingCheckBox { }
    }

    Component
    {
        id: settingCategory

        Cura.SettingCategory { }
    }

    Component
    {
        id: settingUnknown

        Cura.SettingUnknown { }
    }
}<|MERGE_RESOLUTION|>--- conflicted
+++ resolved
@@ -1,14 +1,10 @@
-// Copyright (c) 2022 Ultimaker B.V.
-// Cura is released under the terms of the LGPLv3 or higher.
+//Copyright (c) 2022 Ultimaker B.V.
+//Cura is released under the terms of the LGPLv3 or higher.
 
 import QtQuick 2.2
-<<<<<<< HEAD
-import QtQuick.Controls 2.1
-=======
->>>>>>> b96f5879
+import QtQuick.Controls 2.15
 import QtQuick.Controls 1.2 as OldControls
 import QtQuick.Controls.Styles 1.2
-import QtQuick.Controls 2.15
 
 import UM 1.5 as UM
 import Cura 1.0 as Cura
@@ -81,11 +77,7 @@
             id: meshTypeButtons
             spacing: UM.Theme.getSize("default_margin").width
 
-<<<<<<< HEAD
             Cura.ToolbarButton
-=======
-            OldControls.Button
->>>>>>> b96f5879
             {
                 id: normalButton
                 text: catalog.i18nc("@label", "Normal model")
@@ -100,11 +92,7 @@
                 z: 4
             }
 
-<<<<<<< HEAD
             Cura.ToolbarButton
-=======
-            OldControls.Button
->>>>>>> b96f5879
             {
                 id: supportMeshButton
                 text: catalog.i18nc("@label", "Print as support")
@@ -119,11 +107,7 @@
                 z: 3
             }
 
-<<<<<<< HEAD
             Cura.ToolbarButton
-=======
-            OldControls.Button
->>>>>>> b96f5879
             {
                 id: overlapMeshButton
                 text: catalog.i18nc("@label", "Modify settings for overlaps")
@@ -138,11 +122,7 @@
                 z: 2
             }
 
-<<<<<<< HEAD
             Cura.ToolbarButton
-=======
-            OldControls.Button
->>>>>>> b96f5879
             {
                 id: antiOverhangMeshButton
                 text:  catalog.i18nc("@label", "Don't support overlaps")
@@ -212,11 +192,7 @@
             height: Math.min(contents.count * (UM.Theme.getSize("section").height + UM.Theme.getSize("default_lining").height), maximumHeight)
             visible: currentMeshType != "anti_overhang_mesh"
 
-<<<<<<< HEAD
-            OldControls.ScrollView
-=======
             ListView
->>>>>>> b96f5879
             {
                 id: contents
                 height: parent.height
@@ -321,33 +297,23 @@
                         }
                     }
 
-                    OldControls.Button
+                    Button
                     {
                         width: Math.round(UM.Theme.getSize("setting").height / 2)
                         height: UM.Theme.getSize("setting").height
 
                         onClicked: addedSettingsModel.setVisible(model.key, false)
 
-<<<<<<< HEAD
-=======
-                        style: ButtonStyle
-                        {
->>>>>>> b96f5879
-                            background: Item
+                        background: Item
+                        {
+                            UM.RecolorImage
                             {
-                                UM.RecolorImage
-                                {
-                                    anchors.verticalCenter: parent.verticalCenter
-                                    width: parent.width
-                                    height: width
-                                    sourceSize.height: width
-<<<<<<< HEAD
-                                    color: parent.hovered ? UM.Theme.getColor("setting_control_button_hover") : UM.Theme.getColor("setting_control_button")
-=======
-                                    color: control.hovered ? UM.Theme.getColor("setting_control_button_hover") : UM.Theme.getColor("setting_control_button")
->>>>>>> b96f5879
-                                    source: UM.Theme.getIcon("Minus")
-                                }
+                                anchors.verticalCenter: parent.verticalCenter
+                                width: parent.width
+                                height: width
+                                sourceSize.height: width
+                                color: parent.hovered ? UM.Theme.getColor("setting_control_button_hover") : UM.Theme.getColor("setting_control_button")
+                                source: UM.Theme.getIcon("Minus")
                             }
                         }
                     }
