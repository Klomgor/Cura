import datetime
import getpass
import gzip
import json
import os
import os.path
import time

from enum import Enum
from PyQt5.QtNetwork import QNetworkRequest, QHttpPart, QHttpMultiPart
from PyQt5.QtCore import QUrl, QByteArray, pyqtSlot, pyqtProperty, QCoreApplication, QTimer, pyqtSignal, QObject
from PyQt5.QtGui import QDesktopServices
from PyQt5.QtNetwork import QNetworkAccessManager, QNetworkReply
from PyQt5.QtQml import QQmlComponent, QQmlContext
from UM.Application import Application
from UM.Logger import Logger
from UM.Message import Message
from UM.OutputDevice import OutputDeviceError
from UM.i18n import i18nCatalog
from UM.Qt.Duration import Duration, DurationFormat

from . import NetworkPrinterOutputDevice


i18n_catalog = i18nCatalog("cura")


class OutputStage(Enum):
    ready = 0
    uploading = 2


class NetworkClusterPrinterOutputDevice(NetworkPrinterOutputDevice.NetworkPrinterOutputDevice):
    printJobsChanged = pyqtSignal()
    printersChanged = pyqtSignal()
    selectedPrinterChanged = pyqtSignal()

    def __init__(self, key, address, properties, api_prefix, plugin_path):
        super().__init__(key, address, properties, api_prefix)
        # Store the address of the master.
        self._master_address = address
        name_property = properties.get(b"name", b"")
        if name_property:
            name = name_property.decode("utf-8")
        else:
            name = key

        self._plugin_path = plugin_path

        self.setName(name)
        description = i18n_catalog.i18nc("@action:button Preceded by 'Ready to'.", "Print over network")
        self.setShortDescription(description)
        self.setDescription(description)

        self._stage = OutputStage.ready
        host_override = os.environ.get("CLUSTER_OVERRIDE_HOST", "")
        if host_override:
            Logger.log(
                "w",
                "Environment variable CLUSTER_OVERRIDE_HOST is set to [%s], cluster hosts are now set to this host",
                host_override)
            self._host = "http://" + host_override
        else:
            self._host = "http://" + address

        # is the same as in NetworkPrinterOutputDevicePlugin
        self._cluster_api_version = "1"
        self._cluster_api_prefix = "/cluster-api/v" + self._cluster_api_version + "/"
        self._api_base_uri = self._host + self._cluster_api_prefix

        self._file_name = None
        self._progress_message = None
        self._request = None
        self._reply = None

        # The main reason to keep the 'multipart' form data on the object
        # is to prevent the Python GC from claiming it too early.
        self._multipart = None

        self._print_view = None
        self._request_job = []

        self._monitor_view_qml_path = os.path.join(os.path.dirname(os.path.abspath(__file__)), "ClusterMonitorItem.qml")
        self._control_view_qml_path = os.path.join(os.path.dirname(os.path.abspath(__file__)), "ClusterControlItem.qml")

        self._print_jobs = []
        self._print_job_by_printer_uuid = {}
        self._print_job_by_uuid = {} # Print jobs by their own uuid
        self._printers = []
        self._printers_dict = {}  # by unique_name

        self._connected_printers_type_count = []
        self._automatic_printer = {"unique_name": "", "friendly_name": "Automatic"}  # empty unique_name IS automatic selection
        self._selected_printer = self._automatic_printer

        self._cluster_status_update_timer = QTimer()
        self._cluster_status_update_timer.setInterval(5000)
        self._cluster_status_update_timer.setSingleShot(False)
        self._cluster_status_update_timer.timeout.connect(self._requestClusterStatus)

        self._can_pause = True
        self._can_abort = True
        self._can_pre_heat_bed = False
        self._cluster_size = int(properties.get(b"cluster_size", 0))

        self._cleanupRequest()

        #These are texts that are to be translated for future features.
        temporary_translation = i18n_catalog.i18n("This printer is not set up to host a group of connected Ultimaker 3 printers.")
        temporary_translation2 = i18n_catalog.i18nc("Count is number of printers.", "This printer is the host for a group of {count} connected Ultimaker 3 printers.").format(count = 3)
        temporary_translation3 = i18n_catalog.i18n("{printer_name} has finished printing '{job_name}'. Please collect the print and confirm clearing the build plate.") #When finished.
        temporary_translation4 = i18n_catalog.i18n("{printer_name} is reserved to print '{job_name}'. Please change the printer's configuration to match the job, for it to start printing.") #When configuration changed.

    @pyqtProperty(QObject, notify=selectedPrinterChanged)
    def controlItem(self):
        # TODO: Probably not the nicest way to do this. This needs to be done better at some point in time.
        if not self._control_component:
            self._createControlViewFromQML()
        name = self._selected_printer.get("friendly_name")
        if name == self._automatic_printer.get("friendly_name") or name == "":
            return self._control_item
        # Let cura use the default.
        return None

    @pyqtSlot(int, result = str)
    def getTimeCompleted(self, time_remaining):
        current_time = time.time()
        datetime_completed = datetime.datetime.fromtimestamp(current_time + time_remaining)
        return "{hour:02d}:{minute:02d}".format(hour = datetime_completed.hour, minute = datetime_completed.minute)

    @pyqtSlot(int, result = str)
    def getDateCompleted(self, time_remaining):
        current_time = time.time()
        datetime_completed = datetime.datetime.fromtimestamp(current_time + time_remaining)
        return (datetime_completed.strftime("%a %b ") + "{day}".format(day=datetime_completed.day)).upper()

    @pyqtProperty(int, constant = True)
    def clusterSize(self):
        return self._cluster_size

    @pyqtProperty(str, notify=selectedPrinterChanged)
    def name(self):
        # Show the name of the selected printer.
        # This is not the nicest way to do this, but changes to the Cura UI are required otherwise.
        name = self._selected_printer.get("friendly_name")
        if name != self._automatic_printer.get("friendly_name"):
            return name
        # Return name of cluster master.
        return self._properties.get(b"name", b"").decode("utf-8")

    def connect(self):
        super().connect()
        self._cluster_status_update_timer.start()

    def close(self):
        super().close()
        self._cluster_status_update_timer.stop()

    def _setJobState(self, job_state):
        if not self._selected_printer:
            return

        selected_printer_uuid = self._printers_dict[self._selected_printer["unique_name"]]["uuid"]
        if selected_printer_uuid not in self._print_job_by_printer_uuid:
            return

        print_job_uuid = self._print_job_by_printer_uuid[selected_printer_uuid]["uuid"]

        url = QUrl(self._api_base_uri + "print_jobs/" + print_job_uuid + "/action")
        put_request = QNetworkRequest(url)
        put_request.setHeader(QNetworkRequest.ContentTypeHeader, "application/json")
        data = '{"action": "' + job_state + '"}'
        self._manager.put(put_request, data.encode())

    def _requestClusterStatus(self):
        # TODO: Handle timeout. We probably want to know if the cluster is still reachable or not.
        url = QUrl(self._api_base_uri + "printers/")
        printers_request = QNetworkRequest(url)
        self._addUserAgentHeader(printers_request)
        self._manager.get(printers_request)
        # See _finishedPrintersRequest()

        if self._printers:  # if printers is not empty
            url = QUrl(self._api_base_uri + "print_jobs/")
            print_jobs_request = QNetworkRequest(url)
            self._addUserAgentHeader(print_jobs_request)
            self._manager.get(print_jobs_request)
            # See _finishedPrintJobsRequest()

    def _finishedPrintJobsRequest(self, reply):
        try:
            json_data = json.loads(bytes(reply.readAll()).decode("utf-8"))
        except json.decoder.JSONDecodeError:
            Logger.log("w", "Received an invalid print job state message: Not valid JSON.")
            return
        self.setPrintJobs(json_data)

    def _finishedPrintersRequest(self, reply):
        try:
            json_data = json.loads(bytes(reply.readAll()).decode("utf-8"))
        except json.decoder.JSONDecodeError:
            Logger.log("w", "Received an invalid print job state message: Not valid JSON.")
            return
        self.setPrinters(json_data)

    def materialHotendChangedMessage(self, callback):
        pass # Do nothing.

    def _startCameraStream(self):
        ## Request new image
        url = QUrl("http://" + self._printers_dict[self._selected_printer["unique_name"]]["ip_address"] + ":8080/?action=stream")
        self._image_request = QNetworkRequest(url)
        self._addUserAgentHeader(self._image_request)
        self._image_reply = self._manager.get(self._image_request)
        self._image_reply.downloadProgress.connect(self._onStreamDownloadProgress)

    def spawnPrintView(self):
        if self._print_view is None:
            path = QUrl.fromLocalFile(os.path.join(self._plugin_path, "PrintWindow.qml"))
            component = QQmlComponent(Application.getInstance()._engine, path)

            self._print_context = QQmlContext(Application.getInstance()._engine.rootContext())
            self._print_context.setContextProperty("OutputDevice", self)
            self._print_view = component.create(self._print_context)

            if component.isError():
                Logger.log("e", " Errors creating component: \n%s", "\n".join(
                    [e.toString() for e in component.errors()]))

        if self._print_view is not None:
            self._print_view.show()

    ##  Store job info, show Print view for settings
    def requestWrite(self, nodes, file_name=None, filter_by_machine=False, file_handler=None, **kwargs):
        self._selected_printer = self._automatic_printer  # reset to default option
        self._request_job = [nodes, file_name, filter_by_machine, file_handler, kwargs]

        if self._stage != OutputStage.ready:
            if self._error_message:
                self._error_message.hide()
            self._error_message = Message(
                i18n_catalog.i18nc("@info:status",
                                   "Sending new jobs (temporarily) blocked, still sending the previous print job."))
            self._error_message.show()
            return

        if len(self._printers) > 1:
            self.spawnPrintView()  # Ask user how to print it.
        elif len(self._printers) == 1:
            # If there is only one printer, don't bother asking.
            self.selectAutomaticPrinter()
            self.sendPrintJob()
        else:
            # Cluster has no printers, warn the user of this.
            if self._error_message:
                self._error_message.hide()
            self._error_message = Message(
                i18n_catalog.i18nc("@info:status",
                                   "Unable to send new print job: this 3D printer is not (yet) set up to host a group of connected Ultimaker 3 printers."))
            self._error_message.show()

    ##  Actually send the print job, called from the dialog
    #   :param: require_printer_name: name of printer, or ""
    @pyqtSlot()
    def sendPrintJob(self):
        nodes, file_name, filter_by_machine, file_handler, kwargs = self._request_job
        require_printer_name = self._selected_printer["unique_name"]

        self._send_gcode_start = time.time()
        Logger.log("d", "Sending print job [%s] to host..." % file_name)

        if self._stage != OutputStage.ready:
            Logger.log("d", "Unable to send print job as the state is %s", self._stage)
            raise OutputDeviceError.DeviceBusyError()
        self._stage = OutputStage.uploading

        self._file_name = "%s.gcode.gz" % file_name
        self._showProgressMessage()

        new_request = self._buildSendPrintJobHttpRequest(require_printer_name)
        if new_request is None or self._stage != OutputStage.uploading:
            return
        self._request = new_request
        self._reply = self._manager.post(self._request, self._multipart)
        self._reply.uploadProgress.connect(self._onUploadProgress)
        # See _finishedPostPrintJobRequest()

    def _buildSendPrintJobHttpRequest(self, require_printer_name):
        api_url = QUrl(self._api_base_uri + "print_jobs/")
        request = QNetworkRequest(api_url)
        # Create multipart request and add the g-code.
        self._multipart = QHttpMultiPart(QHttpMultiPart.FormDataType)

        # Add gcode
        part = QHttpPart()
        part.setHeader(QNetworkRequest.ContentDispositionHeader,
                       'form-data; name="file"; filename="%s"' % self._file_name)

        gcode = getattr(Application.getInstance().getController().getScene(), "gcode_list")
        compressed_gcode = self._compressGcode(gcode)
        if compressed_gcode is None:
            return None     # User aborted print, so stop trying.

        part.setBody(compressed_gcode)
        self._multipart.append(part)

        # require_printer_name "" means automatic
        if require_printer_name:
            self._multipart.append(self.__createKeyValueHttpPart("require_printer_name", require_printer_name))
        user_name = self.__get_username()
        if user_name is None:
            user_name = "unknown"
        self._multipart.append(self.__createKeyValueHttpPart("owner", user_name))

        self._addUserAgentHeader(request)
        return request

    def _compressGcode(self, gcode):
        self._compressing_print = True
        batched_line = ""
        max_chars_per_line = int(1024 * 1024 / 4)  # 1 / 4  MB

        byte_array_file_data = b""

        def _compressDataAndNotifyQt(data_to_append):
            compressed_data = gzip.compress(data_to_append.encode("utf-8"))
            QCoreApplication.processEvents()  # Ensure that the GUI does not freeze.
            # Pretend that this is a response, as zipping might take a bit of time.
            self._last_response_time = time.time()
            return compressed_data

        if gcode is None:
            Logger.log("e", "Unable to find sliced gcode, returning empty.")
            return byte_array_file_data

        for line in gcode:
            if not self._compressing_print:
                self._progress_message.hide()
                return None     # Stop trying to zip, abort was called.
            batched_line += line
            # if the gcode was read from a gcode file, self._gcode will be a list of all lines in that file.
            # Compressing line by line in this case is extremely slow, so we need to batch them.
            if len(batched_line) < max_chars_per_line:
                continue
            byte_array_file_data += _compressDataAndNotifyQt(batched_line)
            batched_line = ""

        # Also compress the leftovers.
        if batched_line:
            byte_array_file_data += _compressDataAndNotifyQt(batched_line)

        return byte_array_file_data

    def __createKeyValueHttpPart(self, key, value):
        metadata_part = QHttpPart()
        metadata_part.setHeader(QNetworkRequest.ContentTypeHeader, 'text/plain')
        metadata_part.setHeader(QNetworkRequest.ContentDispositionHeader, 'form-data; name="%s"' % (key))
        metadata_part.setBody(bytearray(value, "utf8"))
        return metadata_part

    def __get_username(self):
        try:
            return getpass.getuser()
        except:
            Logger.log("d", "Could not get the system user name, returning 'unknown' instead.")
            return None

    def _finishedPrintJobPostRequest(self, reply):
        self._stage = OutputStage.ready
        if self._progress_message:
            self._progress_message.hide()
        self._progress_message = None
        self.writeFinished.emit(self)

        if reply.error():
            self._showRequestFailedMessage(reply)
            self.writeError.emit(self)
        else:
            self._showRequestSucceededMessage()
            self.writeSuccess.emit(self)

        self._cleanupRequest()

    def _showRequestFailedMessage(self, reply):
        if reply is not None:
            Logger.log("w", "Unable to send print job to group {cluster_name}: {error_string} ({error})".format(
                cluster_name = self.getName(),
                error_string = str(reply.errorString()),
                error = str(reply.error())))
            error_message_template = i18n_catalog.i18nc("@info:status", "Unable to send print job to group {cluster_name}.")
            message = Message(text=error_message_template.format(
                cluster_name = self.getName()))
            message.show()

    def _showRequestSucceededMessage(self):
        confirmation_message_template = i18n_catalog.i18nc(
            "@info:status",
            "Sent {file_name} to group {cluster_name}."
        )
        file_name = os.path.basename(self._file_name).split(".")[0]
        message_text = confirmation_message_template.format(cluster_name = self.getName(), file_name = file_name)
        message = Message(text=message_text)
        button_text = i18n_catalog.i18nc("@action:button", "Show print jobs")
        button_tooltip = i18n_catalog.i18nc("@info:tooltip", "Opens the print jobs interface in your browser.")
        message.addAction("open_browser", button_text, "globe", button_tooltip)
        message.actionTriggered.connect(self._onMessageActionTriggered)
        message.show()

    def setPrintJobs(self, print_jobs):
        #TODO: hack, last seen messes up the check, so drop it.
        for job in print_jobs:
            del job["last_seen"]
            # Strip any extensions
            job["name"] = self._removeGcodeExtension(job["name"])

        if self._print_jobs != print_jobs:
            old_print_jobs = self._print_jobs
            self._print_jobs = print_jobs

            self._notifyFinishedPrintJobs(old_print_jobs, print_jobs)
            self._notifyConfigurationChangeRequired(old_print_jobs, print_jobs)

            # Yes, this is a hacky way of doing it, but it's quick and the API doesn't give the print job per printer
            # for some reason. ugh.
            self._print_job_by_printer_uuid = {}
            self._print_job_by_uuid = {}
            for print_job in print_jobs:
                if "printer_uuid" in print_job and print_job["printer_uuid"] is not None:
                    self._print_job_by_printer_uuid[print_job["printer_uuid"]] = print_job
                self._print_job_by_uuid[print_job["uuid"]] = print_job
            self.printJobsChanged.emit()

    def _removeGcodeExtension(self, name):
        parts = name.split(".")
        if parts[-1].upper() == "GZ":
            parts = parts[:-1]
        if parts[-1].upper() == "GCODE":
            parts = parts[:-1]
        return ".".join(parts)

    def _notifyFinishedPrintJobs(self, old_print_jobs, new_print_jobs):
        """Notify the user when any of their print jobs have just completed.

        Arguments:

        old_print_jobs -- the previous list of print job status information as returned by the cluster REST API.
        new_print_jobs -- the current list of print job status information as returned by the cluster REST API.
        """
        if old_print_jobs is None:
            return

        username = self.__get_username()
        if username is None:
            return

        our_old_print_jobs = self.__filterOurPrintJobs(old_print_jobs)
        our_old_not_finished_print_jobs = [pj for pj in our_old_print_jobs if pj["status"] != "wait_cleanup"]

        our_new_print_jobs = self.__filterOurPrintJobs(new_print_jobs)
        our_new_finished_print_jobs = [pj for pj in our_new_print_jobs if pj["status"] == "wait_cleanup"]

        old_not_finished_print_job_uuids = set([pj["uuid"] for pj in our_old_not_finished_print_jobs])

        for print_job in our_new_finished_print_jobs:
            if print_job["uuid"] in old_not_finished_print_job_uuids:

                printer_name = self.__getPrinterNameFromUuid(print_job["printer_uuid"])
                if printer_name is None:
                    printer_name = i18n_catalog.i18nc("@label", "Unknown")

                message_text = (i18n_catalog.i18nc("@info:status",
                                "Printer '{printer_name}' has finished printing '{job_name}'.")
                                .format(printer_name=printer_name, job_name=print_job["name"]))
                message = Message(text=message_text, title=i18n_catalog.i18nc("@info:status", "Print finished"))
                Application.getInstance().showMessage(message)
                Application.getInstance().showToastMessage(
                    i18n_catalog.i18nc("@info:status", "Print finished"),
                    message_text)

    def __filterOurPrintJobs(self, print_jobs):
        username = self.__get_username()
        return [print_job for print_job in print_jobs if print_job["owner"] == username]

    def _notifyConfigurationChangeRequired(self, old_print_jobs, new_print_jobs):
        if old_print_jobs is None:
            return

        old_change_required_print_jobs = self.__filterConfigChangePrintJobs(self.__filterOurPrintJobs(old_print_jobs))
        new_change_required_print_jobs = self.__filterConfigChangePrintJobs(self.__filterOurPrintJobs(new_print_jobs))
        old_change_required_print_job_uuids = set([pj["uuid"] for pj in old_change_required_print_jobs])

        for print_job in new_change_required_print_jobs:
            if print_job["uuid"] not in old_change_required_print_job_uuids:

                printer_name = self.__getPrinterNameFromUuid(print_job["assigned_to"])
                if printer_name is None:
                    # don't report on yet unknown printers
                    continue

                message_text = (i18n_catalog.i18n("{printer_name} is reserved to print '{job_name}'. Please change the printer's configuration to match the job, for it to start printing.")
                                .format(printer_name=printer_name, job_name=print_job["name"]))
                message = Message(text=message_text, title=i18n_catalog.i18nc("@label:status", "Action required"))
                Application.getInstance().showMessage(message)
                Application.getInstance().showToastMessage(
                    i18n_catalog.i18nc("@label:status", "Action required"),
                    message_text)

    def __filterConfigChangePrintJobs(self, print_jobs):
        return filter(self.__isConfigurationChangeRequiredPrintJob, print_jobs)

    def __isConfigurationChangeRequiredPrintJob(self, print_job):
        if print_job["status"] == "queued":
            changes_required = print_job.get("configuration_changes_required", [])
            return len(changes_required) != 0
        return False

    def __getPrinterNameFromUuid(self, printer_uuid):
        for printer in self._printers:
            if printer["uuid"] == printer_uuid:
                return printer["friendly_name"]
        return None

    def setPrinters(self, printers):
        if self._printers != printers:
            self._connected_printers_type_count = []
            printers_count = {}
            self._printers = printers
            self._printers_dict = dict((p["unique_name"], p) for p in printers)  # for easy lookup by unique_name

            for printer in printers:
                variant = printer["machine_variant"]
                if variant in printers_count:
                    printers_count[variant] += 1
                else:
                    printers_count[variant] = 1
            for type in printers_count:
                self._connected_printers_type_count.append({"machine_type": type, "count": printers_count[type]})
            self.printersChanged.emit()

    @pyqtProperty("QVariantList", notify=printersChanged)
    def connectedPrintersTypeCount(self):
        return self._connected_printers_type_count

    @pyqtProperty("QVariantList", notify=printersChanged)
    def connectedPrinters(self):
        return self._printers

    @pyqtProperty(int, notify=printJobsChanged)
    def numJobsPrinting(self):
        num_jobs_printing = 0
        for job in self._print_jobs:
            if job["status"] in ["printing", "wait_cleanup", "sent_to_printer", "pre_print", "post_print"]:
                num_jobs_printing += 1
        return num_jobs_printing

    @pyqtProperty(int, notify=printJobsChanged)
    def numJobsQueued(self):
        num_jobs_queued = 0
        for job in self._print_jobs:
            if job["status"] == "queued":
                num_jobs_queued += 1
        return num_jobs_queued

    @pyqtProperty("QVariantMap", notify=printJobsChanged)
    def printJobsByUUID(self):
        return self._print_job_by_uuid

    @pyqtProperty("QVariantMap", notify=printJobsChanged)
    def printJobsByPrinterUUID(self):
        return self._print_job_by_printer_uuid

    @pyqtProperty("QVariantList", notify=printJobsChanged)
    def printJobs(self):
        return self._print_jobs

    @pyqtProperty("QVariantList", notify=printersChanged)
    def printers(self):
        return [self._automatic_printer, ] + self._printers

    @pyqtSlot(str, str)
    def selectPrinter(self, unique_name, friendly_name):
        self.stopCamera()
        self._selected_printer = {"unique_name": unique_name, "friendly_name": friendly_name}
        Logger.log("d", "Selected printer: %s %s", friendly_name, unique_name)
        # TODO: Probably not the nicest way to do this. This needs to be done better at some point in time.
        if unique_name == "":
            self._address = self._master_address
        else:
            self._address = self._printers_dict[self._selected_printer["unique_name"]]["ip_address"]

        self.selectedPrinterChanged.emit()

    def _updateJobState(self, job_state):
        name = self._selected_printer.get("friendly_name")
        if name == "" or name == "Automatic":
            # TODO: This is now a bit hacked; If no printer is selected, don't show job state.
            if self._job_state != "":
                self._job_state = ""
                self.jobStateChanged.emit()
        else:
            if self._job_state != job_state:
                self._job_state = job_state
                self.jobStateChanged.emit()

    @pyqtSlot()
    def selectAutomaticPrinter(self):
        self.stopCamera()
        self._selected_printer = self._automatic_printer
        self.selectedPrinterChanged.emit()

    @pyqtProperty("QVariant", notify=selectedPrinterChanged)
    def selectedPrinterName(self):
        return self._selected_printer.get("unique_name", "")

    def getPrintJobsUrl(self):
        return self._host + "/print_jobs"

    def getPrintersUrl(self):
        return self._host + "/printers"

    def _showProgressMessage(self):
        progress_message_template = i18n_catalog.i18nc("@info:progress",
                                               "Sending <filename>{file_name}</filename> to group {cluster_name}")
        file_name = os.path.basename(self._file_name).split(".")[0]
        self._progress_message = Message(progress_message_template.format(file_name = file_name, cluster_name = self.getName()), 0, False, -1)
        self._progress_message.addAction("Abort", i18n_catalog.i18nc("@action:button", "Cancel"), None, "")
        self._progress_message.actionTriggered.connect(self._onMessageActionTriggered)
        self._progress_message.show()

    def _addUserAgentHeader(self, request):
        request.setRawHeader(b"User-agent", b"CuraPrintClusterOutputDevice Plugin")

    def _cleanupRequest(self):
        self._request = None
        self._stage = OutputStage.ready
        self._file_name = None

    def _onFinished(self, reply):
        super()._onFinished(reply)
        reply_url = reply.url().toString()
        status_code = reply.attribute(QNetworkRequest.HttpStatusCodeAttribute)
        if status_code == 500:
            Logger.log("w", "Request to {url} returned a 500.".format(url = reply_url))
            return
        if reply.error() == QNetworkReply.ContentOperationNotPermittedError:
            # It was probably "/api/v1/materials" for legacy UM3
            return
        if reply.error() == QNetworkReply.ContentNotFoundError:
            # It was probably "/api/v1/print_job" for legacy UM3
            return

        if reply.operation() == QNetworkAccessManager.PostOperation:
            if self._cluster_api_prefix + "print_jobs" in reply_url:
                self._finishedPrintJobPostRequest(reply)
                return

        # We need to do this check *after* we process the post operation!
        # If the sending of g-code is cancelled by the user it will result in an error, but we do need to handle this.
        if reply.error() != QNetworkReply.NoError:
            Logger.log("e", "After requesting [%s] we got a network error [%s]. Not processing anything...", reply_url, reply.error())
            return

        elif reply.operation() == QNetworkAccessManager.GetOperation:
            if self._cluster_api_prefix + "print_jobs" in reply_url:
                self._finishedPrintJobsRequest(reply)
            elif self._cluster_api_prefix + "printers" in reply_url:
                self._finishedPrintersRequest(reply)

    @pyqtSlot()
    def openPrintJobControlPanel(self):
        Logger.log("d", "Opening print job control panel...")
        QDesktopServices.openUrl(QUrl(self.getPrintJobsUrl()))

    @pyqtSlot()
    def openPrinterControlPanel(self):
        Logger.log("d", "Opening printer control panel...")
        QDesktopServices.openUrl(QUrl(self.getPrintersUrl()))

    def _onMessageActionTriggered(self, message, action):
        if action == "open_browser":
            QDesktopServices.openUrl(QUrl(self.getPrintJobsUrl()))

        if action == "Abort":
            Logger.log("d", "User aborted sending print to remote.")
            self._progress_message.hide()
            self._compressing_print = False
            if self._reply:
                self._reply.abort()
<<<<<<< HEAD
                self._reply = None
            Application.getInstance().showPrintMonitor.emit(False)

    @pyqtSlot(int, result=str)
    def formatDuration(self, seconds):
        return Duration(seconds).getDisplayString(DurationFormat.Format.Short)
=======
            self._stage = OutputStage.ready
            Application.getInstance().showPrintMonitor.emit(False)
>>>>>>> ece9f73a
<|MERGE_RESOLUTION|>--- conflicted
+++ resolved
@@ -686,14 +686,9 @@
             self._compressing_print = False
             if self._reply:
                 self._reply.abort()
-<<<<<<< HEAD
-                self._reply = None
+            self._stage = OutputStage.ready
             Application.getInstance().showPrintMonitor.emit(False)
 
     @pyqtSlot(int, result=str)
     def formatDuration(self, seconds):
-        return Duration(seconds).getDisplayString(DurationFormat.Format.Short)
-=======
-            self._stage = OutputStage.ready
-            Application.getInstance().showPrintMonitor.emit(False)
->>>>>>> ece9f73a
+        return Duration(seconds).getDisplayString(DurationFormat.Format.Short)