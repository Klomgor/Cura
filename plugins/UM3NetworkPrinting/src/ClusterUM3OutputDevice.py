--- conflicted
+++ resolved
@@ -342,13 +342,6 @@
     @pyqtSlot(int, result = str)
     def getTimeCompleted(self, time_remaining: int) -> str:
         return formatTimeCompleted(time_remaining)
-<<<<<<< HEAD
-
-    @pyqtSlot(int, result = str)
-    def getDateCompleted(self, time_remaining: int) -> str:
-        return formatDateCompleted(time_remaining)
-=======
->>>>>>> 073e8cd6
 
     @pyqtSlot(int, result = str)
     def getDateCompleted(self, time_remaining: int) -> str:
