# Copyright (c) 2017 Ultimaker B.V.
# Cura is released under the terms of the LGPLv3 or higher.

import copy
import io
from typing import List, Optional
import xml.etree.ElementTree as ET

from UM.Resources import Resources
from UM.Logger import Logger
from cura.CuraApplication import CuraApplication

import UM.Dictionary
from UM.Settings.InstanceContainer import InstanceContainer
from UM.Settings.ContainerRegistry import ContainerRegistry


##  Handles serializing and deserializing material containers from an XML file
class XmlMaterialProfile(InstanceContainer):
    CurrentFdmMaterialVersion = "1.3"
    Version = 1

    def __init__(self, container_id, *args, **kwargs):
        super().__init__(container_id, *args, **kwargs)
        self._inherited_files = []

    ##  Translates the version number in the XML files to the setting_version
    #   metadata entry.
    #
    #   Since the two may increment independently we need a way to say which
    #   versions of the XML specification are compatible with our setting data
    #   version numbers.
    #
    #   \param xml_version: The version number found in an XML file.
    #   \return The corresponding setting_version.
    @classmethod
    def xmlVersionToSettingVersion(cls, xml_version: str) -> int:
        if xml_version == "1.3":
            return CuraApplication.SettingVersion
        return 0 #Older than 1.3.

    def getInheritedFiles(self):
        return self._inherited_files

    ##  Overridden from InstanceContainer
    def setReadOnly(self, read_only):
        super().setReadOnly(read_only)

        basefile = self.getMetaDataEntry("base_file", self._id)  # if basefile is self.id, this is a basefile.
        for container in ContainerRegistry.getInstance().findInstanceContainers(base_file = basefile):
            container._read_only = read_only  # prevent loop instead of calling setReadOnly

    ##  Overridden from InstanceContainer
    #   set the meta data for all machine / variant combinations
    def setMetaDataEntry(self, key, value):
        if self.isReadOnly():
            return

        super().setMetaDataEntry(key, value)

        basefile = self.getMetaDataEntry("base_file", self._id)  #if basefile is self.id, this is a basefile.
        # Update all containers that share basefile
        for container in ContainerRegistry.getInstance().findInstanceContainers(base_file = basefile):
            if container.getMetaDataEntry(key, None) != value: # Prevent recursion
                container.setMetaDataEntry(key, value)

    ##  Overridden from InstanceContainer, similar to setMetaDataEntry.
    #   without this function the setName would only set the name of the specific nozzle / material / machine combination container
    #   The function is a bit tricky. It will not set the name of all containers if it has the correct name itself.
    def setName(self, new_name):
        if self.isReadOnly():
            return

        # Not only is this faster, it also prevents a major loop that causes a stack overflow.
        if self.getName() == new_name:
            return

        super().setName(new_name)

        basefile = self.getMetaDataEntry("base_file", self._id)  # if basefile is self.id, this is a basefile.
        # Update the basefile as well, this is actually what we're trying to do
        # Update all containers that share GUID and basefile
        containers = ContainerRegistry.getInstance().findInstanceContainers(base_file = basefile)
        for container in containers:
            container.setName(new_name)

    ##  Overridden from InstanceContainer, to set dirty to base file as well.
    def setDirty(self, dirty):
        super().setDirty(dirty)
        base_file = self.getMetaDataEntry("base_file", None)
        if base_file is not None and base_file != self._id:
            containers = ContainerRegistry.getInstance().findContainers(id=base_file)
            if containers:
                base_container = containers[0]
                if not base_container.isReadOnly():
                    base_container.setDirty(dirty)

    ##  Overridden from InstanceContainer
    # def setProperty(self, key, property_name, property_value, container = None):
    #     if self.isReadOnly():
    #         return
    #
    #     super().setProperty(key, property_name, property_value)
    #
    #     basefile = self.getMetaDataEntry("base_file", self._id)  #if basefile is self.id, this is a basefile.
    #     for container in UM.Settings.ContainerRegistry.ContainerRegistry.getInstance().findInstanceContainers(base_file = basefile):
    #         if not container.isReadOnly():
    #             container.setDirty(True)

    ##  Overridden from InstanceContainer
    # base file: common settings + supported machines
    # machine / variant combination: only changes for itself.
    def serialize(self, ignored_metadata_keys: Optional[List] = None):
        registry = ContainerRegistry.getInstance()

        base_file = self.getMetaDataEntry("base_file", "")
        if base_file and self.id != base_file:
            # Since we create an instance of XmlMaterialProfile for each machine and nozzle in the profile,
            # we should only serialize the "base" material definition, since that can then take care of
            # serializing the machine/nozzle specific profiles.
            raise NotImplementedError("Ignoring serializing non-root XML materials, the data is contained in the base material")

        builder = ET.TreeBuilder()

        root = builder.start("fdmmaterial",
                             {"xmlns": "http://www.ultimaker.com/material",
                              "xmlns:cura": "http://www.ultimaker.com/cura",
                              "version": self.CurrentFdmMaterialVersion})

        ## Begin Metadata Block
        builder.start("metadata")

        metadata = copy.deepcopy(self.getMetaData())
        # setting_version is derived from the "version" tag in the schema, so don't serialize it into a file
        if ignored_metadata_keys is None:
            ignored_metadata_keys = []
        ignored_metadata_keys = ignored_metadata_keys + ["setting_version"]
        # remove the keys that we want to ignore in the metadata
        for key in ignored_metadata_keys:
            if key in metadata:
                del metadata[key]
        properties = metadata.pop("properties", {})

        # Metadata properties that should not be serialized.
        metadata.pop("status", "")
        metadata.pop("variant", "")
        metadata.pop("type", "")
        metadata.pop("base_file", "")
        metadata.pop("approximate_diameter", "")

        ## Begin Name Block
        builder.start("name")

        builder.start("brand")
        builder.data(metadata.pop("brand", ""))
        builder.end("brand")

        builder.start("material")
        builder.data(metadata.pop("material", ""))
        builder.end("material")

        builder.start("color")
        builder.data(metadata.pop("color_name", ""))
        builder.end("color")

        builder.start("label")
        builder.data(self._name)
        builder.end("label")

        builder.end("name")
        ## End Name Block

        for key, value in metadata.items():
            builder.start(key)
            if value is not None: #Nones get handled well by the builder.
                #Otherwise the builder always expects a string.
                #Deserialize expects the stringified version.
                value = str(value)
            builder.data(value)
            builder.end(key)

        builder.end("metadata")
        ## End Metadata Block

        ## Begin Properties Block
        builder.start("properties")

        for key, value in properties.items():
            builder.start(key)
            builder.data(value)
            builder.end(key)

        builder.end("properties")
        ## End Properties Block

        ## Begin Settings Block
        builder.start("settings")

        if self.getDefinition().id == "fdmprinter":
            for instance in self.findInstances():
                self._addSettingElement(builder, instance)

        machine_container_map = {}
        machine_nozzle_map = {}

        all_containers = registry.findInstanceContainers(GUID = self.getMetaDataEntry("GUID"), base_file = self._id)
        for container in all_containers:
            definition_id = container.getDefinition().id
            if definition_id == "fdmprinter":
                continue

            if definition_id not in machine_container_map:
                machine_container_map[definition_id] = container

            if definition_id not in machine_nozzle_map:
                machine_nozzle_map[definition_id] = {}

            variant = container.getMetaDataEntry("variant")
            if variant:
                machine_nozzle_map[definition_id][variant] = container
                continue

            machine_container_map[definition_id] = container

        # Map machine human-readable names to IDs
        product_id_map = {}
        for container in registry.findDefinitionContainers(type = "machine"):
            product_id_map[container.getName()] = container.getId()

        for definition_id, container in machine_container_map.items():
            definition = container.getDefinition()
            try:
                product = UM.Dictionary.findKey(product_id_map, definition_id)
            except ValueError:
                # An unknown product id; export it anyway
                product = definition_id

            builder.start("machine")
            builder.start("machine_identifier", {
                "manufacturer": container.getMetaDataEntry("machine_manufacturer", definition.getMetaDataEntry("manufacturer", "Unknown")),
                "product":  product
            })
            builder.end("machine_identifier")

            for instance in container.findInstances():
                if self.getDefinition().id == "fdmprinter" and self.getInstance(instance.definition.key) and self.getProperty(instance.definition.key, "value") == instance.value:
                    # If the settings match that of the base profile, just skip since we inherit the base profile.
                    continue

                self._addSettingElement(builder, instance)

            # Find all hotend sub-profiles corresponding to this material and machine and add them to this profile.
            for hotend_id, hotend in machine_nozzle_map[definition_id].items():
                variant_containers = registry.findInstanceContainers(id = hotend.getMetaDataEntry("variant"))
                if not variant_containers:
                    continue

                builder.start("hotend", {"id": variant_containers[0].getName()})

                # Compatible is a special case, as it's added as a meta data entry (instead of an instance).
                compatible = hotend.getMetaDataEntry("compatible")
                if compatible is not None:
                    builder.start("setting", {"key": "hardware compatible"})
                    if compatible:
                        builder.data("yes")
                    else:
                        builder.data("no")
                    builder.end("setting")

                for instance in hotend.findInstances():
                    if container.getInstance(instance.definition.key) and container.getProperty(instance.definition.key, "value") == instance.value:
                        # If the settings match that of the machine profile, just skip since we inherit the machine profile.
                        continue

                    self._addSettingElement(builder, instance)

                builder.end("hotend")

            builder.end("machine")

        builder.end("settings")
        ## End Settings Block

        builder.end("fdmmaterial")

        root = builder.close()
        _indent(root)
        stream = io.BytesIO()
        tree = ET.ElementTree(root)
        # this makes sure that the XML header states encoding="utf-8"
        tree.write(stream, encoding="utf-8", xml_declaration=True)

        return stream.getvalue().decode('utf-8')

    # Recursively resolve loading inherited files
    def _resolveInheritance(self, file_name):
        xml = self._loadFile(file_name)

        inherits = xml.find("./um:inherits", self.__namespaces)
        if inherits is not None:
            inherited = self._resolveInheritance(inherits.text)
            xml = self._mergeXML(inherited, xml)

        return xml

    def _loadFile(self, file_name):
        path = Resources.getPath(CuraApplication.getInstance().ResourceTypes.MaterialInstanceContainer, file_name + ".xml.fdm_material")

        with open(path, encoding="utf-8") as f:
            contents = f.read()

        self._inherited_files.append(path)
        return ET.fromstring(contents)

    # The XML material profile can have specific settings for machines.
    # Some machines share profiles, so they are only created once.
    # This function duplicates those elements so that each machine tag only has one identifier.
    def _expandMachinesXML(self, element):
        settings_element = element.find("./um:settings", self.__namespaces)
        machines = settings_element.iterfind("./um:machine", self.__namespaces)
        machines_to_add = []
        machines_to_remove = []
        for machine in machines:
            identifiers = list(machine.iterfind("./um:machine_identifier", self.__namespaces))
            has_multiple_identifiers = len(identifiers) > 1
            if has_multiple_identifiers:
                # Multiple identifiers found. We need to create a new machine element and copy all it's settings there.
                for identifier in identifiers:
                    new_machine = copy.deepcopy(machine)
                    # Create list of identifiers that need to be removed from the copied element.
                    other_identifiers = [self._createKey(other_identifier) for other_identifier in identifiers if other_identifier is not identifier]
                    # As we can only remove by exact object reference, we need to look through the identifiers of copied machine.
                    new_machine_identifiers = list(new_machine.iterfind("./um:machine_identifier", self.__namespaces))
                    for new_machine_identifier in new_machine_identifiers:
                        key = self._createKey(new_machine_identifier)
                        # Key was in identifiers to remove, so this element needs to be purged
                        if key in other_identifiers:
                            new_machine.remove(new_machine_identifier)
                    machines_to_add.append(new_machine)
                machines_to_remove.append(machine)
            else:
                pass  # Machine only has one identifier. Nothing to do.
        # Remove & add all required machines.
        for machine_to_remove in machines_to_remove:
            settings_element.remove(machine_to_remove)
        for machine_to_add in machines_to_add:
            settings_element.append(machine_to_add)
        return element

    def _mergeXML(self, first, second):
        result = copy.deepcopy(first)
        self._combineElement(self._expandMachinesXML(result), self._expandMachinesXML(second))
        return result

    def _createKey(self, element):
        key = element.tag.split("}")[-1]
        if "key" in element.attrib:
            key += " key:" + element.attrib["key"]
        if "manufacturer" in element.attrib:
            key += " manufacturer:" + element.attrib["manufacturer"]
        if "product" in element.attrib:
            key += " product:" + element.attrib["product"]
        if key == "machine":
            for item in element:
                if "machine_identifier" in item.tag:
                    key += " " + item.attrib["product"]
        return key

    # Recursively merges XML elements. Updates either the text or children if another element is found in first.
    # If it does not exist, copies it from second.
    def _combineElement(self, first, second):
        # Create a mapping from tag name to element.

        mapping = {}
        for element in first:
            key = self._createKey(element)
            mapping[key] = element
        for element in second:
            key = self._createKey(element)
            if len(element):  # Check if element has children.
                try:
                    if "setting" in element.tag and not "settings" in element.tag:
                        # Setting can have points in it. In that case, delete all values and override them.
                        for child in list(mapping[key]):
                            mapping[key].remove(child)
                        for child in element:
                            mapping[key].append(child)
                    else:
                        self._combineElement(mapping[key], element)  # Multiple elements, handle those.
                except KeyError:
                    mapping[key] = element
                    first.append(element)
            else:
                try:
                    mapping[key].text = element.text
                except KeyError:  # Not in the mapping, so simply add it
                    mapping[key] = element
                    first.append(element)

    def clearData(self):
        self._metadata = {}
        self._name = ""
        self._definition = None
        self._instances = {}
        self._read_only = False
        self._dirty = False
        self._path = ""

    def getConfigurationTypeFromSerialized(self, serialized: str) -> Optional[str]:
        return "materials"

    @classmethod
    def getVersionFromSerialized(cls, serialized: str) -> Optional[int]:
        data = ET.fromstring(serialized)

        version = XmlMaterialProfile.Version
        # get setting version
        if "version" in data.attrib:
            setting_version = XmlMaterialProfile.xmlVersionToSettingVersion(data.attrib["version"])
        else:
            setting_version = XmlMaterialProfile.xmlVersionToSettingVersion("1.2")

        return version * 1000000 + setting_version

    ##  Overridden from InstanceContainer
    def deserialize(self, serialized):
        containers_to_add = []
        # update the serialized data first
        from UM.Settings.Interfaces import ContainerInterface
        serialized = ContainerInterface.deserialize(self, serialized)

        try:
            data = ET.fromstring(serialized)
        except:
            Logger.logException("e", "An exception occured while parsing the material profile")
            return

        # Reset previous metadata
        self.clearData() # Ensure any previous data is gone.
        meta_data = {}
        meta_data["type"] = "material"
        meta_data["base_file"] = self.id
        meta_data["status"] = "unknown"  # TODO: Add material verification

        common_setting_values = {}

        inherits = data.find("./um:inherits", self.__namespaces)
        if inherits is not None:
            inherited = self._resolveInheritance(inherits.text)
            data = self._mergeXML(inherited, data)

        # set setting_version in metadata
        if "version" in data.attrib:
            meta_data["setting_version"] = self.xmlVersionToSettingVersion(data.attrib["version"])
        else:
            meta_data["setting_version"] = self.xmlVersionToSettingVersion("1.2") #1.2 and lower didn't have that version number there yet.

        metadata = data.iterfind("./um:metadata/*", self.__namespaces)
        for entry in metadata:
            tag_name = _tag_without_namespace(entry)

            if tag_name == "name":
                brand = entry.find("./um:brand", self.__namespaces)
                material = entry.find("./um:material", self.__namespaces)
                color = entry.find("./um:color", self.__namespaces)
                label = entry.find("./um:label", self.__namespaces)

                if label is not None:
                    self._name = label.text
                else:
                    self._name = self._profile_name(material.text, color.text)
                meta_data["brand"] = brand.text
                meta_data["material"] = material.text
                meta_data["color_name"] = color.text
                continue

            # setting_version is derived from the "version" tag in the schema earlier, so don't set it here
            if tag_name == "setting_version":
                continue

            meta_data[tag_name] = entry.text

            if tag_name in self.__material_metadata_setting_map:
                common_setting_values[self.__material_metadata_setting_map[tag_name]] = entry.text

        if "description" not in meta_data:
            meta_data["description"] = ""

        if "adhesion_info" not in meta_data:
            meta_data["adhesion_info"] = ""

        property_values = {}
        properties = data.iterfind("./um:properties/*", self.__namespaces)
        for entry in properties:
            tag_name = _tag_without_namespace(entry)
            property_values[tag_name] = entry.text

            if tag_name in self.__material_properties_setting_map:
                common_setting_values[self.__material_properties_setting_map[tag_name]] = entry.text

        meta_data["approximate_diameter"] = str(round(float(property_values.get("diameter", 2.85)))) # In mm
        meta_data["properties"] = property_values

        self.setDefinition(ContainerRegistry.getInstance().findDefinitionContainers(id = "fdmprinter")[0])

        common_compatibility = True
        settings = data.iterfind("./um:settings/um:setting", self.__namespaces)
        for entry in settings:
            key = entry.get("key")
            if key in self.__material_settings_setting_map:
                common_setting_values[self.__material_settings_setting_map[key]] = entry.text
            elif key in self.__unmapped_settings:
                if key == "hardware compatible":
                    common_compatibility = self._parseCompatibleValue(entry.text)
<<<<<<< HEAD
            else:
                Logger.log("d", "Unsupported material setting %s", key)

        # Add namespaced Cura-specific settings
        settings = data.iterfind("./um:settings/cura:setting", self.__namespaces)
        for entry in settings:
            key = entry.get("key")
            common_setting_values[key] = entry.text

=======
>>>>>>> 9bcc4da4
        self._cached_values = common_setting_values # from InstanceContainer ancestor

        meta_data["compatible"] = common_compatibility
        self.setMetaData(meta_data)
        self._dirty = False

        # Map machine human-readable names to IDs
        product_id_map = {}
        for container in ContainerRegistry.getInstance().findDefinitionContainers(type = "machine"):
            product_id_map[container.getName()] = container.getId()

        machines = data.iterfind("./um:settings/um:machine", self.__namespaces)
        for machine in machines:
            machine_compatibility = common_compatibility
            machine_setting_values = {}
            settings = machine.iterfind("./um:setting", self.__namespaces)
            for entry in settings:
                key = entry.get("key")
                if key in self.__material_settings_setting_map:
                    machine_setting_values[self.__material_settings_setting_map[key]] = entry.text
                elif key in self.__unmapped_settings:
                    if key == "hardware compatible":
                        machine_compatibility = self._parseCompatibleValue(entry.text)
                else:
                    Logger.log("d", "Unsupported material setting %s", key)

            # Add namespaced Cura-specific settings
            settings = machine.iterfind("./cura:setting", self.__namespaces)
            for entry in settings:
                key = entry.get("key")
                machine_setting_values[key] = entry.text

            cached_machine_setting_properties = common_setting_values.copy()
            cached_machine_setting_properties.update(machine_setting_values)

            identifiers = machine.iterfind("./um:machine_identifier", self.__namespaces)
            for identifier in identifiers:
                machine_id = product_id_map.get(identifier.get("product"), None)
                if machine_id is None:
                    # Lets try again with some naive heuristics.
                    machine_id = identifier.get("product").replace(" ", "").lower()

                definitions = ContainerRegistry.getInstance().findDefinitionContainers(id = machine_id)
                if not definitions:
                    Logger.log("w", "No definition found for machine ID %s", machine_id)
                    continue

                definition = definitions[0]

                machine_manufacturer = identifier.get("manufacturer", definition.getMetaDataEntry("manufacturer", "Unknown")) #If the XML material doesn't specify a manufacturer, use the one in the actual printer definition.

                if machine_compatibility:
                    new_material_id = self.id + "_" + machine_id

                    # The child or derived material container may already exist. This can happen when a material in a
                    # project file and the a material in Cura have the same ID.
                    # In the case if a derived material already exists, override that material container because if
                    # the data in the parent material has been changed, the derived ones should be updated too.
                    found_materials = ContainerRegistry.getInstance().findInstanceContainers(id = new_material_id)
                    is_new_material = False
                    if found_materials:
                        new_material = found_materials[0]
                    else:
                        new_material = XmlMaterialProfile(new_material_id)
                        is_new_material = True

                    # Update the private directly, as we want to prevent the lookup that is done when using setName
                    new_material._name = self.getName()
                    new_material.setMetaData(copy.deepcopy(self.getMetaData()))
                    new_material.setDefinition(definition)
                    # Don't use setMetadata, as that overrides it for all materials with same base file
                    new_material.getMetaData()["compatible"] = machine_compatibility
                    new_material.getMetaData()["machine_manufacturer"] = machine_manufacturer

                    new_material.setCachedValues(cached_machine_setting_properties)

                    new_material._dirty = False

                    if is_new_material:
                        containers_to_add.append(new_material)

                hotends = machine.iterfind("./um:hotend", self.__namespaces)
                for hotend in hotends:
                    hotend_id = hotend.get("id")
                    if hotend_id is None:
                        continue

                    variant_containers = ContainerRegistry.getInstance().findInstanceContainers(id = hotend_id)
                    if not variant_containers:
                        # It is not really properly defined what "ID" is so also search for variants by name.
                        variant_containers = ContainerRegistry.getInstance().findInstanceContainers(definition = definition.id, name = hotend_id)

                    if not variant_containers:
                        #Logger.log("d", "No variants found with ID or name %s for machine %s", hotend_id, definition.id)
                        continue

                    hotend_compatibility = machine_compatibility
                    hotend_setting_values = {}
                    settings = hotend.iterfind("./um:setting", self.__namespaces)
                    for entry in settings:
                        key = entry.get("key")
                        if key in self.__material_settings_setting_map:
                            hotend_setting_values[self.__material_settings_setting_map[key]] = entry.text
                        elif key in self.__unmapped_settings:
                            if key == "hardware compatible":
                                hotend_compatibility = self._parseCompatibleValue(entry.text)
                        else:
                            Logger.log("d", "Unsupported material setting %s", key)

                    # Add namespaced Cura-specific settings
                    settings = hotend.iterfind("./cura:setting", self.__namespaces)
                    for entry in settings:
                        key = entry.get("key")
                        hotend_setting_values[key] = entry.text

                    new_hotend_id = self.id + "_" + machine_id + "_" + hotend_id.replace(" ", "_")

                    # Same as machine compatibility, keep the derived material containers consistent with the parent
                    # material
                    found_materials = ContainerRegistry.getInstance().findInstanceContainers(id = new_hotend_id)
                    is_new_material = False
                    if found_materials:
                        new_hotend_material = found_materials[0]
                    else:
                        new_hotend_material = XmlMaterialProfile(new_hotend_id)
                        is_new_material = True

                    # Update the private directly, as we want to prevent the lookup that is done when using setName
                    new_hotend_material._name = self.getName()
                    new_hotend_material.setMetaData(copy.deepcopy(self.getMetaData()))
                    new_hotend_material.setDefinition(definition)
                    new_hotend_material.addMetaDataEntry("variant", variant_containers[0].id)
                    # Don't use setMetadata, as that overrides it for all materials with same base file
                    new_hotend_material.getMetaData()["compatible"] = hotend_compatibility
                    new_hotend_material.getMetaData()["machine_manufacturer"] = machine_manufacturer

                    cached_hotend_setting_properties = cached_machine_setting_properties.copy()
                    cached_hotend_setting_properties.update(hotend_setting_values)

                    new_hotend_material.setCachedValues(cached_hotend_setting_properties)

                    new_hotend_material._dirty = False

                    if is_new_material:
                        containers_to_add.append(new_hotend_material)

        for container_to_add in containers_to_add:
            ContainerRegistry.getInstance().addContainer(container_to_add)

    def _addSettingElement(self, builder, instance):
        key = instance.definition.key
        if key in self.__material_settings_setting_map.values():
            # Setting has a key in the stabndard namespace
            key = UM.Dictionary.findKey(self.__material_settings_setting_map, instance.definition.key)
            tag_name = "setting"
        elif key not in self.__material_properties_setting_map.values() and key not in self.__material_metadata_setting_map.values():
            # Setting is not in the standard namespace, and not a material property (eg diameter) or metadata (eg GUID)
            tag_name = "cura:setting"
        else:
            # Skip material properties (eg diameter) or metadata (eg GUID)
            return

        builder.start(tag_name, { "key": key })
        builder.data(str(instance.value))
        builder.end(tag_name)

    def _profile_name(self, material_name, color_name):
        if color_name != "Generic":
            return "%s %s" % (color_name, material_name)
        else:
            return material_name

    ##  Parse the value of the "material compatible" property.
    def _parseCompatibleValue(self, value: str):
        return value in {"yes", "unknown"}

    # Map XML file setting names to internal names
    __material_settings_setting_map = {
        "print temperature": "default_material_print_temperature",
        "heated bed temperature": "material_bed_temperature",
        "standby temperature": "material_standby_temperature",
        "processing temperature graph": "material_flow_temp_graph",
        "print cooling": "cool_fan_speed",
        "retraction amount": "retraction_amount",
        "retraction speed": "retraction_speed",
        "adhesion tendency": "material_adhesion_tendency",
        "surface energy": "material_surface_energy"
    }
    __unmapped_settings = [
        "hardware compatible"
    ]
    __material_properties_setting_map = {
        "diameter": "material_diameter"
    }
    __material_metadata_setting_map = {
        "GUID": "material_guid"
    }

    # Map of recognised namespaces with a proper prefix.
    __namespaces = {
        "um": "http://www.ultimaker.com/material",
        "cura": "http://www.ultimaker.com/cura"
    }

##  Helper function for pretty-printing XML because ETree is stupid
def _indent(elem, level = 0):
    i = "\n" + level * "  "
    if len(elem):
        if not elem.text or not elem.text.strip():
            elem.text = i + "  "
        if not elem.tail or not elem.tail.strip():
            elem.tail = i
        for elem in elem:
            _indent(elem, level + 1)
        if not elem.tail or not elem.tail.strip():
            elem.tail = i
    else:
        if level and (not elem.tail or not elem.tail.strip()):
            elem.tail = i


# The namespace is prepended to the tag name but between {}.
# We are only interested in the actual tag name, so discard everything
# before the last }
def _tag_without_namespace(element):
    return element.tag[element.tag.rfind("}") + 1:]<|MERGE_RESOLUTION|>--- conflicted
+++ resolved
@@ -512,9 +512,6 @@
             elif key in self.__unmapped_settings:
                 if key == "hardware compatible":
                     common_compatibility = self._parseCompatibleValue(entry.text)
-<<<<<<< HEAD
-            else:
-                Logger.log("d", "Unsupported material setting %s", key)
 
         # Add namespaced Cura-specific settings
         settings = data.iterfind("./um:settings/cura:setting", self.__namespaces)
@@ -522,8 +519,6 @@
             key = entry.get("key")
             common_setting_values[key] = entry.text
 
-=======
->>>>>>> 9bcc4da4
         self._cached_values = common_setting_values # from InstanceContainer ancestor
 
         meta_data["compatible"] = common_compatibility
