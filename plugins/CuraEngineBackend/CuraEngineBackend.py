--- conflicted
+++ resolved
@@ -115,40 +115,8 @@
                     self._process.terminate()
                 except: # terminating a process that is already terminating causes an exception, silently ignore this.
                     pass
-<<<<<<< HEAD
-            self.slicingCancelled.emit()
-            return
-
-        Logger.log("d", "Preparing to send slice data to engine.")
-        object_groups = []
-        if self._profile.getSettingValue("print_sequence") == "one_at_a_time":
-            for node in OneAtATimeIterator(self._scene.getRoot()):
-                temp_list = []
-                children = node.getAllChildren()
-                children.append(node)
-                for child_node in children:
-                    if type(child_node) is SceneNode and child_node.getMeshData() and child_node.getMeshData().getVertices() is not None:
-                        temp_list.append(child_node)
-                object_groups.append(temp_list)
-        else:
-            temp_list = []
-            for node in DepthFirstIterator(self._scene.getRoot()):
-                if type(node) is SceneNode and node.getMeshData() and node.getMeshData().getVertices() is not None:
-                    if not getattr(node, "_outside_buildarea", False):
-                        temp_list.append(node)
-            if len(temp_list) == 0:
-                self.processingProgress.emit(0.0)
-                return
-            object_groups.append(temp_list)
-        #for node in DepthFirstIterator(self._scene.getRoot()):
-        #    if type(node) is SceneNode and node.getMeshData() and node.getMeshData().getVertices() is not None:
-        #        if not getattr(node, "_outside_buildarea", False):
-        #            objects.append(node)
-
-        if len(object_groups) == 0:
-=======
-
->>>>>>> b7471d6b
+
+
             if self._message:
                 self._message.hide()
                 self._message = None
@@ -293,25 +261,8 @@
                     job.start()
                     self._stored_layer_data = None
             else:
-<<<<<<< HEAD
                 self._layer_view_active = False
 
-    def _handlePerObjectSettings(self, node, message):
-        profile = node.callDecoration("getProfile")
-        if profile:
-            for key, value in profile.getChangedSettingValues().items():
-                setting = message.settings.add()
-                setting.name = key
-                setting.value = str(value).encode()
-
-        object_settings = node.callDecoration("getAllSettingValues")
-        if not object_settings:
-            return
-
-        for key, value in object_settings.items():
-            setting = message.settings.add()
-            setting.name = key
-            setting.value = str(value).encode()
 
     def _onInstanceChanged(self):
         self._slicing = False
@@ -322,7 +273,4 @@
                 self._process.terminate()
             except: # terminating a process that is already terminating causes an exception, silently ignore this.
                 pass
-        self.slicingCancelled.emit()
-=======
-                self._layer_view_active = False
->>>>>>> b7471d6b
+        self.slicingCancelled.emit()