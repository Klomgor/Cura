---
name: conan-package

# Exports the recipe, sources and binaries for Mac, Windows and Linux and upload these to the server such that these can
# be used downstream.
#
# It should run on pushes against main or CURA-* branches, but it will only create the binaries for main and release branches

on:
    workflow_dispatch:
        inputs:
            create_binaries_windows:
                required: true
                default: false
                description: 'create binaries Windows'
            create_binaries_linux:
                required: true
                default: false
                description: 'create binaries Linux'
            create_binaries_macos:
                required: true
                default: false
                description: 'create binaries Macos'

    push:
        paths:
            - 'plugins/**'
            - 'resources/**'
            - 'cura/**'
            - 'icons/**'
            - 'tests/**'
            - 'packaging/**'
            - '.github/workflows/conan-*.yml'
            - '.github/workflows/notify.yml'
            - '.github/workflows/requirements-conan-package.txt'
            - 'requirements*.txt'
            - 'conanfile.py'
            - 'conandata.yml'
            - 'GitVersion.yml'
            - '*.jinja'
        branches:
            - main
            - 'CURA-*'
            - '[0-9]+.[0-9]+'
        tags:
            - '[0-9]+.[0-9]+.[0-9]+'
            - '[0-9]+.[0-9]+-beta'

jobs:
    conan-recipe-version:
        uses: ultimaker/cura/.github/workflows/conan-recipe-version.yml@main
        with:
            project_name: cura

    conan-package-export-macos:
        needs: [ conan-recipe-version ]
        uses: ultimaker/cura/.github/workflows/conan-recipe-export.yml@main
        with:
            recipe_id_full: ${{ needs.conan-recipe-version.outputs.recipe_id_full }}
            recipe_id_latest: ${{ needs.conan-recipe-version.outputs.recipe_id_latest }}
            recipe_id_pr: ${{ needs.conan-recipe-version.outputs.recipe_id_pr }}
            runs_on: 'macos-10.15'
            python_version: '3.10.x'
            conan_config_branch: 'master'
            conan_logging_level: 'info'
            conan_export_binaries: true
        secrets: inherit

    conan-package-export-linux:
        needs: [ conan-recipe-version ]
        uses: ultimaker/cura/.github/workflows/conan-recipe-export.yml@main
        with:
            recipe_id_full: ${{ needs.conan-recipe-version.outputs.recipe_id_full }}
            recipe_id_latest: ${{ needs.conan-recipe-version.outputs.recipe_id_latest }}
            recipe_id_pr: ${{ needs.conan-recipe-version.outputs.recipe_id_pr }}
            runs_on: 'ubuntu-20.04'
            python_version: '3.10.x'
            conan_config_branch: 'master'
            conan_logging_level: 'info'
            conan_export_binaries: true
        secrets: inherit

    conan-package-export-windows:
        needs: [ conan-recipe-version ]
        uses: ultimaker/cura/.github/workflows/conan-recipe-export.yml@main
        with:
            recipe_id_full: ${{ needs.conan-recipe-version.outputs.recipe_id_full }}
            recipe_id_latest: ${{ needs.conan-recipe-version.outputs.recipe_id_latest }}
            recipe_id_pr: ${{ needs.conan-recipe-version.outputs.recipe_id_pr }}
            runs_on: 'windows-2022'
            python_version: '3.10.x'
            conan_config_branch: 'master'
            conan_logging_level: 'info'
            conan_export_binaries: true
        secrets: inherit

    notify-export:
<<<<<<< HEAD
        if: always()
=======
        if: ${{ always() }}
>>>>>>> e0c72591
        needs: [ conan-recipe-version, conan-package-export-linux, conan-package-export-macos, conan-package-export-windows ]

        uses: ultimaker/cura/.github/workflows/notify.yml@main
        with:
            success: ${{ contains(join(needs.*.result, ','), 'success') }}
            success_title: "New Conan recipe exported in ${{ github.repository }}"
            success_body: "Exported ${{ needs.conan-recipe-version.outputs.recipe_id_full }}"
            failure_title: "Failed to export Conan Export in ${{ github.repository }}"
            failure_body: "Failed to exported ${{ needs.conan-recipe-version.outputs.recipe_id_full }}"
        secrets: inherit<|MERGE_RESOLUTION|>--- conflicted
+++ resolved
@@ -95,11 +95,7 @@
         secrets: inherit
 
     notify-export:
-<<<<<<< HEAD
-        if: always()
-=======
         if: ${{ always() }}
->>>>>>> e0c72591
         needs: [ conan-recipe-version, conan-package-export-linux, conan-package-export-macos, conan-package-export-windows ]
 
         uses: ultimaker/cura/.github/workflows/notify.yml@main
