--- conflicted
+++ resolved
@@ -297,13 +297,8 @@
           current_nightly_beta = "${{ needs.default_values.outputs.release_tag }}".split("nightly-")[-1]
           with open("release-notes.md", "w") as f:
               f.write(release_notes.render(
-<<<<<<< HEAD
-                timestamp=${{ steps.filename.outputs.NIGHTLY_TIME }},
-                branch="" if ${{ needs.default_values.outputs.release_tag == 'nightly' }} else current_nightly_beta,
-=======
                 timestamp="${{ steps.filename.outputs.NIGHTLY_TIME }}",
                 branch="" if ${{ needs.default-values.outputs.release_tag == 'nightly' }} else current_nightly_beta,
->>>>>>> b2291064
                 branch_specific="" if os.getenv("GITHUB_REF") == "refs/heads/main" else f"?branch={current_nightly_beta}",
               ))
 
