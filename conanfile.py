import os
from pathlib import Path

from jinja2 import Template

from conan import ConanFile
from conan.tools.files import copy, rmdir, save, mkdir, rm
from conan.tools.microsoft import unix_path
from conan.tools.env import VirtualRunEnv, Environment, VirtualBuildEnv
from conan.tools.scm import Version
from conan.errors import ConanInvalidConfiguration, ConanException

required_conan_version = ">=1.58.0 <2.0.0"


class CuraConan(ConanFile):
    name = "cura"
    license = "LGPL-3.0"
    author = "UltiMaker"
    url = "https://github.com/Ultimaker/cura"
    description = "3D printer / slicing GUI built on top of the Uranium framework"
    topics = ("conan", "python", "pyqt6", "qt", "qml", "3d-printing", "slicer")
    build_policy = "missing"
    exports = "LICENSE*", "*.jinja"
    settings = "os", "compiler", "build_type", "arch"

    # FIXME: Remove specific branch once merged to main
    python_requires = "translationextractor/[>=2.1.1]@ultimaker/stable"

    options = {
        "enterprise": ["True", "False", "true", "false"],  # Workaround for GH Action passing boolean as lowercase string
        "staging": ["True", "False", "true", "false"],  # Workaround for GH Action passing boolean as lowercase string
        "devtools": [True, False],  # FIXME: Split this up in testing and (development / build (pyinstaller) / system installer) tools
        "cloud_api_version": "ANY",
        "display_name": "ANY",  # TODO: should this be an option??
        "cura_debug_mode": [True, False],  # FIXME: Use profiles
        "internal": [True, False]
    }
    default_options = {
        "enterprise": "False",
        "staging": "False",
        "devtools": False,
        "cloud_api_version": "1",
        "display_name": "UltiMaker Cura",
        "cura_debug_mode": False,  # Not yet implemented
        "internal": False,
    }

    def set_version(self):
        if not self.version:
<<<<<<< HEAD
            self.version = "5.6.0-alpha"
=======
            self.version = "5.5.0-beta.2"
>>>>>>> 57b581d1

    @property
    def _pycharm_targets(self):
        return self.conan_data["pycharm_targets"]

    # FIXME: These env vars should be defined in the runenv.
    _cura_env = None

    @property
    def _cura_run_env(self):
        if self._cura_env:
            return self._cura_env

        self._cura_env = Environment()
        self._cura_env.define("QML2_IMPORT_PATH", str(self._site_packages.joinpath("PyQt6", "Qt6", "qml")))
        self._cura_env.define("QT_PLUGIN_PATH", str(self._site_packages.joinpath("PyQt6", "Qt6", "plugins")))

        if self.settings.os == "Linux":
            self._cura_env.define("QT_QPA_FONTDIR", "/usr/share/fonts")
            self._cura_env.define("QT_QPA_PLATFORMTHEME", "xdgdesktopportal")
            self._cura_env.define("QT_XKB_CONFIG_ROOT", "/usr/share/X11/xkb")
        return self._cura_env

    @property
    def _enterprise(self):
        return self.options.enterprise in ["True", 'true']

    @property
    def _app_name(self):
        if self._enterprise:
            return str(self.options.display_name) + " Enterprise"
        return str(self.options.display_name)

    @property
    def _urls(self):
        if self.options.staging in ["True", 'true']:
            return "staging"
        return "default"

    @property
    def requirements_txts(self):
        if self.options.devtools:
            return ["requirements.txt", "requirements-ultimaker.txt", "requirements-dev.txt"]
        return ["requirements.txt", "requirements-ultimaker.txt"]

    @property
    def _base_dir(self):
        if self.install_folder is None:
            if self.build_folder is not None:
                return Path(self.build_folder)
            return Path(os.getcwd(), "venv")
        if self.in_local_cache:
            return Path(self.install_folder)
        else:
            return Path(self.source_folder, "venv")

    @property
    def _share_dir(self):
        return self._base_dir.joinpath("share")

    @property
    def _script_dir(self):
        if self.settings.os == "Windows":
            return self._base_dir.joinpath("Scripts")
        return self._base_dir.joinpath("bin")

    @property
    def _site_packages(self):
        if self.settings.os == "Windows":
            return self._base_dir.joinpath("Lib", "site-packages")
        py_version = Version(self.deps_cpp_info["cpython"].version)
        return self._base_dir.joinpath("lib", f"python{py_version.major}.{py_version.minor}", "site-packages")

    @property
    def _py_interp(self):
        py_interp = self._script_dir.joinpath(Path(self.deps_user_info["cpython"].python).name)
        if self.settings.os == "Windows":
            py_interp = Path(*[f'"{p}"' if " " in p else p for p in py_interp.parts])
        return py_interp

    @property
    def _pyinstaller_spec_arch(self):
        if self.settings.os == "Macos":
            if self.settings.arch == "armv8":
                return "'arm64'"
            return "'x86_64'"
        return "None"

    def _generate_about_versions(self, location):
        with open(os.path.join(self.recipe_folder, "AboutDialogVersionsList.qml.jinja"), "r") as f:
            cura_version_py = Template(f.read())

        conan_installs = []
        python_installs = []

        # list  of conan installs
        for _, dependency in self.dependencies.host.items():
            conan_installs.append([dependency.ref.name,dependency.ref.version])

        #list of python installs
        outer = '"' if self.settings.os == "Windows" else "'"
        inner = "'" if self.settings.os == "Windows" else '"'
        python_ins_cmd = f"python -c {outer}import pkg_resources; print({inner};{inner}.join([(s.key+{inner},{inner}+ s.version) for s in pkg_resources.working_set])){outer}"
        from six import StringIO
        buffer = StringIO()
        self.run(python_ins_cmd, run_environment= True, env = "conanrun",  output=buffer)

        packages = str(buffer.getvalue()).split("-----------------\n")
        package = packages[1].strip('\r\n').split(";")
        for pack in package:
            python_installs.append(pack.split(","))

        with open(os.path.join(location, "AboutDialogVersionsList.qml"), "w") as f:
            f.write(cura_version_py.render(
                conan_installs = conan_installs,
                python_installs = python_installs
            ))


    def _generate_cura_version(self, location):
        with open(os.path.join(self.recipe_folder, "CuraVersion.py.jinja"), "r") as f:
            cura_version_py = Template(f.read())

        # If you want a specific Cura version to show up on the splash screen add the user configuration `user.cura:version=VERSION`
        # the global.conf, profile, package_info (of dependency) or via the cmd line `-c user.cura:version=VERSION`
        cura_version = Version(self.conf.get("user.cura:version", default = self.version, check_type = str))
        pre_tag = f"-{cura_version.pre}" if cura_version.pre else ""
        build_tag = f"+{cura_version.build}" if cura_version.build else ""
        internal_tag = f"+internal" if self.options.internal else ""
        cura_version = f"{cura_version.major}.{cura_version.minor}.{cura_version.patch}{pre_tag}{build_tag}{internal_tag}"

        with open(os.path.join(location, "CuraVersion.py"), "w") as f:
            f.write(cura_version_py.render(
                cura_app_name = self.name,
                cura_app_display_name = self._app_name,
                cura_version = cura_version,
                cura_build_type = "Enterprise" if self._enterprise else "",
                cura_debug_mode = self.options.cura_debug_mode,
                cura_cloud_api_root = self.conan_data["urls"][self._urls]["cloud_api_root"],
                cura_cloud_api_version = self.options.cloud_api_version,
                cura_cloud_account_api_root = self.conan_data["urls"][self._urls]["cloud_account_api_root"],
                cura_marketplace_root = self.conan_data["urls"][self._urls]["marketplace_root"],
                cura_digital_factory_url = self.conan_data["urls"][self._urls]["digital_factory_url"],
                cura_latest_url = self.conan_data["urls"][self._urls]["cura_latest_url"]))

    def _generate_pyinstaller_spec(self, location, entrypoint_location, icon_path, entitlements_file):
        pyinstaller_metadata = self.conan_data["pyinstaller"]
        datas = [(str(self._base_dir.joinpath("conan_install_info.json")), ".")]
        for data in pyinstaller_metadata["datas"].values():
            if not self.options.internal and data.get("internal", False):
                continue

            if "package" in data:  # get the paths from conan package
                if data["package"] == self.name:
                    if self.in_local_cache:
                        src_path = os.path.join(self.package_folder, data["src"])
                    else:
                        src_path = os.path.join(self.source_folder, data["src"])
                else:
                    src_path = os.path.join(self.deps_cpp_info[data["package"]].rootpath, data["src"])
            elif "root" in data:  # get the paths relative from the install folder
                src_path = os.path.join(self.install_folder, data["root"], data["src"])
            else:
                continue
            if Path(src_path).exists():
                datas.append((str(src_path), data["dst"]))

        binaries = []
        for binary in pyinstaller_metadata["binaries"].values():
            if "package" in binary:  # get the paths from conan package
                src_path = os.path.join(self.deps_cpp_info[binary["package"]].rootpath, binary["src"])
            elif "root" in binary:  # get the paths relative from the sourcefolder
                src_path = str(self.source_path.joinpath(binary["root"], binary["src"]))
                if self.settings.os == "Windows":
                    src_path = src_path.replace("\\", "\\\\")
            else:
                continue
            if not Path(src_path).exists():
                self.output.warning(f"Source path for binary {binary['binary']} does not exist")
                continue

            for bin in Path(src_path).glob(binary["binary"] + "*[.exe|.dll|.so|.dylib|.so.]*"):
                binaries.append((str(bin), binary["dst"]))
            for bin in Path(src_path).glob(binary["binary"]):
                binaries.append((str(bin), binary["dst"]))

        # Make sure all Conan dependencies which are shared are added to the binary list for pyinstaller
        for _, dependency in self.dependencies.host.items():
            for bin_paths in dependency.cpp_info.bindirs:
                binaries.extend([(f"{p}", ".") for p in Path(bin_paths).glob("**/*.dll")])
            for lib_paths in dependency.cpp_info.libdirs:
                binaries.extend([(f"{p}", ".") for p in Path(lib_paths).glob("**/*.so*")])
                binaries.extend([(f"{p}", ".") for p in Path(lib_paths).glob("**/*.dylib*")])

        # Copy dynamic libs from lib path
        binaries.extend([(f"{p}", ".") for p in Path(self._base_dir.joinpath("lib")).glob("**/*.dylib*")])
        binaries.extend([(f"{p}", ".") for p in Path(self._base_dir.joinpath("lib")).glob("**/*.so*")])

        # Collect all dll's from PyQt6 and place them in the root
        binaries.extend([(f"{p}", ".") for p in Path(self._site_packages, "PyQt6", "Qt6").glob("**/*.dll")])

        with open(os.path.join(self.recipe_folder, "UltiMaker-Cura.spec.jinja"), "r") as f:
            pyinstaller = Template(f.read())

        version = self.conf_info.get("user.cura:version", default = self.version, check_type = str)
        cura_version = Version(version)

        with open(os.path.join(location, "UltiMaker-Cura.spec"), "w") as f:
            f.write(pyinstaller.render(
                name = str(self.options.display_name).replace(" ", "-"),
                display_name = self._app_name,
                entrypoint = entrypoint_location,
                datas = datas,
                binaries = binaries,
                venv_script_path = str(self._script_dir),
                hiddenimports = pyinstaller_metadata["hiddenimports"],
                collect_all = pyinstaller_metadata["collect_all"],
                icon = icon_path,
                entitlements_file = entitlements_file,
                osx_bundle_identifier = "'nl.ultimaker.cura'" if self.settings.os == "Macos" else "None",
                upx = str(self.settings.os == "Windows"),
                strip = False,  # This should be possible on Linux and MacOS but, it can also cause issues on some distributions. Safest is to disable it for now
                target_arch = self._pyinstaller_spec_arch,
                macos = self.settings.os == "Macos",
                version = f"'{version}'",
                short_version = f"'{cura_version.major}.{cura_version.minor}.{cura_version.patch}'",
            ))

    def export_sources(self):
        copy(self, "*", os.path.join(self.recipe_folder, "plugins"), os.path.join(self.export_sources_folder, "plugins"))
        copy(self, "*", os.path.join(self.recipe_folder, "resources"), os.path.join(self.export_sources_folder, "resources"), excludes = "*.mo")
        copy(self, "*", os.path.join(self.recipe_folder, "tests"), os.path.join(self.export_sources_folder, "tests"))
        copy(self, "*", os.path.join(self.recipe_folder, "cura"), os.path.join(self.export_sources_folder, "cura"), excludes="CuraVersion.py")
        copy(self, "*", os.path.join(self.recipe_folder, "packaging"), os.path.join(self.export_sources_folder, "packaging"))
        copy(self, "*", os.path.join(self.recipe_folder, ".run_templates"), os.path.join(self.export_sources_folder, ".run_templates"))
        copy(self, "requirements.txt", self.recipe_folder, self.export_sources_folder)
        copy(self, "requirements-dev.txt", self.recipe_folder, self.export_sources_folder)
        copy(self, "requirements-ultimaker.txt", self.recipe_folder, self.export_sources_folder)
        copy(self, "cura_app.py", self.recipe_folder, self.export_sources_folder)

    def configure(self):
        self.options["pyarcus"].shared = True
        self.options["pysavitar"].shared = True
        self.options["pynest2d"].shared = True
        self.options["cpython"].shared = True
        self.options["boost"].header_only = True
        if self.settings.os == "Linux":
            self.options["curaengine_grpc_definitions"].shared = True

    def validate(self):
        version = self.conf_info.get("user.cura:version", default = self.version, check_type = str)
        if version and Version(version) <= Version("4"):
            raise ConanInvalidConfiguration("Only versions 5+ are support")

    def requirements(self):
        self.requires("boost/1.82.0")
        self.requires("curaengine_grpc_definitions/(latest)@ultimaker/testing")
        self.requires("zlib/1.2.13")
        self.requires("pyarcus/5.3.0")
        self.requires("curaengine/(latest)@ultimaker/testing")
        self.requires("pysavitar/5.3.0")
        self.requires("pynest2d/5.3.0")
        self.requires("curaengine_plugin_gradual_flow/(latest)@ultimaker/testing")
        self.requires("uranium/(latest)@ultimaker/testing")
        self.requires("cura_binary_data/(latest)@ultimaker/testing")
        self.requires("cpython/3.10.4")
        if self.options.internal:
            self.requires("cura_private_data/(latest)@ultimaker/testing")
            self.requires("fdm_materials/(latest)@internal/testing")
        else:
            self.requires("fdm_materials/(latest)@ultimaker/testing")

    def build_requirements(self):
        if self.options.devtools:
            if self.settings.os != "Windows" or self.conf.get("tools.microsoft.bash:path", check_type = str):
                # FIXME: once m4, autoconf, automake are Conan V2 ready use self.win_bash and add gettext as base tool_requirement
                self.tool_requires("gettext/0.21@ultimaker/testing", force_host_context = True)

    def layout(self):
        self.folders.source = "."
        self.folders.build = "venv"
        self.folders.generators = os.path.join(self.folders.build, "conan")

        self.cpp.package.libdirs = [os.path.join("site-packages", "cura")]
        self.cpp.package.bindirs = ["bin"]
        self.cpp.package.resdirs = ["resources", "plugins", "packaging", "pip_requirements"]  # pip_requirements should be the last item in the list

    def generate(self):
        copy(self, "cura_app.py", self.source_folder, str(self._script_dir))
        cura_run_envvars = self._cura_run_env.vars(self, scope = "run")
        ext = ".ps1" if self.settings.os == "Windows" else ".sh"
        cura_run_envvars.save_script(os.path.join(self.folders.generators, f"cura_run_environment{ext}"))

        vr = VirtualRunEnv(self)
        vr.generate()

        self._generate_cura_version(os.path.join(self.source_folder, "cura"))
        self._generate_about_versions(os.path.join(self.source_folder, "resources","qml", "Dialogs"))

        if not self.in_local_cache:
            # Copy CuraEngine.exe to bindirs of Virtual Python Environment
            curaengine = self.dependencies["curaengine"].cpp_info
            copy(self, "CuraEngine.exe", curaengine.bindirs[0], self.source_folder, keep_path = False)
            copy(self, "CuraEngine", curaengine.bindirs[0], self.source_folder, keep_path = False)

            # Copy the external plugins that we want to bundle with Cura
            rmdir(self,str(self.source_path.joinpath("plugins", "CuraEngineGradualFlow")))
            curaengine_plugin_gradual_flow = self.dependencies["curaengine_plugin_gradual_flow"].cpp_info
            copy(self, "*", curaengine_plugin_gradual_flow.resdirs[0], str(self.source_path.joinpath("plugins", "CuraEngineGradualFlow")), keep_path = True)
            copy(self, "*", curaengine_plugin_gradual_flow.bindirs[0], self.source_folder, keep_path = False)
            copy(self, "bundled_*.json", curaengine_plugin_gradual_flow.resdirs[1], str(self.source_path.joinpath("resources", "bundled_packages")), keep_path = False)

        # Copy resources of cura_binary_data
        cura_binary_data = self.dependencies["cura_binary_data"].cpp_info
        copy(self, "*", cura_binary_data.resdirs[0], str(self._share_dir.joinpath("cura")), keep_path = True)
        copy(self, "*", cura_binary_data.resdirs[1], str(self._share_dir.joinpath("uranium")), keep_path = True)
        if self.settings.os == "Windows":
            copy(self, "*", cura_binary_data.resdirs[2], str(self._share_dir.joinpath("windows")), keep_path = True)

        for dependency in self.dependencies.host.values():
            for bindir in dependency.cpp_info.bindirs:
                copy(self, "*.dll", bindir, str(self._site_packages), keep_path = False)
            for libdir in dependency.cpp_info.libdirs:
                copy(self, "*.pyd", libdir, str(self._site_packages), keep_path = False)
                copy(self, "*.pyi", libdir, str(self._site_packages), keep_path = False)
                copy(self, "*.dylib", libdir, str(self._base_dir.joinpath("lib")), keep_path = False)

        # Copy materials (flat)
        rmdir(self, os.path.join(self.source_folder, "resources", "materials"))
        fdm_materials = self.dependencies["fdm_materials"].cpp_info
        copy(self, "*", fdm_materials.resdirs[0], self.source_folder)

        # Copy internal resources
        if self.options.internal:
            cura_private_data = self.dependencies["cura_private_data"].cpp_info
            copy(self, "*", cura_private_data.resdirs[0], str(self._share_dir.joinpath("cura")))

        if self.options.devtools:
            entitlements_file = "'{}'".format(os.path.join(self.source_folder, "packaging", "MacOS", "cura.entitlements"))
            self._generate_pyinstaller_spec(location = self.generators_folder,
                                            entrypoint_location = "'{}'".format(os.path.join(self.source_folder, self.conan_data["pyinstaller"]["runinfo"]["entrypoint"])).replace("\\", "\\\\"),
                                            icon_path = "'{}'".format(os.path.join(self.source_folder, "packaging", self.conan_data["pyinstaller"]["icon"][str(self.settings.os)])).replace("\\", "\\\\"),
                                            entitlements_file = entitlements_file if self.settings.os == "Macos" else "None")

            # Update the po and pot files
            if self.settings.os != "Windows" or self.conf.get("tools.microsoft.bash:path", check_type=str):
                vb = VirtualBuildEnv(self)
                vb.generate()

                # FIXME: once m4, autoconf, automake are Conan V2 ready use self.win_bash and add gettext as base tool_requirement
                cpp_info = self.dependencies["gettext"].cpp_info
                pot = self.python_requires["translationextractor"].module.ExtractTranslations(self, cpp_info.bindirs[0])
                pot.generate()

    def build(self):
        if self.options.devtools:
            if self.settings.os != "Windows" or self.conf.get("tools.microsoft.bash:path", check_type = str):
                # FIXME: once m4, autoconf, automake are Conan V2 ready use self.win_bash and add gettext as base tool_requirement
                for po_file in self.source_path.joinpath("resources", "i18n").glob("**/*.po"):
                    mo_file = Path(self.build_folder, po_file.with_suffix('.mo').relative_to(self.source_path))
                    mo_file = mo_file.parent.joinpath("LC_MESSAGES", mo_file.name)
                    mkdir(self, str(unix_path(self, Path(mo_file).parent)))
                    cpp_info = self.dependencies["gettext"].cpp_info
                    self.run(f"{cpp_info.bindirs[0]}/msgfmt {po_file} -o {mo_file} -f", env="conanbuild", ignore_errors=True)

    def deploy(self):
        copy(self, "*", os.path.join(self.package_folder, self.cpp.package.resdirs[2]), os.path.join(self.install_folder, "packaging"), keep_path = True)

        # Copy resources of Cura (keep folder structure) needed by pyinstaller to determine the module structure
        copy(self, "*", os.path.join(self.package_folder, self.cpp_info.bindirs[0]), str(self._base_dir), keep_path = False)
        copy(self, "*", os.path.join(self.package_folder, self.cpp_info.libdirs[0]), str(self._site_packages.joinpath("cura")), keep_path = True)
        copy(self, "*", os.path.join(self.package_folder, self.cpp_info.resdirs[0]), str(self._share_dir.joinpath("cura", "resources")), keep_path = True)
        copy(self, "*", os.path.join(self.package_folder, self.cpp_info.resdirs[1]), str(self._share_dir.joinpath("cura", "plugins")), keep_path = True)

        # Copy resources of Uranium (keep folder structure)
        uranium = self.dependencies["uranium"].cpp_info
        copy(self, "*", uranium.resdirs[0], str(self._share_dir.joinpath("uranium", "resources")), keep_path = True)
        copy(self, "*", uranium.resdirs[1], str(self._share_dir.joinpath("uranium", "plugins")), keep_path = True)
        copy(self, "*", uranium.libdirs[0], str(self._site_packages.joinpath("UM")), keep_path = True)

        # Generate the GitHub Action version info Environment
        version = self.conf_info.get("user.cura:version", default = self.version, check_type = str)
        cura_version = Version(version)
        env_prefix = "Env:" if self.settings.os == "Windows" else ""
        activate_github_actions_version_env = Template(r"""echo "CURA_VERSION_MAJOR={{ cura_version_major }}" >> ${{ env_prefix }}GITHUB_ENV
echo "CURA_VERSION_MINOR={{ cura_version_minor }}" >> ${{ env_prefix }}GITHUB_ENV
echo "CURA_VERSION_PATCH={{ cura_version_patch }}" >> ${{ env_prefix }}GITHUB_ENV
echo "CURA_VERSION_BUILD={{ cura_version_build }}" >> ${{ env_prefix }}GITHUB_ENV
echo "CURA_VERSION_FULL={{ cura_version_full }}" >> ${{ env_prefix }}GITHUB_ENV
echo "CURA_APP_NAME={{ cura_app_name }}" >> ${{ env_prefix }}GITHUB_ENV
        """).render(cura_version_major = cura_version.major,
                    cura_version_minor = cura_version.minor,
                    cura_version_patch = cura_version.patch,
                    cura_version_build = cura_version.build if cura_version.build != "" else "0",
                    cura_version_full = self.version,
                    cura_app_name = self._app_name,
                    env_prefix = env_prefix)

        ext = ".sh" if self.settings.os != "Windows" else ".ps1"
        save(self, os.path.join(self._script_dir, f"activate_github_actions_version_env{ext}"), activate_github_actions_version_env)

        self._generate_cura_version(os.path.join(self._site_packages, "cura"))
        self._generate_about_versions(str(self._share_dir.joinpath("cura", "resources", "qml", "Dialogs")))

        entitlements_file = "'{}'".format(Path(self.cpp_info.res_paths[2], "MacOS", "cura.entitlements"))
        self._generate_pyinstaller_spec(location = self._base_dir,
                                        entrypoint_location = "'{}'".format(os.path.join(self.package_folder, self.cpp_info.bindirs[0], self.conan_data["pyinstaller"]["runinfo"]["entrypoint"])).replace("\\", "\\\\"),
                                        icon_path = "'{}'".format(os.path.join(self.package_folder, self.cpp_info.resdirs[2], self.conan_data["pyinstaller"]["icon"][str(self.settings.os)])).replace("\\", "\\\\"),
                                        entitlements_file = entitlements_file if self.settings.os == "Macos" else "None")

    def package(self):
        copy(self, "cura_app.py", src = self.source_folder, dst = os.path.join(self.package_folder, self.cpp.package.bindirs[0]))
        copy(self, "*", src = os.path.join(self.source_folder, "cura"), dst = os.path.join(self.package_folder, self.cpp.package.libdirs[0]))
        copy(self, "*", src = os.path.join(self.source_folder, "resources"), dst = os.path.join(self.package_folder, self.cpp.package.resdirs[0]))
        copy(self, "*.mo", os.path.join(self.build_folder, "resources"), os.path.join(self.package_folder, "resources"))
        copy(self, "*", src = os.path.join(self.source_folder, "plugins"), dst = os.path.join(self.package_folder, self.cpp.package.resdirs[1]))
        copy(self, "requirement*.txt", src = self.source_folder, dst = os.path.join(self.package_folder, self.cpp.package.resdirs[-1]))
        copy(self, "*", src = os.path.join(self.source_folder, "packaging"), dst = os.path.join(self.package_folder, self.cpp.package.resdirs[2]))

        # Remove the CuraEngineGradualFlow plugin from the package
        rmdir(self, os.path.join(self.package_folder, self.cpp.package.resdirs[1], "CuraEngineGradualFlow"))
        rm(self, "bundled_*.json", os.path.join(self.package_folder, self.cpp.package.resdirs[0], "bundled_packages"), recursive = False)

        # Remove the fdm_materials from the package
        rmdir(self, os.path.join(self.package_folder, self.cpp.package.resdirs[0], "materials"))

    def package_info(self):
        self.user_info.pip_requirements = "requirements.txt"
        self.user_info.pip_requirements_git = "requirements-ultimaker.txt"
        self.user_info.pip_requirements_build = "requirements-dev.txt"

        if self.in_local_cache:
            self.runenv_info.append_path("PYTHONPATH", os.path.join(self.package_folder, "site-packages"))
            self.runenv_info.append_path("PYTHONPATH", os.path.join(self.package_folder, "plugins"))
        else:
            self.runenv_info.append_path("PYTHONPATH", self.source_folder)
            self.runenv_info.append_path("PYTHONPATH", os.path.join(self.source_folder, "plugins"))

    def package_id(self):
        self.info.clear()

        # The following options shouldn't be used to determine the hash, since these are only used to set the CuraVersion.py
        # which will als be generated by the deploy method during the `conan install cura/5.1.0@_/_`
        del self.info.options.enterprise
        del self.info.options.staging
        del self.info.options.devtools
        del self.info.options.cloud_api_version
        del self.info.options.display_name
        del self.info.options.cura_debug_mode

        # TODO: Use the hash of requirements.txt and requirements-ultimaker.txt, Because changing these will actually result in a different
        #  Cura. This is needed because the requirements.txt aren't managed by Conan and therefor not resolved in the package_id. This isn't
        #  ideal but an acceptable solution for now.<|MERGE_RESOLUTION|>--- conflicted
+++ resolved
@@ -48,11 +48,7 @@
 
     def set_version(self):
         if not self.version:
-<<<<<<< HEAD
             self.version = "5.6.0-alpha"
-=======
-            self.version = "5.5.0-beta.2"
->>>>>>> 57b581d1
 
     @property
     def _pycharm_targets(self):
