# Copyright (c) 2018 Ultimaker B.V.
# Cura is released under the terms of the LGPLv3 or higher.

import collections
import time
import re
import unicodedata
from typing import Any, Callable, List, Dict, TYPE_CHECKING, Optional, cast

from UM.ConfigurationErrorMessage import ConfigurationErrorMessage
from UM.Scene.Iterator.DepthFirstIterator import DepthFirstIterator
from UM.Settings.InstanceContainer import InstanceContainer
from UM.Settings.Interfaces import ContainerInterface
from UM.Signal import Signal

from PyQt5.QtCore import QObject, pyqtProperty, pyqtSignal, QTimer
from UM.FlameProfiler import pyqtSlot
from UM import Util
from UM.Logger import Logger
from UM.Message import Message

from UM.Settings.SettingFunction import SettingFunction
from UM.Signal import postponeSignals, CompressTechnique

from cura.Machines.QualityManager import getMachineDefinitionIDForQualitySearch
from cura.PrinterOutputDevice import PrinterOutputDevice, ConnectionType
from cura.PrinterOutput.ConfigurationModel import ConfigurationModel
from cura.PrinterOutput.ExtruderConfigurationModel import ExtruderConfigurationModel
from cura.PrinterOutput.MaterialOutputModel import MaterialOutputModel
from cura.Settings.CuraContainerRegistry import CuraContainerRegistry
from cura.Settings.ExtruderManager import ExtruderManager
from cura.Settings.ExtruderStack import ExtruderStack
from cura.Settings.cura_empty_instance_containers import (empty_definition_changes_container, empty_variant_container,
                                                          empty_material_container, empty_quality_container,
                                                          empty_quality_changes_container)

from .CuraStackBuilder import CuraStackBuilder

from UM.i18n import i18nCatalog
catalog = i18nCatalog("cura")

if TYPE_CHECKING:
    from cura.CuraApplication import CuraApplication
    from cura.Settings.CuraContainerStack import CuraContainerStack
    from cura.Settings.GlobalStack import GlobalStack
    from cura.Machines.MaterialManager import MaterialManager
    from cura.Machines.QualityManager import QualityManager
    from cura.Machines.VariantManager import VariantManager
    from cura.Machines.ContainerNode import ContainerNode
    from cura.Machines.QualityChangesGroup import QualityChangesGroup
    from cura.Machines.QualityGroup import QualityGroup


class MachineManager(QObject):
    def __init__(self, application: "CuraApplication", parent: Optional["QObject"] = None) -> None:
        super().__init__(parent)

        self._active_container_stack = None     # type: Optional[ExtruderStack]
        self._global_container_stack = None     # type: Optional[GlobalStack]

        self._current_root_material_id = {}  # type: Dict[str, str]
        self._current_quality_group = None   # type: Optional[QualityGroup]
        self._current_quality_changes_group = None  # type: Optional[QualityChangesGroup]

        self._default_extruder_position = "0"  # to be updated when extruders are switched on and off

        self.machine_extruder_material_update_dict = collections.defaultdict(list) #type: Dict[str, List[Callable[[], None]]]

        self._instance_container_timer = QTimer()  # type: QTimer
        self._instance_container_timer.setInterval(250)
        self._instance_container_timer.setSingleShot(True)
        self._instance_container_timer.timeout.connect(self.__emitChangedSignals)

        self._application = application
        self._container_registry = self._application.getContainerRegistry()
        self._application.globalContainerStackChanged.connect(self._onGlobalContainerChanged)
        self._container_registry.containerLoadComplete.connect(self._onContainersChanged)

        #  When the global container is changed, active material probably needs to be updated.
        self.globalContainerChanged.connect(self.activeMaterialChanged)
        self.globalContainerChanged.connect(self.activeVariantChanged)
        self.globalContainerChanged.connect(self.activeQualityChanged)

        self.globalContainerChanged.connect(self.activeQualityChangesGroupChanged)
        self.globalContainerChanged.connect(self.activeQualityGroupChanged)

        self._stacks_have_errors = None  # type: Optional[bool]

        self._onGlobalContainerChanged()

        extruder_manager = self._application.getExtruderManager()

        extruder_manager.activeExtruderChanged.connect(self._onActiveExtruderStackChanged)
        self._onActiveExtruderStackChanged()

        extruder_manager.activeExtruderChanged.connect(self.activeMaterialChanged)
        extruder_manager.activeExtruderChanged.connect(self.activeVariantChanged)
        extruder_manager.activeExtruderChanged.connect(self.activeQualityChanged)

        self.globalContainerChanged.connect(self.activeStackChanged)
        self.globalValueChanged.connect(self.activeStackValueChanged)
        ExtruderManager.getInstance().activeExtruderChanged.connect(self.activeStackChanged)
        self.activeStackChanged.connect(self.activeStackValueChanged)

        self._application.getPreferences().addPreference("cura/active_machine", "")

        self._printer_output_devices = []  # type: List[PrinterOutputDevice]
        self._application.getOutputDeviceManager().outputDevicesChanged.connect(self._onOutputDevicesChanged)
        # There might already be some output devices by the time the signal is connected
        self._onOutputDevicesChanged()

        self._current_printer_configuration = ConfigurationModel()   # Indicates the current configuration setup in this printer
        self.activeMaterialChanged.connect(self._onCurrentConfigurationChanged)
        self.activeVariantChanged.connect(self._onCurrentConfigurationChanged)
        # Force to compute the current configuration
        self._onCurrentConfigurationChanged()

        self._application.callLater(self.setInitialActiveMachine)

        self._material_incompatible_message = Message(catalog.i18nc("@info:status",
                                                "The selected material is incompatible with the selected machine or configuration."),
                                                title = catalog.i18nc("@info:title", "Incompatible Material"))  # type: Message

        containers = CuraContainerRegistry.getInstance().findInstanceContainers(id = self.activeMaterialId)  # type: List[InstanceContainer]
        if containers:
            containers[0].nameChanged.connect(self._onMaterialNameChanged)

        self._material_manager = self._application.getMaterialManager()  # type: MaterialManager
        self._variant_manager = self._application.getVariantManager()  # type: VariantManager
        self._quality_manager = self._application.getQualityManager()  # type: QualityManager

        # When the materials lookup table gets updated, it can mean that a material has its name changed, which should
        # be reflected on the GUI. This signal emission makes sure that it happens.
        self._material_manager.materialsUpdated.connect(self.rootMaterialChanged)
        # When the materials get updated, it can be that an activated material's diameter gets changed. In that case,
        # a material update should be triggered to make sure that the machine still has compatible materials activated.
        self._material_manager.materialsUpdated.connect(self._updateUponMaterialMetadataChange)
        self.rootMaterialChanged.connect(self._onRootMaterialChanged)

        # Emit the printerConnectedStatusChanged when either globalContainerChanged or outputDevicesChanged are emitted
        self.globalContainerChanged.connect(self.printerConnectedStatusChanged)
        self.outputDevicesChanged.connect(self.printerConnectedStatusChanged)

    activeQualityGroupChanged = pyqtSignal()
    activeQualityChangesGroupChanged = pyqtSignal()

    globalContainerChanged = pyqtSignal()  # Emitted whenever the global stack is changed (ie: when changing between printers, changing a global profile, but not when changing a value)
    activeMaterialChanged = pyqtSignal()
    activeVariantChanged = pyqtSignal()
    activeQualityChanged = pyqtSignal()
    activeStackChanged = pyqtSignal()  # Emitted whenever the active stack is changed (ie: when changing between extruders, changing a profile, but not when changing a value)
    extruderChanged = pyqtSignal()

    globalValueChanged = pyqtSignal()  # Emitted whenever a value inside global container is changed.
    activeStackValueChanged = pyqtSignal()  # Emitted whenever a value inside the active stack is changed.
    activeStackValidationChanged = pyqtSignal()  # Emitted whenever a validation inside active container is changed
    stacksValidationChanged = pyqtSignal()  # Emitted whenever a validation is changed
    numberExtrudersEnabledChanged = pyqtSignal()  # Emitted when the number of extruders that are enabled changed

    blurSettings = pyqtSignal()  # Emitted to force fields in the advanced sidebar to un-focus, so they update properly

    outputDevicesChanged = pyqtSignal()
    currentConfigurationChanged = pyqtSignal()  # Emitted every time the current configurations of the machine changes
    printerConnectedStatusChanged = pyqtSignal() # Emitted every time the active machine change or the outputdevices change

    rootMaterialChanged = pyqtSignal()

    def setInitialActiveMachine(self) -> None:
        active_machine_id = self._application.getPreferences().getValue("cura/active_machine")
        if active_machine_id != "" and CuraContainerRegistry.getInstance().findContainerStacksMetadata(id = active_machine_id):
            # An active machine was saved, so restore it.
            self.setActiveMachine(active_machine_id)

    def _onOutputDevicesChanged(self) -> None:
        self._printer_output_devices = []
        for printer_output_device in self._application.getOutputDeviceManager().getOutputDevices():
            if isinstance(printer_output_device, PrinterOutputDevice):
                self._printer_output_devices.append(printer_output_device)

        self.outputDevicesChanged.emit()
        self.printerConnectedStatusChanged.emit()

    @pyqtProperty(QObject, notify = currentConfigurationChanged)
    def currentConfiguration(self) -> ConfigurationModel:
        return self._current_printer_configuration

    def _onCurrentConfigurationChanged(self) -> None:
        if not self._global_container_stack:
            return

        # Create the configuration model with the current data in Cura
        self._current_printer_configuration.printerType = self._global_container_stack.definition.getName()
        self._current_printer_configuration.extruderConfigurations = []
        for extruder in self._global_container_stack.extruders.values():
            extruder_configuration = ExtruderConfigurationModel()
            # For compare just the GUID is needed at this moment
            mat_type = extruder.material.getMetaDataEntry("material") if extruder.material != empty_material_container else None
            mat_guid = extruder.material.getMetaDataEntry("GUID") if extruder.material != empty_material_container else None
            mat_color = extruder.material.getMetaDataEntry("color_name") if extruder.material != empty_material_container else None
            mat_brand = extruder.material.getMetaDataEntry("brand") if extruder.material != empty_material_container else None
            mat_name = extruder.material.getMetaDataEntry("name") if extruder.material != empty_material_container else None
            material_model = MaterialOutputModel(mat_guid, mat_type, mat_color, mat_brand, mat_name)

            extruder_configuration.position = int(extruder.getMetaDataEntry("position"))
            extruder_configuration.material = material_model
            extruder_configuration.hotendID = extruder.variant.getName() if extruder.variant != empty_variant_container else None
            self._current_printer_configuration.extruderConfigurations.append(extruder_configuration)

        # An empty build plate configuration from the network printer is presented as an empty string, so use "" for an
        # empty build plate.
        self._current_printer_configuration.buildplateConfiguration = self._global_container_stack.getProperty("machine_buildplate_type", "value") if self._global_container_stack.variant != empty_variant_container else ""
        self.currentConfigurationChanged.emit()

    @pyqtSlot(QObject, result = bool)
    def matchesConfiguration(self, configuration: ConfigurationModel) -> bool:
        return self._current_printer_configuration == configuration

    @pyqtProperty("QVariantList", notify = outputDevicesChanged)
    def printerOutputDevices(self) -> List[PrinterOutputDevice]:
        return self._printer_output_devices

    @pyqtProperty(int, constant=True)
    def totalNumberOfSettings(self) -> int:
        general_definition_containers = CuraContainerRegistry.getInstance().findDefinitionContainers(id = "fdmprinter")
        if not general_definition_containers:
            return 0
        return len(general_definition_containers[0].getAllKeys())

    def _onGlobalContainerChanged(self) -> None:
        if self._global_container_stack:
            try:
                self._global_container_stack.nameChanged.disconnect(self._onMachineNameChanged)
            except TypeError:  # pyQtSignal gives a TypeError when disconnecting from something that was already disconnected.
                pass
            try:
                self._global_container_stack.containersChanged.disconnect(self._onContainersChanged)
            except TypeError:
                pass
            try:
                self._global_container_stack.propertyChanged.disconnect(self._onPropertyChanged)
            except TypeError:
                pass

            for extruder_stack in ExtruderManager.getInstance().getActiveExtruderStacks():
                extruder_stack.propertyChanged.disconnect(self._onPropertyChanged)
                extruder_stack.containersChanged.disconnect(self._onContainersChanged)

        # Update the local global container stack reference
        self._global_container_stack = self._application.getGlobalContainerStack()
        if self._global_container_stack:
            self.updateDefaultExtruder()
            self.updateNumberExtrudersEnabled()
        self.globalContainerChanged.emit()

        # After switching the global stack we reconnect all the signals and set the variant and material references
        if self._global_container_stack:
            self._application.getPreferences().setValue("cura/active_machine", self._global_container_stack.getId())

            self._global_container_stack.nameChanged.connect(self._onMachineNameChanged)
            self._global_container_stack.containersChanged.connect(self._onContainersChanged)
            self._global_container_stack.propertyChanged.connect(self._onPropertyChanged)

            # Global stack can have only a variant if it is a buildplate
            global_variant = self._global_container_stack.variant
            if global_variant != empty_variant_container:
                if global_variant.getMetaDataEntry("hardware_type") != "buildplate":
                    self._global_container_stack.setVariant(empty_variant_container)

            # Set the global material to empty as we now use the extruder stack at all times - CURA-4482
            global_material = self._global_container_stack.material
            if global_material != empty_material_container:
                self._global_container_stack.setMaterial(empty_material_container)

            # Listen for changes on all extruder stacks
            for extruder_stack in ExtruderManager.getInstance().getActiveExtruderStacks():
                extruder_stack.propertyChanged.connect(self._onPropertyChanged)
                extruder_stack.containersChanged.connect(self._onContainersChanged)

            if self._global_container_stack.getId() in self.machine_extruder_material_update_dict:
                for func in self.machine_extruder_material_update_dict[self._global_container_stack.getId()]:
                    self._application.callLater(func)
                del self.machine_extruder_material_update_dict[self._global_container_stack.getId()]

        self.activeQualityGroupChanged.emit()

    def _onActiveExtruderStackChanged(self) -> None:
        self.blurSettings.emit()  # Ensure no-one has focus.
        old_active_container_stack = self._active_container_stack

        self._active_container_stack = ExtruderManager.getInstance().getActiveExtruderStack()

        if old_active_container_stack != self._active_container_stack:
            # Many methods and properties related to the active quality actually depend
            # on _active_container_stack. If it changes, then the properties change.
            self.activeQualityChanged.emit()

    def __emitChangedSignals(self) -> None:
        self.activeQualityChanged.emit()
        self.activeVariantChanged.emit()
        self.activeMaterialChanged.emit()

        self.rootMaterialChanged.emit()
        self.numberExtrudersEnabledChanged.emit()

    def _onContainersChanged(self, container: ContainerInterface) -> None:
        self._instance_container_timer.start()

    def _onPropertyChanged(self, key: str, property_name: str) -> None:
        if property_name == "value":
            # Notify UI items, such as the "changed" star in profile pull down menu.
            self.activeStackValueChanged.emit()

    ## Given a global_stack, make sure that it's all valid by searching for this quality group and applying it again
    def _initMachineState(self, global_stack: "CuraContainerStack") -> None:
        material_dict = {}
        for position, extruder in global_stack.extruders.items():
            material_dict[position] = extruder.material.getMetaDataEntry("base_file")
        self._current_root_material_id = material_dict

        # Update materials to make sure that the diameters match with the machine's
        for position in global_stack.extruders:
            self.updateMaterialWithVariant(position)

        global_quality = global_stack.quality
        quality_type = global_quality.getMetaDataEntry("quality_type")
        global_quality_changes = global_stack.qualityChanges
        global_quality_changes_name = global_quality_changes.getName()

        # Try to set the same quality/quality_changes as the machine specified.
        # If the quality/quality_changes is not available, switch to the default or the first quality that's available.
        same_quality_found = False
        quality_groups = self._application.getQualityManager().getQualityGroups(global_stack)

        if global_quality_changes.getId() != "empty_quality_changes":
            quality_changes_groups = self._application.getQualityManager().getQualityChangesGroups(global_stack)
            new_quality_changes_group = quality_changes_groups.get(global_quality_changes_name)
            if new_quality_changes_group is not None:
                self._setQualityChangesGroup(new_quality_changes_group)
                same_quality_found = True
                Logger.log("i", "Machine '%s' quality changes set to '%s'",
                           global_stack.getName(), new_quality_changes_group.name)
        else:
            new_quality_group = quality_groups.get(quality_type)
            if new_quality_group is not None:
                self._setQualityGroup(new_quality_group, empty_quality_changes = True)
                same_quality_found = True
                Logger.log("i", "Machine '%s' quality set to '%s'",
                           global_stack.getName(), new_quality_group.quality_type)

        # Could not find the specified quality/quality_changes, switch to the preferred quality if available,
        # otherwise the first quality that's available, otherwise empty (not supported).
        if not same_quality_found:
            Logger.log("i", "Machine '%s' could not find quality_type '%s' and quality_changes '%s'. "
                       "Available quality types are [%s]. Switching to default quality.",
                       global_stack.getName(), quality_type, global_quality_changes_name,
                       ", ".join(quality_groups.keys()))
            preferred_quality_type = global_stack.getMetaDataEntry("preferred_quality_type")
            quality_group = quality_groups.get(preferred_quality_type)
            if quality_group is None:
                if quality_groups:
                    quality_group = list(quality_groups.values())[0]
            self._setQualityGroup(quality_group, empty_quality_changes = True)

    @pyqtSlot(str)
    def setActiveMachine(self, stack_id: str) -> None:
        self.blurSettings.emit()  # Ensure no-one has focus.

        container_registry = CuraContainerRegistry.getInstance()

        containers = container_registry.findContainerStacks(id = stack_id)
        if not containers:
            return

        global_stack = containers[0]

        # Make sure that the default machine actions for this machine have been added
        self._application.getMachineActionManager().addDefaultMachineActions(global_stack)

        ExtruderManager.getInstance()._fixSingleExtrusionMachineExtruderDefinition(global_stack)
        if not global_stack.isValid():
            # Mark global stack as invalid
            ConfigurationErrorMessage.getInstance().addFaultyContainers(global_stack.getId())
            return  # We're done here
        ExtruderManager.getInstance().setActiveExtruderIndex(0)  # Switch to first extruder
        self._global_container_stack = global_stack
        self._application.setGlobalContainerStack(global_stack)
        ExtruderManager.getInstance()._globalContainerStackChanged()
        self._initMachineState(global_stack)
        self._onGlobalContainerChanged()

        self.__emitChangedSignals()

    ##  Given a definition id, return the machine with this id.
    #   Optional: add a list of keys and values to filter the list of machines with the given definition id
    #   \param definition_id \type{str} definition id that needs to look for
    #   \param metadata_filter \type{dict} list of metadata keys and values used for filtering
    @staticmethod
    def getMachine(definition_id: str, metadata_filter: Optional[Dict[str, str]] = None) -> Optional["GlobalStack"]:
        if metadata_filter is None:
            metadata_filter = {}
        machines = CuraContainerRegistry.getInstance().findContainerStacks(type = "machine", **metadata_filter)
        for machine in machines:
            if machine.definition.getId() == definition_id:
                return machine
        return None

    @pyqtSlot(str, str)
    def addMachine(self, name: str, definition_id: str) -> None:
        new_stack = CuraStackBuilder.createMachine(name, definition_id)
        if new_stack:
            # Instead of setting the global container stack here, we set the active machine and so the signals are emitted
            self.setActiveMachine(new_stack.getId())
        else:
            Logger.log("w", "Failed creating a new machine!")

    def _checkStacksHaveErrors(self) -> bool:
        time_start = time.time()
        if self._global_container_stack is None: #No active machine.
            return False

        if self._global_container_stack.hasErrors():
            Logger.log("d", "Checking global stack for errors took %0.2f s and we found an error" % (time.time() - time_start))
            return True

        # Not a very pretty solution, but the extruder manager doesn't really know how many extruders there are
        machine_extruder_count = self._global_container_stack.getProperty("machine_extruder_count", "value")
        extruder_stacks = ExtruderManager.getInstance().getActiveExtruderStacks()
        count = 1  # We start with the global stack
        for stack in extruder_stacks:
            md = stack.getMetaData()
            if "position" in md and int(md["position"]) >= machine_extruder_count:
                continue
            count += 1
            if stack.hasErrors():
                Logger.log("d", "Checking %s stacks for errors took %.2f s and we found an error in stack [%s]" % (count, time.time() - time_start, str(stack)))
                return True

        Logger.log("d", "Checking %s stacks for errors took %.2f s" % (count, time.time() - time_start))
        return False

    ##  Check if the global_container has instances in the user container
    @pyqtProperty(bool, notify = activeStackValueChanged)
    def hasUserSettings(self) -> bool:
        if not self._global_container_stack:
            return False

        if self._global_container_stack.getTop().findInstances():
            return True

        stacks = ExtruderManager.getInstance().getActiveExtruderStacks()
        for stack in stacks:
            if stack.getTop().findInstances():
                return True

        return False

    @pyqtProperty(int, notify = activeStackValueChanged)
    def numUserSettings(self) -> int:
        if not self._global_container_stack:
            return 0
        num_user_settings = 0
        num_user_settings += len(self._global_container_stack.getTop().findInstances())
        stacks = ExtruderManager.getInstance().getActiveExtruderStacks()
        for stack in stacks:
            num_user_settings += len(stack.getTop().findInstances())
        return num_user_settings

    ##  Delete a user setting from the global stack and all extruder stacks.
    #   \param key \type{str} the name of the key to delete
    @pyqtSlot(str)
    def clearUserSettingAllCurrentStacks(self, key: str) -> None:
        if not self._global_container_stack:
            return

        send_emits_containers = []

        top_container = self._global_container_stack.getTop()
        top_container.removeInstance(key, postpone_emit=True)
        send_emits_containers.append(top_container)

        linked = not self._global_container_stack.getProperty(key, "settable_per_extruder") or \
                      self._global_container_stack.getProperty(key, "limit_to_extruder") != "-1"

        if not linked:
            stack = ExtruderManager.getInstance().getActiveExtruderStack()
            stacks = [stack]
        else:
            stacks = ExtruderManager.getInstance().getActiveExtruderStacks()

        for stack in stacks:
            if stack is not None:
                container = stack.getTop()
                container.removeInstance(key, postpone_emit=True)
                send_emits_containers.append(container)

        for container in send_emits_containers:
            container.sendPostponedEmits()

    ##  Check if none of the stacks contain error states
    #   Note that the _stacks_have_errors is cached due to performance issues
    #   Calling _checkStack(s)ForErrors on every change is simply too expensive
    @pyqtProperty(bool, notify = stacksValidationChanged)
    def stacksHaveErrors(self) -> bool:
        return bool(self._stacks_have_errors)

    @pyqtProperty(str, notify = globalContainerChanged)
    def activeMachineDefinitionName(self) -> str:
        if self._global_container_stack:
            return self._global_container_stack.definition.getName()
        return ""

    @pyqtProperty(str, notify = globalContainerChanged)
    def activeMachineName(self) -> str:
        if self._global_container_stack:
            return self._global_container_stack.getName()
        return ""

    @pyqtProperty(str, notify = globalContainerChanged)
    def activeMachineId(self) -> str:
        if self._global_container_stack:
            return self._global_container_stack.getId()
        return ""

    @pyqtProperty(bool, notify = printerConnectedStatusChanged)
    def printerConnected(self) -> bool:
        return bool(self._printer_output_devices)

    @pyqtProperty(bool, notify = printerConnectedStatusChanged)
    def activeMachineHasRemoteConnection(self) -> bool:
<<<<<<< HEAD
        return self.activeMachineHasActiveNetworkConnection or self.activeMachineHasActiveCloudConnection

    @pyqtProperty(bool, notify = printerConnectedStatusChanged)
    def activeMachineIsGroup(self) -> bool:
        return bool(self._printer_output_devices) and self._printer_output_devices[0].clusterSize > 1

    @pyqtProperty(bool, notify = printerConnectedStatusChanged)
    def activeMachineHasActiveNetworkConnection(self) -> bool:
        # A network connection is only available if any output device is actually a network connected device.
        return any(d.connectionType == ConnectionType.NetworkConnection for d in self._printer_output_devices)

    @pyqtProperty(bool, notify = printerConnectedStatusChanged)
    def activeMachineHasActiveCloudConnection(self) -> bool:
        # A cloud connection is only available if any output device actually is a cloud connected device.
        return any(d.connectionType == ConnectionType.CloudConnection for d in self._printer_output_devices)
=======
        if self._global_container_stack:
            connection_type = int(self._global_container_stack.getMetaDataEntry("connection_type", ConnectionType.NotConnected.value))
            return connection_type in [ConnectionType.NetworkConnection.value, ConnectionType.CloudConnection.value]
        return False
>>>>>>> 57802718

    def activeMachineNetworkKey(self) -> str:
        if self._global_container_stack:
            return self._global_container_stack.getMetaDataEntry("um_network_key", "")
        return ""

    @pyqtProperty(str, notify = printerConnectedStatusChanged)
    def activeMachineNetworkGroupName(self) -> str:
        if self._global_container_stack:
            return self._global_container_stack.getMetaDataEntry("connect_group_name", "")
        return ""

    @pyqtProperty(QObject, notify = globalContainerChanged)
    def activeMachine(self) -> Optional["GlobalStack"]:
        return self._global_container_stack

    @pyqtProperty(str, notify = activeStackChanged)
    def activeStackId(self) -> str:
        if self._active_container_stack:
            return self._active_container_stack.getId()
        return ""

    @pyqtProperty(QObject, notify = activeStackChanged)
    def activeStack(self) -> Optional["ExtruderStack"]:
        return self._active_container_stack

    @pyqtProperty(str, notify=activeMaterialChanged)
    def activeMaterialId(self) -> str:
        if self._active_container_stack:
            material = self._active_container_stack.material
            if material:
                return material.getId()
        return ""

    ##  Gets a dict with the active materials ids set in all extruder stacks and the global stack
    #   (when there is one extruder, the material is set in the global stack)
    #
    #   \return The material ids in all stacks
    @pyqtProperty("QVariantMap", notify = activeMaterialChanged)
    def allActiveMaterialIds(self) -> Dict[str, str]:
        result = {}

        active_stacks = ExtruderManager.getInstance().getActiveExtruderStacks()
        for stack in active_stacks:
            material_container = stack.material
            if not material_container:
                continue
            result[stack.getId()] = material_container.getId()

        return result

    ##  Gets the layer height of the currently active quality profile.
    #
    #   This is indicated together with the name of the active quality profile.
    #
    #   \return The layer height of the currently active quality profile. If
    #   there is no quality profile, this returns 0.
    @pyqtProperty(float, notify = activeQualityGroupChanged)
    def activeQualityLayerHeight(self) -> float:
        if not self._global_container_stack:
            return 0
        if self._current_quality_changes_group:
            value = self._global_container_stack.getRawProperty("layer_height", "value", skip_until_container = self._global_container_stack.qualityChanges.getId())
            if isinstance(value, SettingFunction):
                value = value(self._global_container_stack)
            return value
        elif self._current_quality_group:
            value = self._global_container_stack.getRawProperty("layer_height", "value", skip_until_container = self._global_container_stack.quality.getId())
            if isinstance(value, SettingFunction):
                value = value(self._global_container_stack)
            return value
        return 0

    @pyqtProperty(str, notify = activeVariantChanged)
    def globalVariantName(self) -> str:
        if self._global_container_stack:
            variant = self._global_container_stack.variant
            if variant and not isinstance(variant, type(empty_variant_container)):
                return variant.getName()
        return ""

    @pyqtProperty(str, notify = activeQualityGroupChanged)
    def activeQualityType(self) -> str:
        quality_type = ""
        if self._active_container_stack:
            if self._current_quality_group:
                quality_type = self._current_quality_group.quality_type
        return quality_type

    @pyqtProperty(bool, notify = activeQualityGroupChanged)
    def isActiveQualitySupported(self) -> bool:
        is_supported = False
        if self._global_container_stack:
            if self._current_quality_group:
                is_supported = self._current_quality_group.is_available
        return is_supported

    @pyqtProperty(bool, notify = activeQualityGroupChanged)
    def isActiveQualityExperimental(self) -> bool:
        is_experimental = False
        if self._global_container_stack:
            if self._current_quality_group:
                is_experimental = self._current_quality_group.is_experimental
        return is_experimental

    ##  Returns whether there is anything unsupported in the current set-up.
    #
    #   The current set-up signifies the global stack and all extruder stacks,
    #   so this indicates whether there is any container in any of the container
    #   stacks that is not marked as supported.
    @pyqtProperty(bool, notify = activeQualityChanged)
    def isCurrentSetupSupported(self) -> bool:
        if not self._global_container_stack:
            return False
        for stack in [self._global_container_stack] + list(self._global_container_stack.extruders.values()):
            for container in stack.getContainers():
                if not container:
                    return False
                if not Util.parseBool(container.getMetaDataEntry("supported", True)):
                    return False
        return True

    ## Check if a container is read_only
    @pyqtSlot(str, result = bool)
    def isReadOnly(self, container_id: str) -> bool:
        return CuraContainerRegistry.getInstance().isReadOnly(container_id)

    ## Copy the value of the setting of the current extruder to all other extruders as well as the global container.
    @pyqtSlot(str)
    def copyValueToExtruders(self, key: str) -> None:
        if self._active_container_stack is None or self._global_container_stack is None:
            return
        new_value = self._active_container_stack.getProperty(key, "value")
        extruder_stacks = [stack for stack in ExtruderManager.getInstance().getActiveExtruderStacks()]

        # Check in which stack the value has to be replaced
        for extruder_stack in extruder_stacks:
            if extruder_stack != self._active_container_stack and extruder_stack.getProperty(key, "value") != new_value:
                extruder_stack.userChanges.setProperty(key, "value", new_value)  # TODO: nested property access, should be improved

    ## Copy the value of all manually changed settings of the current extruder to all other extruders.
    @pyqtSlot()
    def copyAllValuesToExtruders(self) -> None:
        if self._active_container_stack is None or self._global_container_stack is None:
            return
        extruder_stacks = list(self._global_container_stack.extruders.values())
        for extruder_stack in extruder_stacks:
            if extruder_stack != self._active_container_stack:
                for key in self._active_container_stack.userChanges.getAllKeys():
                    new_value = self._active_container_stack.getProperty(key, "value")

                    # Check if the value has to be replaced
                    extruder_stack.userChanges.setProperty(key, "value", new_value)

    @pyqtProperty(str, notify = activeVariantChanged)
    def activeVariantName(self) -> str:
        if self._active_container_stack:
            variant = self._active_container_stack.variant
            if variant:
                return variant.getName()

        return ""

    @pyqtProperty(str, notify = activeVariantChanged)
    def activeVariantId(self) -> str:
        if self._active_container_stack:
            variant = self._active_container_stack.variant
            if variant:
                return variant.getId()

        return ""

    @pyqtProperty(str, notify = activeVariantChanged)
    def activeVariantBuildplateName(self) -> str:
        if self._global_container_stack:
            variant = self._global_container_stack.variant
            if variant:
                return variant.getName()

        return ""

    @pyqtProperty(str, notify = globalContainerChanged)
    def activeDefinitionId(self) -> str:
        if self._global_container_stack:
            return self._global_container_stack.definition.id

        return ""

    ##  Get the Definition ID to use to select quality profiles for the currently active machine
    #   \returns DefinitionID (string) if found, empty string otherwise
    @pyqtProperty(str, notify = globalContainerChanged)
    def activeQualityDefinitionId(self) -> str:
        if self._global_container_stack:
            return getMachineDefinitionIDForQualitySearch(self._global_container_stack.definition)
        return ""

    ##  Gets how the active definition calls variants
    #   Caveat: per-definition-variant-title is currently not translated (though the fallback is)
    @pyqtProperty(str, notify = globalContainerChanged)
    def activeDefinitionVariantsName(self) -> str:
        fallback_title = catalog.i18nc("@label", "Nozzle")
        if self._global_container_stack:
            return self._global_container_stack.definition.getMetaDataEntry("variants_name", fallback_title)

        return fallback_title

    @pyqtSlot(str, str)
    def renameMachine(self, machine_id: str, new_name: str) -> None:
        container_registry = CuraContainerRegistry.getInstance()
        machine_stack = container_registry.findContainerStacks(id = machine_id)
        if machine_stack:
            new_name = container_registry.createUniqueName("machine", machine_stack[0].getName(), new_name, machine_stack[0].definition.getName())
            machine_stack[0].setName(new_name)
            self.globalContainerChanged.emit()

    @pyqtSlot(str)
    def removeMachine(self, machine_id: str) -> None:
        # If the machine that is being removed is the currently active machine, set another machine as the active machine.
        activate_new_machine = (self._global_container_stack and self._global_container_stack.getId() == machine_id)

        # Activate a new machine before removing a machine because this is safer
        if activate_new_machine:
            machine_stacks = CuraContainerRegistry.getInstance().findContainerStacksMetadata(type = "machine")
            other_machine_stacks = [s for s in machine_stacks if s["id"] != machine_id]
            if other_machine_stacks:
                self.setActiveMachine(other_machine_stacks[0]["id"])

        metadata = CuraContainerRegistry.getInstance().findContainerStacksMetadata(id = machine_id)[0]
        network_key = metadata.get("um_network_key", None)
        ExtruderManager.getInstance().removeMachineExtruders(machine_id)
        containers = CuraContainerRegistry.getInstance().findInstanceContainersMetadata(type = "user", machine = machine_id)
        for container in containers:
            CuraContainerRegistry.getInstance().removeContainer(container["id"])
        CuraContainerRegistry.getInstance().removeContainer(machine_id)

        # If the printer that is being removed is a network printer, the hidden printers have to be also removed
        if network_key:
            metadata_filter = {"um_network_key": network_key}
            hidden_containers = CuraContainerRegistry.getInstance().findContainerStacks(type = "machine", **metadata_filter)
            if hidden_containers:
                # This reuses the method and remove all printers recursively
                self.removeMachine(hidden_containers[0].getId())

    @pyqtProperty(bool, notify = globalContainerChanged)
    def hasMaterials(self) -> bool:
        if self._global_container_stack:
            return Util.parseBool(self._global_container_stack.getMetaDataEntry("has_materials", False))
        return False

    @pyqtProperty(bool, notify = globalContainerChanged)
    def hasVariants(self) -> bool:
        if self._global_container_stack:
            return Util.parseBool(self._global_container_stack.getMetaDataEntry("has_variants", False))
        return False

    @pyqtProperty(bool, notify = globalContainerChanged)
    def hasVariantBuildplates(self) -> bool:
        if self._global_container_stack:
            return Util.parseBool(self._global_container_stack.getMetaDataEntry("has_variant_buildplates", False))
        return False

    ##  The selected buildplate is compatible if it is compatible with all the materials in all the extruders
    @pyqtProperty(bool, notify = activeMaterialChanged)
    def variantBuildplateCompatible(self) -> bool:
        if not self._global_container_stack:
            return True

        buildplate_compatible = True  # It is compatible by default
        extruder_stacks = self._global_container_stack.extruders.values()
        for stack in extruder_stacks:
            if not stack.isEnabled:
                continue
            material_container = stack.material
            if material_container == empty_material_container:
                continue
            if material_container.getMetaDataEntry("buildplate_compatible"):
                buildplate_compatible = buildplate_compatible and material_container.getMetaDataEntry("buildplate_compatible")[self.activeVariantBuildplateName]

        return buildplate_compatible

    ##  The selected buildplate is usable if it is usable for all materials OR it is compatible for one but not compatible
    #   for the other material but the buildplate is still usable
    @pyqtProperty(bool, notify = activeMaterialChanged)
    def variantBuildplateUsable(self) -> bool:
        if not self._global_container_stack:
            return True

        # Here the next formula is being calculated:
        # result = (not (material_left_compatible and material_right_compatible)) and
        #           (material_left_compatible or material_left_usable) and
        #           (material_right_compatible or material_right_usable)
        result = not self.variantBuildplateCompatible
        extruder_stacks = self._global_container_stack.extruders.values()
        for stack in extruder_stacks:
            material_container = stack.material
            if material_container == empty_material_container:
                continue
            buildplate_compatible = material_container.getMetaDataEntry("buildplate_compatible")[self.activeVariantBuildplateName] if material_container.getMetaDataEntry("buildplate_compatible") else True
            buildplate_usable = material_container.getMetaDataEntry("buildplate_recommended")[self.activeVariantBuildplateName] if material_container.getMetaDataEntry("buildplate_recommended") else True

            result = result and (buildplate_compatible or buildplate_usable)

        return result

    ##  Get the Definition ID of a machine (specified by ID)
    #   \param machine_id string machine id to get the definition ID of
    #   \returns DefinitionID if found, None otherwise
    @pyqtSlot(str, result = str)
    def getDefinitionByMachineId(self, machine_id: str) -> Optional[str]:
        containers = CuraContainerRegistry.getInstance().findContainerStacks(id = machine_id)
        if containers:
            return containers[0].definition.getId()
        return None

    def getIncompatibleSettingsOnEnabledExtruders(self, container: InstanceContainer) -> List[str]:
        if self._global_container_stack is None:
            return []
        extruder_count = self._global_container_stack.getProperty("machine_extruder_count", "value")
        result = []  # type: List[str]
        for setting_instance in container.findInstances():
            setting_key = setting_instance.definition.key
            setting_enabled = self._global_container_stack.getProperty(setting_key, "enabled")
            if not setting_enabled:
                # A setting is not visible anymore
                result.append(setting_key)
                Logger.log("d", "Reset setting [%s] from [%s] because the setting is no longer enabled", setting_key, container)
                continue

            if not self._global_container_stack.getProperty(setting_key, "type") in ("extruder", "optional_extruder"):
                continue

            old_value = container.getProperty(setting_key, "value")
            if int(old_value) < 0:
                continue
            if int(old_value) >= extruder_count or not self._global_container_stack.extruders[str(old_value)].isEnabled:
                result.append(setting_key)
                Logger.log("d", "Reset setting [%s] in [%s] because its old value [%s] is no longer valid", setting_key, container, old_value)
        return result

    ##  Update extruder number to a valid value when the number of extruders are changed, or when an extruder is changed
    def correctExtruderSettings(self) -> None:
        if self._global_container_stack is None:
            return
        for setting_key in self.getIncompatibleSettingsOnEnabledExtruders(self._global_container_stack.userChanges):
            self._global_container_stack.userChanges.removeInstance(setting_key)
        add_user_changes = self.getIncompatibleSettingsOnEnabledExtruders(self._global_container_stack.qualityChanges)
        for setting_key in add_user_changes:
            # Apply quality changes that are incompatible to user changes, so we do not change the quality changes itself.
            self._global_container_stack.userChanges.setProperty(setting_key, "value", self._default_extruder_position)
        if add_user_changes:
            caution_message = Message(catalog.i18nc(
                "@info:generic",
                "Settings have been changed to match the current availability of extruders: [%s]" % ", ".join(add_user_changes)),
                lifetime = 0,
                title = catalog.i18nc("@info:title", "Settings updated"))
            caution_message.show()

    ##  Set the amount of extruders on the active machine (global stack)
    #   \param extruder_count int the number of extruders to set
    def setActiveMachineExtruderCount(self, extruder_count: int) -> None:
        if self._global_container_stack is None:
            return
        extruder_manager = self._application.getExtruderManager()

        definition_changes_container = self._global_container_stack.definitionChanges
        if not self._global_container_stack or definition_changes_container == empty_definition_changes_container:
            return

        previous_extruder_count = self._global_container_stack.getProperty("machine_extruder_count", "value")
        if extruder_count == previous_extruder_count:
            return

        definition_changes_container.setProperty("machine_extruder_count", "value", extruder_count)

        self.updateDefaultExtruder()
        self.updateNumberExtrudersEnabled()
        self.correctExtruderSettings()

        # Check to see if any objects are set to print with an extruder that will no longer exist
        root_node = self._application.getController().getScene().getRoot()
        for node in DepthFirstIterator(root_node): #type: ignore #Ignore type error because iter() should get called automatically by Python syntax.
            if node.getMeshData():
                extruder_nr = node.callDecoration("getActiveExtruderPosition")

                if extruder_nr is not None and int(extruder_nr) > extruder_count - 1:
                    extruder = extruder_manager.getExtruderStack(extruder_count - 1)
                    if extruder is not None:
                        node.callDecoration("setActiveExtruder", extruder.getId())
                    else:
                        Logger.log("w", "Could not find extruder to set active.")

        # Make sure one of the extruder stacks is active
        extruder_manager.setActiveExtruderIndex(0)

        # Move settable_per_extruder values out of the global container
        # After CURA-4482 this should not be the case anymore, but we still want to support older project files.
        global_user_container = self._global_container_stack.userChanges

        for setting_instance in global_user_container.findInstances():
            setting_key = setting_instance.definition.key
            settable_per_extruder = self._global_container_stack.getProperty(setting_key, "settable_per_extruder")

            if settable_per_extruder:
                limit_to_extruder = int(self._global_container_stack.getProperty(setting_key, "limit_to_extruder"))
                extruder_position = max(0, limit_to_extruder)
                extruder_stack = self.getExtruder(extruder_position)
                if extruder_stack:
                    extruder_stack.userChanges.setProperty(setting_key, "value", global_user_container.getProperty(setting_key, "value"))
                else:
                    Logger.log("e", "Unable to find extruder on position %s", extruder_position)
                global_user_container.removeInstance(setting_key)

        # Signal that the global stack has changed
        self._application.globalContainerStackChanged.emit()
        self.forceUpdateAllSettings()

    @pyqtSlot(int, result = QObject)
    def getExtruder(self, position: int) -> Optional[ExtruderStack]:
        if self._global_container_stack:
            return self._global_container_stack.extruders.get(str(position))
        return None

    def updateDefaultExtruder(self) -> None:
        if self._global_container_stack is None:
            return
        extruder_items = sorted(self._global_container_stack.extruders.items())
        old_position = self._default_extruder_position
        new_default_position = "0"
        for position, extruder in extruder_items:
            if extruder.isEnabled:
                new_default_position = position
                break
        if new_default_position != old_position:
            self._default_extruder_position = new_default_position
            self.extruderChanged.emit()

    def updateNumberExtrudersEnabled(self) -> None:
        if self._global_container_stack is None:
            return
        definition_changes_container = self._global_container_stack.definitionChanges
        machine_extruder_count = self._global_container_stack.getProperty("machine_extruder_count", "value")
        extruder_count = 0
        for position, extruder in self._global_container_stack.extruders.items():
            if extruder.isEnabled and int(position) < machine_extruder_count:
                extruder_count += 1
        if self.numberExtrudersEnabled != extruder_count:
            definition_changes_container.setProperty("extruders_enabled_count", "value", extruder_count)
            self.numberExtrudersEnabledChanged.emit()

    @pyqtProperty(int, notify = numberExtrudersEnabledChanged)
    def numberExtrudersEnabled(self) -> int:
        if self._global_container_stack is None:
            return 1
        return self._global_container_stack.definitionChanges.getProperty("extruders_enabled_count", "value")

    @pyqtProperty(str, notify = extruderChanged)
    def defaultExtruderPosition(self) -> str:
        return self._default_extruder_position

    ##  This will fire the propertiesChanged for all settings so they will be updated in the front-end
    @pyqtSlot()
    def forceUpdateAllSettings(self) -> None:
        if self._global_container_stack is None:
            return
        with postponeSignals(*self._getContainerChangedSignals(), compress = CompressTechnique.CompressPerParameterValue):
            property_names = ["value", "resolve", "validationState"]
            for container in [self._global_container_stack] + list(self._global_container_stack.extruders.values()):
                for setting_key in container.getAllKeys():
                    container.propertiesChanged.emit(setting_key, property_names)

    @pyqtSlot(int, bool)
    def setExtruderEnabled(self, position: int, enabled: bool) -> None:
        extruder = self.getExtruder(position)
        if not extruder or self._global_container_stack is None:
            Logger.log("w", "Could not find extruder on position %s", position)
            return

        extruder.setEnabled(enabled)
        self.updateDefaultExtruder()
        self.updateNumberExtrudersEnabled()
        self.correctExtruderSettings()

        # In case this extruder is being disabled and it's the currently selected one, switch to the default extruder
        if not enabled and position == ExtruderManager.getInstance().activeExtruderIndex:
            ExtruderManager.getInstance().setActiveExtruderIndex(int(self._default_extruder_position))

        # Ensure that the quality profile is compatible with current combination, or choose a compatible one if available
        self._updateQualityWithMaterial()
        self.extruderChanged.emit()
        # Update material compatibility color
        self.activeQualityGroupChanged.emit()
        # Update items in SettingExtruder
        ExtruderManager.getInstance().extrudersChanged.emit(self._global_container_stack.getId())
        # Make sure the front end reflects changes
        self.forceUpdateAllSettings()
        # Also trigger the build plate compatibility to update
        self.activeMaterialChanged.emit()

    def _onMachineNameChanged(self) -> None:
        self.globalContainerChanged.emit()

    def _onMaterialNameChanged(self) -> None:
        self.activeMaterialChanged.emit()

    def _onQualityNameChanged(self) -> None:
        self.activeQualityChanged.emit()

    def _getContainerChangedSignals(self) -> List[Signal]:
        if self._global_container_stack is None:
            return []
        stacks = ExtruderManager.getInstance().getActiveExtruderStacks()
        stacks.append(self._global_container_stack)
        return [ s.containersChanged for s in stacks ]

    @pyqtSlot(str, str, str)
    def setSettingForAllExtruders(self, setting_name: str, property_name: str, property_value: str) -> None:
        if self._global_container_stack is None:
            return
        for key, extruder in self._global_container_stack.extruders.items():
            container = extruder.userChanges
            container.setProperty(setting_name, property_name, property_value)

    ##  Reset all setting properties of a setting for all extruders.
    #   \param setting_name The ID of the setting to reset.
    @pyqtSlot(str)
    def resetSettingForAllExtruders(self, setting_name: str) -> None:
        if self._global_container_stack is None:
            return
        for key, extruder in self._global_container_stack.extruders.items():
            container = extruder.userChanges
            container.removeInstance(setting_name)

    @pyqtProperty("QVariantList", notify = globalContainerChanged)
    def currentExtruderPositions(self) -> List[str]:
        if self._global_container_stack is None:
            return []
        return sorted(list(self._global_container_stack.extruders.keys()))

    ##  Update _current_root_material_id when the current root material was changed.
    def _onRootMaterialChanged(self) -> None:
        self._current_root_material_id = {}

        if self._global_container_stack:
            for position in self._global_container_stack.extruders:
                self._current_root_material_id[position] = self._global_container_stack.extruders[position].material.getMetaDataEntry("base_file")

    @pyqtProperty("QVariant", notify = rootMaterialChanged)
    def currentRootMaterialId(self) -> Dict[str, str]:
        return self._current_root_material_id

    ##  Return the variant names in the extruder stack(s).
    ##  For the variant in the global stack, use activeVariantBuildplateName
    @pyqtProperty("QVariant", notify = activeVariantChanged)
    def activeVariantNames(self) -> Dict[str, str]:
        result = {}

        active_stacks = ExtruderManager.getInstance().getActiveExtruderStacks()
        for stack in active_stacks:
            variant_container = stack.variant
            position = stack.getMetaDataEntry("position")
            if variant_container and variant_container != empty_variant_container:
                result[position] = variant_container.getName()

        return result

    # Sets all quality and quality_changes containers to empty_quality and empty_quality_changes containers
    # for all stacks in the currently active machine.
    #
    def _setEmptyQuality(self) -> None:
        if self._global_container_stack is None:
            return
        self._current_quality_group = None
        self._current_quality_changes_group = None
        self._global_container_stack.quality = empty_quality_container
        self._global_container_stack.qualityChanges = empty_quality_changes_container
        for extruder in self._global_container_stack.extruders.values():
            extruder.quality = empty_quality_container
            extruder.qualityChanges = empty_quality_changes_container

        self.activeQualityGroupChanged.emit()
        self.activeQualityChangesGroupChanged.emit()

    def _setQualityGroup(self, quality_group: Optional["QualityGroup"], empty_quality_changes: bool = True) -> None:
        if self._global_container_stack is None:
            return
        if quality_group is None:
            self._setEmptyQuality()
            return

        if quality_group.node_for_global is None or quality_group.node_for_global.getContainer() is None:
            return
        for node in quality_group.nodes_for_extruders.values():
            if node.getContainer() is None:
                return

        self._current_quality_group = quality_group
        if empty_quality_changes:
            self._current_quality_changes_group = None

        # Set quality and quality_changes for the GlobalStack
        self._global_container_stack.quality = quality_group.node_for_global.getContainer()
        if empty_quality_changes:
            self._global_container_stack.qualityChanges = empty_quality_changes_container

        # Set quality and quality_changes for each ExtruderStack
        for position, node in quality_group.nodes_for_extruders.items():
            self._global_container_stack.extruders[str(position)].quality = node.getContainer()
            if empty_quality_changes:
                self._global_container_stack.extruders[str(position)].qualityChanges = empty_quality_changes_container

        self.activeQualityGroupChanged.emit()
        self.activeQualityChangesGroupChanged.emit()

    def _fixQualityChangesGroupToNotSupported(self, quality_changes_group: "QualityChangesGroup") -> None:
        nodes = [quality_changes_group.node_for_global] + list(quality_changes_group.nodes_for_extruders.values())
        containers = [n.getContainer() for n in nodes if n is not None]
        for container in containers:
            if container:
                container.setMetaDataEntry("quality_type", "not_supported")
        quality_changes_group.quality_type = "not_supported"

    def _setQualityChangesGroup(self, quality_changes_group: "QualityChangesGroup") -> None:
        if self._global_container_stack is None:
            return  # Can't change that.
        quality_type = quality_changes_group.quality_type
        # A custom quality can be created based on "not supported".
        # In that case, do not set quality containers to empty.
        quality_group = None
        if quality_type != "not_supported":
            quality_group_dict = self._quality_manager.getQualityGroups(self._global_container_stack)
            quality_group = quality_group_dict.get(quality_type)
            if quality_group is None:
                self._fixQualityChangesGroupToNotSupported(quality_changes_group)

        quality_changes_container = empty_quality_changes_container
        quality_container = empty_quality_container  # type: Optional[InstanceContainer]
        if quality_changes_group.node_for_global and quality_changes_group.node_for_global.getContainer():
            quality_changes_container = cast(InstanceContainer, quality_changes_group.node_for_global.getContainer())
        if quality_group is not None and quality_group.node_for_global and quality_group.node_for_global.getContainer():
            quality_container = quality_group.node_for_global.getContainer()

        self._global_container_stack.quality = quality_container
        self._global_container_stack.qualityChanges = quality_changes_container

        for position, extruder in self._global_container_stack.extruders.items():
            quality_changes_node = quality_changes_group.nodes_for_extruders.get(position)
            quality_node = None
            if quality_group is not None:
                quality_node = quality_group.nodes_for_extruders.get(position)

            quality_changes_container = empty_quality_changes_container
            quality_container = empty_quality_container
            if quality_changes_node and quality_changes_node.getContainer():
                quality_changes_container = cast(InstanceContainer, quality_changes_node.getContainer())
            if quality_node and quality_node.getContainer():
                quality_container = quality_node.getContainer()

            extruder.quality = quality_container
            extruder.qualityChanges = quality_changes_container

        self._current_quality_group = quality_group
        self._current_quality_changes_group = quality_changes_group
        self.activeQualityGroupChanged.emit()
        self.activeQualityChangesGroupChanged.emit()

    def _setVariantNode(self, position: str, container_node: "ContainerNode") -> None:
        if container_node.getContainer() is None or self._global_container_stack is None:
            return
        self._global_container_stack.extruders[position].variant = container_node.getContainer()
        self.activeVariantChanged.emit()

    def _setGlobalVariant(self, container_node: "ContainerNode") -> None:
        if self._global_container_stack is None:
            return
        self._global_container_stack.variant = container_node.getContainer()
        if not self._global_container_stack.variant:
            self._global_container_stack.variant = self._application.empty_variant_container

    def _setMaterial(self, position: str, container_node: Optional["ContainerNode"] = None) -> None:
        if self._global_container_stack is None:
            return
        if container_node and container_node.getContainer():
            self._global_container_stack.extruders[position].material = container_node.getContainer()
            root_material_id = container_node.getMetaDataEntry("base_file", None)
        else:
            self._global_container_stack.extruders[position].material = empty_material_container
            root_material_id = None
        # The _current_root_material_id is used in the MaterialMenu to see which material is selected
        if root_material_id != self._current_root_material_id[position]:
            self._current_root_material_id[position] = root_material_id
            self.rootMaterialChanged.emit()

    def activeMaterialsCompatible(self) -> bool:
        # Check material - variant compatibility
        if self._global_container_stack is not None:
            if Util.parseBool(self._global_container_stack.getMetaDataEntry("has_materials", False)):
                for position, extruder in self._global_container_stack.extruders.items():
                    if extruder.isEnabled and not extruder.material.getMetaDataEntry("compatible"):
                        return False
                    if not extruder.material.getMetaDataEntry("compatible"):
                        return False
        return True

    ## Update current quality type and machine after setting material
    def _updateQualityWithMaterial(self, *args: Any) -> None:
        if self._global_container_stack is None:
            return
        Logger.log("i", "Updating quality/quality_changes due to material change")
        current_quality_type = None
        if self._current_quality_group:
            current_quality_type = self._current_quality_group.quality_type
        candidate_quality_groups = self._quality_manager.getQualityGroups(self._global_container_stack)
        available_quality_types = {qt for qt, g in candidate_quality_groups.items() if g.is_available}

        Logger.log("d", "Current quality type = [%s]", current_quality_type)
        if not self.activeMaterialsCompatible():
            if current_quality_type is not None:
                Logger.log("i", "Active materials are not compatible, setting all qualities to empty (Not Supported).")
                self._setEmptyQuality()
            return

        if not available_quality_types:
            if self._current_quality_changes_group is None:
                Logger.log("i", "No available quality types found, setting all qualities to empty (Not Supported).")
                self._setEmptyQuality()
            return

        if current_quality_type in available_quality_types:
            Logger.log("i", "Current available quality type [%s] is available, applying changes.", current_quality_type)
            self._setQualityGroup(candidate_quality_groups[current_quality_type], empty_quality_changes = False)
            return

        # The current quality type is not available so we use the preferred quality type if it's available,
        # otherwise use one of the available quality types.
        quality_type = sorted(list(available_quality_types))[0]
        preferred_quality_type = self._global_container_stack.getMetaDataEntry("preferred_quality_type")
        if preferred_quality_type in available_quality_types:
            quality_type = preferred_quality_type

        Logger.log("i", "The current quality type [%s] is not available, switching to [%s] instead",
                   current_quality_type, quality_type)
        self._setQualityGroup(candidate_quality_groups[quality_type], empty_quality_changes = True)

    def updateMaterialWithVariant(self, position: Optional[str]) -> None:
        if self._global_container_stack is None:
            return
        if position is None:
            position_list = list(self._global_container_stack.extruders.keys())
        else:
            position_list = [position]

        buildplate_name = None
        if self._global_container_stack.variant.getId() != "empty_variant":
            buildplate_name = self._global_container_stack.variant.getName()

        for position_item in position_list:
            extruder = self._global_container_stack.extruders[position_item]

            current_material_base_name = extruder.material.getMetaDataEntry("base_file")
            current_nozzle_name = None
            if extruder.variant.getId() != empty_variant_container.getId():
                current_nozzle_name = extruder.variant.getMetaDataEntry("name")

            material_diameter = extruder.getCompatibleMaterialDiameter()
            candidate_materials = self._material_manager.getAvailableMaterials(
                self._global_container_stack.definition,
                current_nozzle_name,
                buildplate_name,
                material_diameter)

            if not candidate_materials:
                self._setMaterial(position_item, container_node = None)
                continue

            if current_material_base_name in candidate_materials:
                new_material = candidate_materials[current_material_base_name]
                self._setMaterial(position_item, new_material)
                continue

            # The current material is not available, find the preferred one
            material_node = self._material_manager.getDefaultMaterial(self._global_container_stack, position_item, current_nozzle_name)
            if material_node is not None:
                self._setMaterial(position_item, material_node)

    ##  Given a printer definition name, select the right machine instance. In case it doesn't exist, create a new
    #   instance with the same network key.
    @pyqtSlot(str)
    def switchPrinterType(self, machine_name: str) -> None:
        # Don't switch if the user tries to change to the same type of printer
        if self._global_container_stack is None or self.activeMachineDefinitionName == machine_name:
            return
        # Get the definition id corresponding to this machine name
        machine_definition_id = CuraContainerRegistry.getInstance().findDefinitionContainers(name = machine_name)[0].getId()
        # Try to find a machine with the same network key
        new_machine = self.getMachine(machine_definition_id, metadata_filter = {"um_network_key": self.activeMachineNetworkKey()})
        # If there is no machine, then create a new one and set it to the non-hidden instance
        if not new_machine:
            new_machine = CuraStackBuilder.createMachine(machine_definition_id + "_sync", machine_definition_id)
            if not new_machine:
                return
            new_machine.setMetaDataEntry("um_network_key", self.activeMachineNetworkKey())
            new_machine.setMetaDataEntry("connect_group_name", self.activeMachineNetworkGroupName)
            new_machine.setMetaDataEntry("hidden", False)
            new_machine.setMetaDataEntry("connection_type", self._global_container_stack.getMetaDataEntry("connection_type"))
        else:
            Logger.log("i", "Found a %s with the key %s. Let's use it!", machine_name, self.activeMachineNetworkKey())
            new_machine.setMetaDataEntry("hidden", False)

        # Set the current printer instance to hidden (the metadata entry must exist)
        self._global_container_stack.setMetaDataEntry("hidden", True)

        self.setActiveMachine(new_machine.getId())

    @pyqtSlot(QObject)
    def applyRemoteConfiguration(self, configuration: ConfigurationModel) -> None:
        if self._global_container_stack is None:
            return
        self.blurSettings.emit()
        with postponeSignals(*self._getContainerChangedSignals(), compress = CompressTechnique.CompressPerParameterValue):
            self.switchPrinterType(configuration.printerType)
            for extruder_configuration in configuration.extruderConfigurations:
                position = str(extruder_configuration.position)
                variant_container_node = self._variant_manager.getVariantNode(self._global_container_stack.definition.getId(), extruder_configuration.hotendID)
                material_container_node = self._material_manager.getMaterialNodeByType(self._global_container_stack,
                                                                                       position,
                                                                                       extruder_configuration.hotendID,
                                                                                       configuration.buildplateConfiguration,
                                                                                       extruder_configuration.material.guid)

                if variant_container_node:
                    self._setVariantNode(position, variant_container_node)
                else:
                    self._global_container_stack.extruders[position].variant = empty_variant_container

                if material_container_node:
                    self._setMaterial(position, material_container_node)
                else:
                    self._global_container_stack.extruders[position].material = empty_material_container
                self.updateMaterialWithVariant(position)

            if configuration.buildplateConfiguration is not None:
                global_variant_container_node = self._variant_manager.getBuildplateVariantNode(self._global_container_stack.definition.getId(), configuration.buildplateConfiguration)
                if global_variant_container_node:
                    self._setGlobalVariant(global_variant_container_node)
                else:
                    self._global_container_stack.variant = empty_variant_container
            else:
                self._global_container_stack.variant = empty_variant_container
            self._updateQualityWithMaterial()

        # See if we need to show the Discard or Keep changes screen
        if self.hasUserSettings and self._application.getPreferences().getValue("cura/active_mode") == 1:
            self._application.discardOrKeepProfileChanges()

    ##  Find all container stacks that has the pair 'key = value' in its metadata and replaces the value with 'new_value'
    def replaceContainersMetadata(self, key: str, value: str, new_value: str) -> None:
        machines = CuraContainerRegistry.getInstance().findContainerStacks(type = "machine")
        for machine in machines:
            if machine.getMetaDataEntry(key) == value:
                machine.setMetaDataEntry(key, new_value)

    ##  This method checks if the name of the group stored in the definition container is correct.
    #   After updating from 3.2 to 3.3 some group names may be temporary. If there is a mismatch in the name of the group
    #   then all the container stacks are updated, both the current and the hidden ones.
    def checkCorrectGroupName(self, device_id: str, group_name: str) -> None:
        if self._global_container_stack and device_id == self.activeMachineNetworkKey():
            # Check if the connect_group_name is correct. If not, update all the containers connected to the same printer
            if self.activeMachineNetworkGroupName != group_name:
                metadata_filter = {"um_network_key": self.activeMachineNetworkKey()}
                containers = CuraContainerRegistry.getInstance().findContainerStacks(type = "machine", **metadata_filter)
                for container in containers:
                    container.setMetaDataEntry("connect_group_name", group_name)

    ##  This method checks if there is an instance connected to the given network_key
    def existNetworkInstances(self, network_key: str) -> bool:
        metadata_filter = {"um_network_key": network_key}
        containers = CuraContainerRegistry.getInstance().findContainerStacks(type = "machine", **metadata_filter)
        return bool(containers)

    @pyqtSlot("QVariant")
    def setGlobalVariant(self, container_node: "ContainerNode") -> None:
        self.blurSettings.emit()
        with postponeSignals(*self._getContainerChangedSignals(), compress = CompressTechnique.CompressPerParameterValue):
            self._setGlobalVariant(container_node)
            self.updateMaterialWithVariant(None)  # Update all materials
            self._updateQualityWithMaterial()

    @pyqtSlot(str, str)
    def setMaterialById(self, position: str, root_material_id: str) -> None:
        if self._global_container_stack is None:
            return
        buildplate_name = None
        if self._global_container_stack.variant.getId() != "empty_variant":
            buildplate_name = self._global_container_stack.variant.getName()

        machine_definition_id = self._global_container_stack.definition.id
        position = str(position)
        extruder_stack = self._global_container_stack.extruders[position]
        nozzle_name = extruder_stack.variant.getName()
        material_diameter = extruder_stack.getApproximateMaterialDiameter()
        material_node = self._material_manager.getMaterialNode(machine_definition_id, nozzle_name, buildplate_name,
                                                               material_diameter, root_material_id)
        self.setMaterial(position, material_node)

    ##  Global_stack: if you want to provide your own global_stack instead of the current active one
    #   if you update an active machine, special measures have to be taken.
    @pyqtSlot(str, "QVariant")
    def setMaterial(self, position: str, container_node, global_stack: Optional["GlobalStack"] = None) -> None:
        if global_stack is not None and global_stack != self._global_container_stack:
            global_stack.extruders[position].material = container_node.getContainer()
            return
        position = str(position)
        self.blurSettings.emit()
        with postponeSignals(*self._getContainerChangedSignals(), compress = CompressTechnique.CompressPerParameterValue):
            self._setMaterial(position, container_node)
            self._updateQualityWithMaterial()

        # See if we need to show the Discard or Keep changes screen
        if self.hasUserSettings and self._application.getPreferences().getValue("cura/active_mode") == 1:
            self._application.discardOrKeepProfileChanges()

    @pyqtSlot(str, str)
    def setVariantByName(self, position: str, variant_name: str) -> None:
        if self._global_container_stack is None:
            return
        machine_definition_id = self._global_container_stack.definition.id
        variant_node = self._variant_manager.getVariantNode(machine_definition_id, variant_name)
        self.setVariant(position, variant_node)

    @pyqtSlot(str, "QVariant")
    def setVariant(self, position: str, container_node: "ContainerNode") -> None:
        position = str(position)
        self.blurSettings.emit()
        with postponeSignals(*self._getContainerChangedSignals(), compress = CompressTechnique.CompressPerParameterValue):
            self._setVariantNode(position, container_node)
            self.updateMaterialWithVariant(position)
            self._updateQualityWithMaterial()

        # See if we need to show the Discard or Keep changes screen
        if self.hasUserSettings and self._application.getPreferences().getValue("cura/active_mode") == 1:
            self._application.discardOrKeepProfileChanges()

    @pyqtSlot(str)
    def setQualityGroupByQualityType(self, quality_type: str) -> None:
        if self._global_container_stack is None:
            return
        # Get all the quality groups for this global stack and filter out by quality_type
        quality_group_dict = self._quality_manager.getQualityGroups(self._global_container_stack)
        quality_group = quality_group_dict[quality_type]
        self.setQualityGroup(quality_group)

    ##  Optionally provide global_stack if you want to use your own
    #   The active global_stack is treated differently.
    @pyqtSlot(QObject)
    def setQualityGroup(self, quality_group: "QualityGroup", no_dialog: bool = False, global_stack: Optional["GlobalStack"] = None) -> None:
        if global_stack is not None and global_stack != self._global_container_stack:
            if quality_group is None:
                Logger.log("e", "Could not set quality group because quality group is None")
                return
            if quality_group.node_for_global is None:
                Logger.log("e", "Could not set quality group [%s] because it has no node_for_global", str(quality_group))
                return
            # This is not changing the quality for the active machine !!!!!!!!
            global_stack.quality = quality_group.node_for_global.getContainer()
            for extruder_nr, extruder_stack in global_stack.extruders.items():
                quality_container = empty_quality_container
                if extruder_nr in quality_group.nodes_for_extruders:
                    container = quality_group.nodes_for_extruders[extruder_nr].getContainer()
                    quality_container = container if container is not None else quality_container
                extruder_stack.quality = quality_container
            return

        self.blurSettings.emit()
        with postponeSignals(*self._getContainerChangedSignals(), compress = CompressTechnique.CompressPerParameterValue):
            self._setQualityGroup(quality_group)

        # See if we need to show the Discard or Keep changes screen
        if not no_dialog and self.hasUserSettings and self._application.getPreferences().getValue("cura/active_mode") == 1:
            self._application.discardOrKeepProfileChanges()

    @pyqtProperty(QObject, fset = setQualityGroup, notify = activeQualityGroupChanged)
    def activeQualityGroup(self) -> Optional["QualityGroup"]:
        return self._current_quality_group

    @pyqtSlot(QObject)
    def setQualityChangesGroup(self, quality_changes_group: "QualityChangesGroup", no_dialog: bool = False) -> None:
        self.blurSettings.emit()
        with postponeSignals(*self._getContainerChangedSignals(), compress = CompressTechnique.CompressPerParameterValue):
            self._setQualityChangesGroup(quality_changes_group)

        # See if we need to show the Discard or Keep changes screen
        if not no_dialog and self.hasUserSettings and self._application.getPreferences().getValue("cura/active_mode") == 1:
            self._application.discardOrKeepProfileChanges()

    @pyqtSlot()
    def resetToUseDefaultQuality(self) -> None:
        if self._global_container_stack is None:
            return
        with postponeSignals(*self._getContainerChangedSignals(), compress = CompressTechnique.CompressPerParameterValue):
            self._setQualityGroup(self._current_quality_group)
            for stack in [self._global_container_stack] + list(self._global_container_stack.extruders.values()):
                stack.userChanges.clear()

    @pyqtProperty(QObject, fset = setQualityChangesGroup, notify = activeQualityChangesGroupChanged)
    def activeQualityChangesGroup(self) -> Optional["QualityChangesGroup"]:
        return self._current_quality_changes_group

    @pyqtProperty(bool, notify = activeQualityChangesGroupChanged)
    def hasCustomQuality(self) -> bool:
        return self._current_quality_changes_group is not None

    @pyqtProperty(str, notify = activeQualityGroupChanged)
    def activeQualityOrQualityChangesName(self) -> str:
        name = empty_quality_container.getName()
        if self._current_quality_changes_group:
            name = self._current_quality_changes_group.name
        elif self._current_quality_group:
            name = self._current_quality_group.name
        return name

    @pyqtProperty(bool, notify = activeQualityGroupChanged)
    def hasNotSupportedQuality(self) -> bool:
        return self._current_quality_group is None and self._current_quality_changes_group is None

    def _updateUponMaterialMetadataChange(self) -> None:
        if self._global_container_stack is None:
            return
        with postponeSignals(*self._getContainerChangedSignals(), compress = CompressTechnique.CompressPerParameterValue):
            self.updateMaterialWithVariant(None)
            self._updateQualityWithMaterial()

    ##  This function will translate any printer type name to an abbreviated printer type name
    @pyqtSlot(str, result = str)
    def getAbbreviatedMachineName(self, machine_type_name: str) -> str:
        abbr_machine = ""
        for word in re.findall(r"[\w']+", machine_type_name):
            if word.lower() == "ultimaker":
                abbr_machine += "UM"
            elif word.isdigit():
                abbr_machine += word
            else:
                stripped_word = "".join(char for char in unicodedata.normalize("NFD", word.upper()) if unicodedata.category(char) != "Mn")
                # - use only the first character if the word is too long (> 3 characters)
                # - use the whole word if it's not too long (<= 3 characters)
                if len(stripped_word) > 3:
                    stripped_word = stripped_word[0]
                abbr_machine += stripped_word

        return abbr_machine<|MERGE_RESOLUTION|>--- conflicted
+++ resolved
@@ -527,8 +527,10 @@
 
     @pyqtProperty(bool, notify = printerConnectedStatusChanged)
     def activeMachineHasRemoteConnection(self) -> bool:
-<<<<<<< HEAD
-        return self.activeMachineHasActiveNetworkConnection or self.activeMachineHasActiveCloudConnection
+        if self._global_container_stack:
+            connection_type = int(self._global_container_stack.getMetaDataEntry("connection_type", ConnectionType.NotConnected.value))
+            return connection_type in [ConnectionType.NetworkConnection.value, ConnectionType.CloudConnection.value]
+        return False
 
     @pyqtProperty(bool, notify = printerConnectedStatusChanged)
     def activeMachineIsGroup(self) -> bool:
@@ -543,12 +545,6 @@
     def activeMachineHasActiveCloudConnection(self) -> bool:
         # A cloud connection is only available if any output device actually is a cloud connected device.
         return any(d.connectionType == ConnectionType.CloudConnection for d in self._printer_output_devices)
-=======
-        if self._global_container_stack:
-            connection_type = int(self._global_container_stack.getMetaDataEntry("connection_type", ConnectionType.NotConnected.value))
-            return connection_type in [ConnectionType.NetworkConnection.value, ConnectionType.CloudConnection.value]
-        return False
->>>>>>> 57802718
 
     def activeMachineNetworkKey(self) -> str:
         if self._global_container_stack:
