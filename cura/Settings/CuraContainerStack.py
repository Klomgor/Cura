# Copyright (c) 2018 Ultimaker B.V.
# Cura is released under the terms of the LGPLv3 or higher.

from typing import Any, cast, List, Optional
from PyQt5.QtCore import pyqtProperty, pyqtSignal, QObject

from UM.Application import Application
from UM.Decorators import override
from UM.FlameProfiler import pyqtSlot
from UM.Logger import Logger
from UM.Settings.ContainerStack import ContainerStack, InvalidContainerStackError
from UM.Settings.InstanceContainer import InstanceContainer
from UM.Settings.DefinitionContainer import DefinitionContainer
from UM.Settings.ContainerRegistry import ContainerRegistry
from UM.Settings.Interfaces import ContainerInterface, DefinitionContainerInterface
from cura.Settings import cura_empty_instance_containers

from . import Exceptions


##  Base class for Cura related stacks that want to enforce certain containers are available.
#
#   This class makes sure that the stack has the following containers set: user changes, quality
#   changes, quality, material, variant, definition changes and finally definition. Initially,
#   these will be equal to the empty instance container.
#
#   The container types are determined based on the following criteria:
#   - user: An InstanceContainer with the metadata entry "type" set to "user".
#   - quality changes: An InstanceContainer with the metadata entry "type" set to "quality_changes".
#   - quality: An InstanceContainer with the metadata entry "type" set to "quality".
#   - material: An InstanceContainer with the metadata entry "type" set to "material".
#   - variant: An InstanceContainer with the metadata entry "type" set to "variant".
#   - definition changes: An InstanceContainer with the metadata entry "type" set to "definition_changes".
#   - definition: A DefinitionContainer.
#
#   Internally, this class ensures the mentioned containers are always there and kept in a specific order.
#   This also means that operations on the stack that modifies the container ordering is prohibited and
#   will raise an exception.
class CuraContainerStack(ContainerStack):
    Version = 5  # type: int

    def __init__(self, container_id: str) -> None:
        super().__init__(container_id)

        self._empty_instance_container = cura_empty_instance_containers.empty_container #type: InstanceContainer

        self._empty_quality_changes = cura_empty_instance_containers.empty_quality_changes_container #type: InstanceContainer
        self._empty_quality = cura_empty_instance_containers.empty_quality_container #type: InstanceContainer
        self._empty_material = cura_empty_instance_containers.empty_material_container #type: InstanceContainer
        self._empty_variant = cura_empty_instance_containers.empty_variant_container #type: InstanceContainer

        self._containers = [self._empty_instance_container for i in range(len(_ContainerIndexes.IndexTypeMap))] #type: List[ContainerInterface]
        self._containers[_ContainerIndexes.QualityChanges] = self._empty_quality_changes
        self._containers[_ContainerIndexes.Quality] = self._empty_quality
        self._containers[_ContainerIndexes.Material] = self._empty_material
        self._containers[_ContainerIndexes.Variant] = self._empty_variant

        self.containersChanged.connect(self._onContainersChanged)

        import cura.CuraApplication #Here to prevent circular imports.
        self.setMetaDataEntry("setting_version", cura.CuraApplication.CuraApplication.SettingVersion)

    # This is emitted whenever the containersChanged signal from the ContainerStack base class is emitted.
    pyqtContainersChanged = pyqtSignal()

    ##  Set the user changes container.
    #
    #   \param new_user_changes The new user changes container. It is expected to have a "type" metadata entry with the value "user".
    def setUserChanges(self, new_user_changes: InstanceContainer) -> None:
        self.replaceContainer(_ContainerIndexes.UserChanges, new_user_changes)

    ##  Get the user changes container.
    #
    #   \return The user changes container. Should always be a valid container, but can be equal to the empty InstanceContainer.
    @pyqtProperty(InstanceContainer, fset = setUserChanges, notify = pyqtContainersChanged)
    def userChanges(self) -> InstanceContainer:
        return cast(InstanceContainer, self._containers[_ContainerIndexes.UserChanges])

    ##  Set the quality changes container.
    #
    #   \param new_quality_changes The new quality changes container. It is expected to have a "type" metadata entry with the value "quality_changes".
    def setQualityChanges(self, new_quality_changes: InstanceContainer, postpone_emit = False) -> None:
        self.replaceContainer(_ContainerIndexes.QualityChanges, new_quality_changes, postpone_emit = postpone_emit)

    ##  Get the quality changes container.
    #
    #   \return The quality changes container. Should always be a valid container, but can be equal to the empty InstanceContainer.
    @pyqtProperty(InstanceContainer, fset = setQualityChanges, notify = pyqtContainersChanged)
    def qualityChanges(self) -> InstanceContainer:
        return cast(InstanceContainer, self._containers[_ContainerIndexes.QualityChanges])

    ##  Set the intent container.
    #
    #   \param new_intent The new intent container. It is expected to have a "type" metadata entry with the value "intent".
<<<<<<< HEAD
    def setIntent(self, new_intent: InstanceContainer, *, postpone_emit: bool = False) -> None:
=======
    def setIntent(self, new_intent: InstanceContainer, postpone_emit: bool = False) -> None:
>>>>>>> 0cb83d2c
        self.replaceContainer(_ContainerIndexes.Intent, new_intent, postpone_emit=postpone_emit)

    ##  Get the quality container.
    #
    #   \return The intent container. Should always be a valid container, but can be equal to the empty InstanceContainer.
    @pyqtProperty(InstanceContainer, fset=setIntent, notify=pyqtContainersChanged)
    def intent(self) -> InstanceContainer:
        return cast(InstanceContainer, self._containers[_ContainerIndexes.Intent])

    ##  Set the quality container.
    #
    #   \param new_quality The new quality container. It is expected to have a "type" metadata entry with the value "quality".
    def setQuality(self, new_quality: InstanceContainer, postpone_emit: bool = False) -> None:
        self.replaceContainer(_ContainerIndexes.Quality, new_quality, postpone_emit = postpone_emit)

    ##  Get the quality container.
    #
    #   \return The quality container. Should always be a valid container, but can be equal to the empty InstanceContainer.
    @pyqtProperty(InstanceContainer, fset = setQuality, notify = pyqtContainersChanged)
    def quality(self) -> InstanceContainer:
        return cast(InstanceContainer, self._containers[_ContainerIndexes.Quality])

    ##  Set the material container.
    #
    #   \param new_material The new material container. It is expected to have a "type" metadata entry with the value "material".
    def setMaterial(self, new_material: InstanceContainer, postpone_emit: bool = False) -> None:
        self.replaceContainer(_ContainerIndexes.Material, new_material, postpone_emit = postpone_emit)

    ##  Get the material container.
    #
    #   \return The material container. Should always be a valid container, but can be equal to the empty InstanceContainer.
    @pyqtProperty(InstanceContainer, fset = setMaterial, notify = pyqtContainersChanged)
    def material(self) -> InstanceContainer:
        return cast(InstanceContainer, self._containers[_ContainerIndexes.Material])

    ##  Set the variant container.
    #
    #   \param new_variant The new variant container. It is expected to have a "type" metadata entry with the value "variant".
    def setVariant(self, new_variant: InstanceContainer) -> None:
        self.replaceContainer(_ContainerIndexes.Variant, new_variant)

    ##  Get the variant container.
    #
    #   \return The variant container. Should always be a valid container, but can be equal to the empty InstanceContainer.
    @pyqtProperty(InstanceContainer, fset = setVariant, notify = pyqtContainersChanged)
    def variant(self) -> InstanceContainer:
        return cast(InstanceContainer, self._containers[_ContainerIndexes.Variant])

    ##  Set the definition changes container.
    #
    #   \param new_definition_changes The new definition changes container. It is expected to have a "type" metadata entry with the value "definition_changes".
    def setDefinitionChanges(self, new_definition_changes: InstanceContainer) -> None:
        self.replaceContainer(_ContainerIndexes.DefinitionChanges, new_definition_changes)

    ##  Get the definition changes container.
    #
    #   \return The definition changes container. Should always be a valid container, but can be equal to the empty InstanceContainer.
    @pyqtProperty(InstanceContainer, fset = setDefinitionChanges, notify = pyqtContainersChanged)
    def definitionChanges(self) -> InstanceContainer:
        return cast(InstanceContainer, self._containers[_ContainerIndexes.DefinitionChanges])

    ##  Set the definition container.
    #
    #   \param new_definition The new definition container. It is expected to have a "type" metadata entry with the value "definition".
    def setDefinition(self, new_definition: DefinitionContainerInterface) -> None:
        self.replaceContainer(_ContainerIndexes.Definition, new_definition)

    def getDefinition(self) -> "DefinitionContainer":
        return cast(DefinitionContainer, self._containers[_ContainerIndexes.Definition])

    definition = pyqtProperty(QObject, fget = getDefinition, fset = setDefinition, notify = pyqtContainersChanged)

    @override(ContainerStack)
    def getBottom(self) -> "DefinitionContainer":
        return self.definition

    @override(ContainerStack)
    def getTop(self) -> "InstanceContainer":
        return self.userChanges

    ##  Check whether the specified setting has a 'user' value.
    #
    #   A user value here is defined as the setting having a value in either
    #   the UserChanges or QualityChanges container.
    #
    #   \return True if the setting has a user value, False if not.
    @pyqtSlot(str, result = bool)
    def hasUserValue(self, key: str) -> bool:
        if self._containers[_ContainerIndexes.UserChanges].hasProperty(key, "value"):
            return True

        if self._containers[_ContainerIndexes.QualityChanges].hasProperty(key, "value"):
            return True

        return False

    ##  Set a property of a setting.
    #
    #   This will set a property of a specified setting. Since the container stack does not contain
    #   any settings itself, it is required to specify a container to set the property on. The target
    #   container is matched by container type.
    #
    #   \param key The key of the setting to set.
    #   \param property_name The name of the property to set.
    #   \param new_value The new value to set the property to.
    def setProperty(self, key: str, property_name: str, property_value: Any, container: "ContainerInterface" = None, set_from_cache: bool = False) -> None:
        container_index = _ContainerIndexes.UserChanges
        self._containers[container_index].setProperty(key, property_name, property_value, container, set_from_cache)

    ##  Overridden from ContainerStack
    #
    #   Since we have a fixed order of containers in the stack and this method would modify the container
    #   ordering, we disallow this operation.
    @override(ContainerStack)
    def addContainer(self, container: ContainerInterface) -> None:
        raise Exceptions.InvalidOperationError("Cannot add a container to Global stack")

    ##  Overridden from ContainerStack
    #
    #   Since we have a fixed order of containers in the stack and this method would modify the container
    #   ordering, we disallow this operation.
    @override(ContainerStack)
    def insertContainer(self, index: int, container: ContainerInterface) -> None:
        raise Exceptions.InvalidOperationError("Cannot insert a container into Global stack")

    ##  Overridden from ContainerStack
    #
    #   Since we have a fixed order of containers in the stack and this method would modify the container
    #   ordering, we disallow this operation.
    @override(ContainerStack)
    def removeContainer(self, index: int = 0) -> None:
        raise Exceptions.InvalidOperationError("Cannot remove a container from Global stack")

    ##  Overridden from ContainerStack
    #
    #   Replaces the container at the specified index with another container.
    #   This version performs checks to make sure the new container has the expected metadata and type.
    #
    #   \throws Exception.InvalidContainerError Raised when trying to replace a container with a container that has an incorrect type.
    @override(ContainerStack)
    def replaceContainer(self, index: int, container: ContainerInterface, postpone_emit: bool = False) -> None:
        expected_type = _ContainerIndexes.IndexTypeMap[index]
        if expected_type == "definition":
            if not isinstance(container, DefinitionContainer):
                raise Exceptions.InvalidContainerError("Cannot replace container at index {index} with a container that is not a DefinitionContainer".format(index = index))
        elif container != self._empty_instance_container and container.getMetaDataEntry("type") != expected_type:
            raise Exceptions.InvalidContainerError("Cannot replace container at index {index} with a container that is not of {type} type, but {actual_type} type.".format(index = index, type = expected_type, actual_type = container.getMetaDataEntry("type")))

        current_container = self._containers[index]
        if current_container.getId() == container.getId():
            return

        super().replaceContainer(index, container, postpone_emit)

    ##  Overridden from ContainerStack
    #
    #   This deserialize will make sure the internal list of containers matches with what we expect.
    #   It will first check to see if the container at a certain index already matches with what we
    #   expect. If it does not, it will search for a matching container with the correct type. Should
    #   no container with the correct type be found, it will use the empty container.
    #
    #   \throws InvalidContainerStackError Raised when no definition can be found for the stack.
    @override(ContainerStack)
    def deserialize(self, serialized: str, file_name: Optional[str] = None) -> str:
        # update the serialized data first
        serialized = super().deserialize(serialized, file_name)

        new_containers = self._containers.copy()
        while len(new_containers) < len(_ContainerIndexes.IndexTypeMap):
            new_containers.append(self._empty_instance_container)

        # Validate and ensure the list of containers matches with what we expect
        for index, type_name in _ContainerIndexes.IndexTypeMap.items():
            container = None
            try:
                container = new_containers[index]
            except IndexError:
                pass

            if type_name == "definition":
                if not container or not isinstance(container, DefinitionContainer):
                    definition = self.findContainer(container_type = DefinitionContainer)
                    if not definition:
                        raise InvalidContainerStackError("Stack {id} does not have a definition!".format(id = self.getId()))

                    new_containers[index] = definition
                continue

            if not container or container.getMetaDataEntry("type") != type_name:
                actual_container = self.findContainer(type = type_name)
                if actual_container:
                    new_containers[index] = actual_container
                else:
                    new_containers[index] = self._empty_instance_container

        self._containers = new_containers

        # CURA-5281
        # Some stacks can have empty definition_changes containers which will cause problems.
        # Make sure that all stacks here have non-empty definition_changes containers.
        if isinstance(new_containers[_ContainerIndexes.DefinitionChanges], type(self._empty_instance_container)):
            from cura.Settings.CuraStackBuilder import CuraStackBuilder
            CuraStackBuilder.createDefinitionChangesContainer(self, self.getId() + "_settings")

        ## TODO; Deserialize the containers.
        return serialized

    ## protected:

    # Helper to make sure we emit a PyQt signal on container changes.
    def _onContainersChanged(self, container: Any) -> None:
        Application.getInstance().callLater(self.pyqtContainersChanged.emit)

    # Helper that can be overridden to get the "machine" definition, that is, the definition that defines the machine
    # and its properties rather than, for example, the extruder. Defaults to simply returning the definition property.
    def _getMachineDefinition(self) -> DefinitionContainer:
        return self.definition

    ##  Find the ID that should be used when searching for instance containers for a specified definition.
    #
    #   This handles the situation where the definition specifies we should use a different definition when
    #   searching for instance containers.
    #
    #   \param machine_definition The definition to find the "quality definition" for.
    #
    #   \return The ID of the definition container to use when searching for instance containers.
    @classmethod
    def _findInstanceContainerDefinitionId(cls, machine_definition: DefinitionContainerInterface) -> str:
        quality_definition = machine_definition.getMetaDataEntry("quality_definition")
        if not quality_definition:
            return machine_definition.id #type: ignore

        definitions = ContainerRegistry.getInstance().findDefinitionContainers(id = quality_definition)
        if not definitions:
            Logger.log("w", "Unable to find parent definition {parent} for machine {machine}", parent = quality_definition, machine = machine_definition.id) #type: ignore
            return machine_definition.id #type: ignore

        return cls._findInstanceContainerDefinitionId(definitions[0])

    ##  getProperty for extruder positions, with translation from -1 to default extruder number
    def getExtruderPositionValueWithDefault(self, key):
        value = self.getProperty(key, "value")
        if value == -1:
            value = int(Application.getInstance().getMachineManager().defaultExtruderPosition)
        return value

## private:

# Private helper class to keep track of container positions and their types.
class _ContainerIndexes:
    UserChanges = 0
    QualityChanges = 1
    Intent = 2
    Quality = 3
    Material = 4
    Variant = 5
    DefinitionChanges = 6
    Definition = 7

    # Simple hash map to map from index to "type" metadata entry
    IndexTypeMap = {
        UserChanges: "user",
        QualityChanges: "quality_changes",
        Intent: "intent",
        Quality: "quality",
        Material: "material",
        Variant: "variant",
        DefinitionChanges: "definition_changes",
        Definition: "definition",
    }

    # Reverse lookup: type -> index
    TypeIndexMap = dict([(v, k) for k, v in IndexTypeMap.items()])<|MERGE_RESOLUTION|>--- conflicted
+++ resolved
@@ -92,11 +92,7 @@
     ##  Set the intent container.
     #
     #   \param new_intent The new intent container. It is expected to have a "type" metadata entry with the value "intent".
-<<<<<<< HEAD
-    def setIntent(self, new_intent: InstanceContainer, *, postpone_emit: bool = False) -> None:
-=======
     def setIntent(self, new_intent: InstanceContainer, postpone_emit: bool = False) -> None:
->>>>>>> 0cb83d2c
         self.replaceContainer(_ContainerIndexes.Intent, new_intent, postpone_emit=postpone_emit)
 
     ##  Get the quality container.
