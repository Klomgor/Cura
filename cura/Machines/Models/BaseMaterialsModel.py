--- conflicted
+++ resolved
@@ -151,20 +151,9 @@
         if global_stack is None or not self._enabled:
             return False
 
-<<<<<<< HEAD
         extruder_position = str(self._extruder_position)
         if extruder_position not in global_stack.extruders:
             return False
-=======
-        try:
-            extruder_stack = global_stack.extruderList[self._extruder_position]
-        except IndexError:
-            return False
-
-        self._available_materials = self._material_manager.getAvailableMaterialsForMachineExtruder(global_stack, extruder_stack)
-        if self._available_materials is None:
-            return False
->>>>>>> bd314a76
 
         return True
 
