--- conflicted
+++ resolved
@@ -55,11 +55,7 @@
         if not hasattr(sys, "frozen"):
             Resources.addResourcePath(os.path.join(os.path.abspath(os.path.dirname(__file__)), ".."))
 
-<<<<<<< HEAD
         super().__init__(name = "cura", version = "master")
-=======
-        super().__init__(name = "cura", version = "15.06.03")
->>>>>>> 78b9f827
 
         self.setWindowIcon(QIcon(Resources.getPath(Resources.ImagesLocation, "cura-icon.png")))
 
